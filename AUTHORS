The following authors have all licensed their contributions to Emscripten
under the licensing terms detailed in LICENSE.

(Authors keep copyright of their contributions, of course; they just grant
a license to everyone to use it as detailed in LICENSE.)

* Alon Zakai <alonzakai@gmail.com> (copyright owned by Mozilla Foundation)
* Tim Dawborn <tim.dawborn@gmail.com>
* Max Shawabkeh <max99x@gmail.com>
* Sigmund Vik <sigmund_vik@yahoo.com>
* Jeff Terrace <jterrace@gmail.com>
* Benoit Tremblay <trembl.ben@gmail.com>
* Andreas Bergmeier <abergmeier@gmx.net>
* Ben Schwartz <bens@alum.mit.edu>
* David Claughton <dave@eclecticdave.com>
* David Yip <yipdw@member.fsf.org>
* Julien Hamaide <julien.hamaide@gmail.com>
* Ehsan Akhgari <ehsan.akhgari@gmail.com> (copyright owned by Mozilla Foundation)
* Adrian Taylor <adrian@macrobug.com>
* Richard Assar <richard.assar@gmail.com>
* Nathan Hammond <emscripten@nathanhammond.com>
* Behdad Esfahbod <behdad@behdad.org>
* David Benjamin <davidben@mit.edu>
* Pierre Renaux <pierre@talansoft.com>
* Brian Anderson <banderson@mozilla.com>
* Jon Bardin <diclophis@gmail.com>
* Jukka Jylänki <jujjyl@gmail.com>
* Aleksander Guryanov <caiiiycuk@gmail.com>
* Chad Austin <chad@chadaustin.me> (copyright owned by IMVU)
* nandhp <nandhp@gmail.com>
* YeZhongWen <linghuye2.0@gmail.com>
* Xingxing Pan <forandom@gmail.com>
* Justin Kerk <dopefishjustin@gmail.com>
* Andrea Bedini <andrea.bedini@gmail.com>
* James Pike <totoro.friend@chilon.net>
* Mokhtar Naamani <mokhtar.naamani@gmail.com>
* Benjamin Stover <benjamin.stover@gmail.com>
* Riccardo Magliocchetti <riccardo.magliocchetti@gmail.com>
* Janus Troelsen <janus.troelsen@stud.tu-darmstadt.de>
* Lars Schneider <lars.schneider@autodesk.com> (copyright owned by Autodesk, Inc.)
* Joel Martin <github@martintribe.org>
* Manuel Wellmann <manuel.wellmann@autodesk.com> (copyright owned by Autodesk, Inc.)
* Xuejie Xiao <xxuejie@gmail.com>
* Dominic Wong <dom@slowbunyip.org>
* Alan Kligman <alan.kligman@gmail.com> (copyright owned by Mozilla Foundation)
* Anthony Liot <wolfviking0@yahoo.com>
* Michael Riss <Michael.Riss@gmx.de>
* Jasper St. Pierre <jstpierre@mecheye.net>
* Manuel Schölling <manuel.schoelling@gmx.de>
* Bruce Mitchener, Jr. <bruce.mitchener@gmail.com>
* Michael Bishop <mbtyke@gmail.com>
* Roger Braun <roger@rogerbraun.net>
* Vladimir Vukicevic <vladimir@pobox.com> (copyright owned by Mozilla Foundation)
* Lorant Pinter <lorant.pinter@prezi.com>
* Tobias Doerffel <tobias.doerffel@gmail.com>
* Martin von Gagern <martin@von-gagern.net>
* Ting-Yuan Huang <thuang@mozilla.com>
* Joshua Granick <jgranick@blackberry.com>
* Felix H. Dahlke <fhd@ubercode.de>
* Éloi Rivard <azmeuk@gmail.com>
* Alexander Gladysh <ag@logiceditor.com>
* Arlo Breault <arlolra@gmail.com>
* Jacob Lee <artdent@gmail.com> (copyright owned by Google, Inc.)
* Joe Lee <jlee@imvu.com> (copyright owned by IMVU)
* Andy Friesen <andy@imvu.com> (copyright owned by IMVU)
* Bill Welden <bwelden@imvu.com> (copyright owned by IMVU)
* Michael Ey <mey@imvu.com> (copyright owned by IMVU)
* Llorens Marti Garcia <lgarcia@imvu.com> (copyright owned by IMVU)
* Jinsuck Kim <jkim@imvu.com> (copyright owned by IMVU)
* Todd Lee <tlee@imvu.com> (copyright owned by IMVU)
* Anthony Pesch <inolen@gmail.com>
* Robert Bragg <robert.bragg@intel.com> (copyright owned by Intel Corporation)
* Sylvestre Ledru <sylvestre@debian.org>
* Tom Fairfield <fairfield@cs.xu.edu>
* Anthony J. Thibault <ajt@hyperlogic.org>
* John Allwine <jallwine86@gmail.com>
* Martin Gerhardy <martin.gerhardy@gmail.com>
* James Gregory <jgregory@zynga.com> (copyright owned by Zynga, Inc)
* Dan Gohman <sunfish@google.com> (copyright owned by Google, Inc.)
* Jeff Gilbert <jgilbert@mozilla.com> (copyright owned by Mozilla Foundation)
* Frits Talbot <frits@metapathy.com>
* Onno Jongbloed <hey@onnoj.net>
* Jez Ng <me@jezng.com>
* Marc Feeley <mfeeley@mozilla.com> (copyright owned by Mozilla Foundation)
* Ludovic Perrine <jazzzz@gmail.com>
* David Barksdale <david.barksdale@adcedosolutions.com>
* Manfred Manik Nerurkar <nerurkar*at*made-apps.biz> (copyright owned by MADE, GmbH)
* Joseph Gentle <me@josephg.com>
* Douglas T. Crosher <dtc-moz@scieneer.com> (copyright owned by Mozilla Foundation)
* Douglas T. Crosher <info@jsstats.com> (copyright owned by Scieneer Pty Ltd)
* Soeren Balko <soeren.balko@gmail.com>
* Ryan Kelly (ryan@rfk.id.au)
* Michael Lelli <toadking@toadking.com>
* Yu Kobayashi <yukoba@accelart.jp>
* Pin Zhang <zhangpin04@gmail.com>
* Nick Bray <ncbray@chromium.org> (copyright owned by Google, Inc.)
* Aidan Hobson Sayers <aidanhs@cantab.net>
* Charlie Birks <admin@daftgames.net>
* Ranger Harke <ranger.harke@autodesk.com> (copyright owned by Autodesk, Inc.)
* Tobias Vrinssen <tobias@vrinssen.de>
* Patrick R. Martin <patrick.martin.r@gmail.com>
* Richard Quirk <richard.quirk@gmail.com>
* Marcos Scriven <marcos@scriven.org>
* Antoine Lambert <antoine.lambert33@gmail.com>
* Daniel Aquino <mr.danielaquino@gmail.com>
* Remi Papillie <remi.papillie@gmail.com>
* Fraser Adams <fraser.adams@blueyonder.co.uk>
* Michael Tirado <icetooth333@gmail.com>
* Ben Noordhuis <info@bnoordhuis.nl>
* Bob Roberts <bobroberts177@gmail.com>
* John Vilk <jvilk@cs.umass.edu>
* Daniel Baulig <dbaulig@fb.com> (copyright owned by Facebook, Inc.)
* Lu Wang <coolwanglu@gmail.com>
* Heidi Pan <heidi.pan@intel.com> (copyright owned by Intel)
* Vasilis Kalintiris <ehostunreach@gmail.com>
* Adam C. Clifton <adam@hulkamaniac.com>
* Volo Zyko <volo.zyko@gmail.com>
* Andre Weissflog <floooh@gmail.com>
* Alexandre Perrot <alexandre.perrot@gmail.com>
* Emerson José Silveira da Costa <emerson.costa@gmail.com>
* Jari Vetoniemi <mailroxas@gmail.com>
* Sindre Sorhus <sindresorhus@gmail.com>
* James S Urquhart <jamesu@gmail.com>
* Boris Gjenero <boris.gjenero@gmail.com>
* jonas echterhoff <jonas@unity3d.com>
* Sami Vaarala <sami.vaarala@iki.fi>
* Jack A. Arrington <jack@epicpineapple.com>
* Richard Janicek <r@janicek.co>
* Joel Croteau <jcroteau@gmail.com>
* Haneef Mubarak <haneef503@gmail.com>
* Nicolas Peri <nicox@shivaengine.com> (copyright owned by ShiVa Technologies, SAS)
* Bernhard Fey <e-male@web.de>
* Dave Nicponski <dave.nicponski@gmail.com>
* Jonathan Jarri <noxalus@gmail.com>
* Daniele Di Proietto <daniele.di.proietto@gmail.com>
* Dan Dascalescu <dNOSPAMdascalescu@gmail.com>
* Thomas Borsos <thomasborsos@gmail.com>
* Ori Avtalion <ori@avtalion.name>
* Guillaume Blanc <guillaumeblanc.sc@gmail.com>
* Usagi Ito <usagi@WonderRabbitProject.net>
* Camilo Polymeris <cpolymeris@gmail.com>
* Markus Henschel <markus.henschel@yager.de>
* Ophir Lojkine <ophir.lojkine@eleves.ec-nantes.fr>
* Ryan Sturgell <ryan.sturgell@gmail.com> (copyright owned by Google, Inc.)
* Jason Green <jason@transgaming.com> (copyright owned by TransGaming, Inc.)
* Ningxin Hu <ningxin.hu@intel.com> (copyright owned by Intel)
* Nicolas Guillemot <nlguillemot@gmail.com>
* Sathyanarayanan Gunasekaran <gsathya.ceg@gmail.com> (copyright owned by Mozilla Foundation)
* Nikolay Vorobyov <nik.vorobyov@gmail.com>
* Jonas Platte <mail@jonasplatte.de>
* Sebastien Ronsse <sronsse@gmail.com>
* Glenn R. Wichman <gwichman@zynga.com>
* Hamish Willee <hamishwillee@gmail.com> (copyright owned by Mozilla Foundation)
* Sylvain Chevalier <sylvain.chevalier@gmail.com>
* Nathan Ross <nross.se@gmail.com>
* Zachary Pomerantz <zmp@umich.edu>
* Boris Tsarev <boristsarev@gmail.com>
* Mark Logan <mark@artillery.com> (copyright owned by Artillery Games, Inc.)
* Коренберг Марк <socketpair@gmail.com>
* Gauthier Billot <gogoprog@gmail.com>
* Árpád Goretity <h2co3@h2co3.org>
* Nicholas Wilson <nicholas@nicholaswilson.me.uk>
* Aaron Mandle <aaronmandle@gmail.com>
* Bailey Hayes <Bailey.Hayes@sas.com> (copyright owned by SAS Institute Inc.)
* Paul Holland <pholland@adobe.com>
* James Long <longster@gmail.com>
* David Anderson <danderson@mozilla.com> (copyright owned by Mozilla Foundation)
* Eric Rannaud <e@nanocritical.com> (copyright owned by Nanocritical Corp.)
* William Furr <wfurr@google.com> (copyright owned by Google, Inc.)
* Dan Glastonbury <dglastonbury@mozilla.com> (copyright owned by Mozilla Foundation)
* Warren Seine <warren.seine@aerys.in> (copyright owned by Aerys SAS)
* Petr Babicka <babcca@gmail.com>
* Akira Takahashi <faithandbrave@gmail.com>
* Victor Costan <costan@gmail.com>
* Pepijn Van Eeckhoudt <pepijn.vaneeckhoudt@luciad.com> (copyright owned by Luciad NV)
* Stevie Trujillo <stevie.trujillo@gmail.com>
* Edward Rudd <urkle@outoforder.cc>
* Rene Eichhorn <rene.eichhorn1@gmail.com>
* Nick Desaulniers <nick@mozilla.com> (copyright owned by Mozilla Foundation)
* Luke Wagner <luke@mozilla.com> (copyright owned by Mozilla Foundation)
* Matt McCormick <matt.mccormick@kitware.com>
* Thaddée Tyl <thaddee.tyl@gmail.com>
* Philipp Wiesemann <philipp.wiesemann@arcor.de>
* Jan Jongboom <janjongboom@gmail.com> (copyright owned by Telenor Digital AS)
* Tiago Quelhas <tiagoq@gmail.com>
* Reinier de Blois <rddeblois@gmail.com>
* Yuichi Nishiwaki <yuichi.nishiwaki@gmail.com>
* Jérôme Bernard <jerome.bernard@ercom.fr> (copyright owned by Ercom)
* Chanhwi Choi <ccwpc@hanmail.net>
* Fábio Santos <fabiosantosart@gmail.com>
* Thibaut Despoulain <thibaut@artillery.com> (copyright owned by Artillery Games, Inc.)
* Wei Tjong Yao <weitjong@gmail.com>
* Tim Guan-tin Chien <timdream@gmail.com>
* Krzysztof Jakubowski <nadult@fastmail.fm>
* Vladimír Vondruš <mosra@centrum.cz>
* Brion Vibber <brion@pobox.com>
<<<<<<< HEAD
* Philip Lafleur <sendsbeak@gmail.com>
* Javier Meseguer de Paz <j.meseguer@gmail.com>
* Michael A. Balazs <michael.balazs@gmail.com>
* Andreas Blixt <me@blixt.nyc>
* Haofeng Zhang <h.z@duke.edu>
* Cody Welsh <codyw@protonmail.com>
* Hoong Ern Ng <hoongern@gmail.com>
* Kagami Hiiragi <kagami@genshiken.org>
* Jan Bölsche <jan@lagomorph.de>
* Sebastian Matthes <sebastianmatthes@outlook.com> (copyright owned by Volkswagen AG)
=======
* Robert Goulet <robert.goulet@autodesk.com> (copyright owned by Autodesk, Inc.)
>>>>>>> f64c78e8
<|MERGE_RESOLUTION|>--- conflicted
+++ resolved
@@ -194,7 +194,6 @@
 * Krzysztof Jakubowski <nadult@fastmail.fm>
 * Vladimír Vondruš <mosra@centrum.cz>
 * Brion Vibber <brion@pobox.com>
-<<<<<<< HEAD
 * Philip Lafleur <sendsbeak@gmail.com>
 * Javier Meseguer de Paz <j.meseguer@gmail.com>
 * Michael A. Balazs <michael.balazs@gmail.com>
@@ -205,6 +204,4 @@
 * Kagami Hiiragi <kagami@genshiken.org>
 * Jan Bölsche <jan@lagomorph.de>
 * Sebastian Matthes <sebastianmatthes@outlook.com> (copyright owned by Volkswagen AG)
-=======
 * Robert Goulet <robert.goulet@autodesk.com> (copyright owned by Autodesk, Inc.)
->>>>>>> f64c78e8
