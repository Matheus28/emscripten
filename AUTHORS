The following authors have all licensed their contributions to Emscripten
under the licensing terms detailed in LICENSE.

(Authors keep copyright of their contributions, of course; they just grant
a license to everyone to use it as detailed in LICENSE.)

* Alon Zakai <alonzakai@gmail.com> (copyright owned by Mozilla Foundation)
* Tim Dawborn <tim.dawborn@gmail.com>
* Max Shawabkeh <max99x@gmail.com>
* Sigmund Vik <sigmund_vik@yahoo.com>
* Jeff Terrace <jterrace@gmail.com>
* Benoit Tremblay <trembl.ben@gmail.com>
* Andreas Bergmeier <abergmeier@gmx.net>
* Ben Schwartz <bens@alum.mit.edu>
* David Claughton <dave@eclecticdave.com>
* David Yip <yipdw@member.fsf.org>
* Julien Hamaide <julien.hamaide@gmail.com>
* Ehsan Akhgari <ehsan.akhgari@gmail.com> (copyright owned by Mozilla Foundation)
* Adrian Taylor <adrian@macrobug.com>
* Richard Assar <richard.assar@gmail.com>
* Nathan Hammond <emscripten@nathanhammond.com>
* Behdad Esfahbod <behdad@behdad.org>
* David Benjamin <davidben@mit.edu>
* Pierre Renaux <pierre@talansoft.com>
* Brian Anderson <banderson@mozilla.com>
* Jon Bardin <diclophis@gmail.com>
* Jukka Jylänki <jujjyl@gmail.com>
* Aleksander Guryanov <caiiiycuk@gmail.com>
* Chad Austin <chad@chadaustin.me> (copyright owned by IMVU)
* nandhp <nandhp@gmail.com>
* YeZhongWen <linghuye2.0@gmail.com>
* Xingxing Pan <forandom@gmail.com>
* Justin Kerk <dopefishjustin@gmail.com>
* Andrea Bedini <andrea.bedini@gmail.com>
* James Pike <totoro.friend@chilon.net>
* Mokhtar Naamani <mokhtar.naamani@gmail.com>
* Benjamin Stover <benjamin.stover@gmail.com>
* Riccardo Magliocchetti <riccardo.magliocchetti@gmail.com>
* Janus Troelsen <janus.troelsen@stud.tu-darmstadt.de>
* Lars Schneider <lars.schneider@autodesk.com> (copyright owned by Autodesk, Inc.)
* Joel Martin <github@martintribe.org>
* Manuel Wellmann <manuel.wellmann@autodesk.com> (copyright owned by Autodesk, Inc.)
* Xuejie Xiao <xxuejie@gmail.com>
* Dominic Wong <dom@slowbunyip.org>
* Alan Kligman <alan.kligman@gmail.com> (copyright owned by Mozilla Foundation)
* Anthony Liot <wolfviking0@yahoo.com>
* Michael Riss <Michael.Riss@gmx.de>
* Jasper St. Pierre <jstpierre@mecheye.net>
* Manuel Schölling <manuel.schoelling@gmx.de>
* Bruce Mitchener, Jr. <bruce.mitchener@gmail.com>
* Michael Bishop <mbtyke@gmail.com>
* Roger Braun <roger@rogerbraun.net>
* Vladimir Vukicevic <vladimir@pobox.com> (copyright owned by Mozilla Foundation)
* Lorant Pinter <lorant.pinter@prezi.com>
* Tobias Doerffel <tobias.doerffel@gmail.com>
* Martin von Gagern <martin@von-gagern.net>
* Ting-Yuan Huang <thuang@mozilla.com>
* Joshua Granick <jgranick@blackberry.com>
* Felix H. Dahlke <fhd@ubercode.de>
* Éloi Rivard <azmeuk@gmail.com>
* Alexander Gladysh <ag@logiceditor.com>
* Arlo Breault <arlolra@gmail.com>
* Jacob Lee <artdent@gmail.com> (copyright owned by Google, Inc.)
* Joe Lee <jlee@imvu.com> (copyright owned by IMVU)
* Andy Friesen <andy@imvu.com> (copyright owned by IMVU)
* Bill Welden <bwelden@imvu.com> (copyright owned by IMVU)
* Michael Ey <mey@imvu.com> (copyright owned by IMVU)
* Llorens Marti Garcia <lgarcia@imvu.com> (copyright owned by IMVU)
* Jinsuck Kim <jkim@imvu.com> (copyright owned by IMVU)
* Todd Lee <tlee@imvu.com> (copyright owned by IMVU)
* Anthony Pesch <inolen@gmail.com>
* Robert Bragg <robert.bragg@intel.com> (copyright owned by Intel Corporation)
* Sylvestre Ledru <sylvestre@debian.org>
* Tom Fairfield <fairfield@cs.xu.edu>
* Anthony J. Thibault <ajt@hyperlogic.org>
* John Allwine <jallwine86@gmail.com>
* Martin Gerhardy <martin.gerhardy@gmail.com>
* James Gregory <jgregory@zynga.com> (copyright owned by Zynga, Inc)
* Dan Gohman <sunfish@google.com> (copyright owned by Google, Inc.)
* Jeff Gilbert <jgilbert@mozilla.com> (copyright owned by Mozilla Foundation)
* Frits Talbot <frits@metapathy.com>
* Onno Jongbloed <hey@onnoj.net>
* Jez Ng <me@jezng.com>
* Marc Feeley <mfeeley@mozilla.com> (copyright owned by Mozilla Foundation)
* Ludovic Perrine <jazzzz@gmail.com>
* David Barksdale <david.barksdale@adcedosolutions.com>
* Manfred Manik Nerurkar <nerurkar*at*made-apps.biz> (copyright owned by MADE, GmbH)
* Joseph Gentle <me@josephg.com>
* Douglas T. Crosher <dtc-moz@scieneer.com> (copyright owned by Mozilla Foundation)
* Douglas T. Crosher <info@jsstats.com> (copyright owned by Scieneer Pty Ltd)
* Soeren Balko <soeren.balko@gmail.com>
* Ryan Kelly (ryan@rfk.id.au)
* Michael Lelli <toadking@toadking.com>
* Yu Kobayashi <yukoba@accelart.jp>
* Pin Zhang <zhangpin04@gmail.com>
* Nick Bray <ncbray@chromium.org> (copyright owned by Google, Inc.)
* Aidan Hobson Sayers <aidanhs@cantab.net>
* Charlie Birks <admin@daftgames.net>
* Ranger Harke <ranger.harke@autodesk.com> (copyright owned by Autodesk, Inc.)
* Tobias Vrinssen <tobias@vrinssen.de>
* Patrick R. Martin <patrick.martin.r@gmail.com>
* Richard Quirk <richard.quirk@gmail.com>
* Marcos Scriven <marcos@scriven.org>
* Antoine Lambert <antoine.lambert33@gmail.com>
* Daniel Aquino <mr.danielaquino@gmail.com>
* Remi Papillie <remi.papillie@gmail.com>
* Fraser Adams <fraser.adams@blueyonder.co.uk>
* Michael Tirado <icetooth333@gmail.com>
* Ben Noordhuis <info@bnoordhuis.nl>
* Bob Roberts <bobroberts177@gmail.com>
* John Vilk <jvilk@cs.umass.edu>
* Daniel Baulig <dbaulig@fb.com> (copyright owned by Facebook, Inc.)
* Lu Wang <coolwanglu@gmail.com>
* Heidi Pan <heidi.pan@intel.com> (copyright owned by Intel)
* Vasilis Kalintiris <ehostunreach@gmail.com>
* Adam C. Clifton <adam@hulkamaniac.com>
* Volo Zyko <volo.zyko@gmail.com>
* Andre Weissflog <floooh@gmail.com>
* Alexandre Perrot <alexandre.perrot@gmail.com>
* Emerson José Silveira da Costa <emerson.costa@gmail.com>
* Jari Vetoniemi <mailroxas@gmail.com>
* Sindre Sorhus <sindresorhus@gmail.com>
* James S Urquhart <jamesu@gmail.com>
* Boris Gjenero <boris.gjenero@gmail.com>
* jonas echterhoff <jonas@unity3d.com>
* Sami Vaarala <sami.vaarala@iki.fi>
* Jack A. Arrington <jack@epicpineapple.com>
* Richard Janicek <r@janicek.co>
* Joel Croteau <jcroteau@gmail.com>
* Haneef Mubarak <haneef503@gmail.com>
* Nicolas Peri <nicox@shivaengine.com> (copyright owned by ShiVa Technologies, SAS)
* Bernhard Fey <e-male@web.de>
* Dave Nicponski <dave.nicponski@gmail.com>
* Jonathan Jarri <noxalus@gmail.com>
* Daniele Di Proietto <daniele.di.proietto@gmail.com>
* Dan Dascalescu <dNOSPAMdascalescu@gmail.com>
* Thomas Borsos <thomasborsos@gmail.com>
* Ori Avtalion <ori@avtalion.name>
* Guillaume Blanc <guillaumeblanc.sc@gmail.com>
* Usagi Ito <usagi@WonderRabbitProject.net>
* Camilo Polymeris <cpolymeris@gmail.com>
* Markus Henschel <markus.henschel@yager.de>
* Ophir Lojkine <ophir.lojkine@eleves.ec-nantes.fr>
* Ryan Sturgell <ryan.sturgell@gmail.com> (copyright owned by Google, Inc.)
* Jason Green <jason@transgaming.com> (copyright owned by TransGaming, Inc.)
* Ningxin Hu <ningxin.hu@intel.com> (copyright owned by Intel)
* Nicolas Guillemot <nlguillemot@gmail.com>
* Sathyanarayanan Gunasekaran <gsathya.ceg@gmail.com> (copyright owned by Mozilla Foundation)
* Nikolay Vorobyov <nik.vorobyov@gmail.com>
* Jonas Platte <mail@jonasplatte.de>
* Sebastien Ronsse <sronsse@gmail.com>
* Glenn R. Wichman <gwichman@zynga.com>
* Hamish Willee <hamishwillee@gmail.com> (copyright owned by Mozilla Foundation)
* Sylvain Chevalier <sylvain.chevalier@gmail.com>
* Nathan Ross <nross.se@gmail.com>
* Zachary Pomerantz <zmp@umich.edu>
* Boris Tsarev <boristsarev@gmail.com>
* Mark Logan <mark@artillery.com> (copyright owned by Artillery Games, Inc.)
* Коренберг Марк <socketpair@gmail.com>
* Gauthier Billot <gogoprog@gmail.com>
* Árpád Goretity <h2co3@h2co3.org>
* Nicholas Wilson <nicholas@nicholaswilson.me.uk>
* Aaron Mandle <aaronmandle@gmail.com>
* Bailey Hayes <Bailey.Hayes@sas.com> (copyright owned by SAS Institute Inc.)
* Paul Holland <pholland@adobe.com>
* James Long <longster@gmail.com>
* David Anderson <danderson@mozilla.com> (copyright owned by Mozilla Foundation)
* Eric Rannaud <e@nanocritical.com> (copyright owned by Nanocritical Corp.)
* William Furr <wfurr@google.com> (copyright owned by Google, Inc.)
* Dan Glastonbury <dglastonbury@mozilla.com> (copyright owned by Mozilla Foundation)
* Warren Seine <warren.seine@aerys.in> (copyright owned by Aerys SAS)
* Petr Babicka <babcca@gmail.com>
* Akira Takahashi <faithandbrave@gmail.com>
* Victor Costan <costan@gmail.com>
* Pepijn Van Eeckhoudt <pepijn.vaneeckhoudt@luciad.com> (copyright owned by Luciad NV)
* Stevie Trujillo <stevie.trujillo@gmail.com>
* Edward Rudd <urkle@outoforder.cc>
* Rene Eichhorn <rene.eichhorn1@gmail.com>
* Nick Desaulniers <nick@mozilla.com> (copyright owned by Mozilla Foundation)
* Luke Wagner <luke@mozilla.com> (copyright owned by Mozilla Foundation)
* Matt McCormick <matt.mccormick@kitware.com>
* Thaddée Tyl <thaddee.tyl@gmail.com>
* Philipp Wiesemann <philipp.wiesemann@arcor.de>
* Jan Jongboom <janjongboom@gmail.com> (copyright owned by Telenor Digital AS)
* Tiago Quelhas <tiagoq@gmail.com>
* Reinier de Blois <rddeblois@gmail.com>
* Yuichi Nishiwaki <yuichi.nishiwaki@gmail.com>
* Jérôme Bernard <jerome.bernard@ercom.fr> (copyright owned by Ercom)
* Chanhwi Choi <ccwpc@hanmail.net>
* Fábio Santos <fabiosantosart@gmail.com>
<<<<<<< HEAD
* Thibaut Despoulain <thibaut@artillery.com> (copyright owned by Artillery Games, Inc.)
=======
* Wei Tjong Yao <weitjong@gmail.com>
>>>>>>> d565950a
<|MERGE_RESOLUTION|>--- conflicted
+++ resolved
@@ -188,8 +188,5 @@
 * Jérôme Bernard <jerome.bernard@ercom.fr> (copyright owned by Ercom)
 * Chanhwi Choi <ccwpc@hanmail.net>
 * Fábio Santos <fabiosantosart@gmail.com>
-<<<<<<< HEAD
 * Thibaut Despoulain <thibaut@artillery.com> (copyright owned by Artillery Games, Inc.)
-=======
 * Wei Tjong Yao <weitjong@gmail.com>
->>>>>>> d565950a
