# coding=utf-8
# Copyright 2013 The Emscripten Authors.  All rights reserved.
# Emscripten is available under two separate licenses, the MIT license and the
# University of Illinois/NCSA Open Source License.  Both these licenses can be
# found in the LICENSE file.

# noqa: E241

from __future__ import print_function
from functools import wraps
import glob
import gzip
import itertools
import json
import os
import pipes
import re
import select
import shlex
import shutil
import struct
import subprocess
import sys
import time
import tempfile
import unittest
import uuid
from subprocess import PIPE, STDOUT

if __name__ == '__main__':
  raise Exception('do not run this file directly; do something like: tests/runner.py other')

from tools.shared import run_js, run_process, try_delete, listify
from tools.shared import EMCC, EMXX, EMAR, EMRANLIB, PYTHON, FILE_PACKAGER, WINDOWS, LLVM_ROOT, EM_BUILD_VERBOSE
from tools.shared import CLANG_CC, CLANG_CXX, LLVM_AR, LLVM_DWARFDUMP
from tools.shared import NODE_JS, SPIDERMONKEY_ENGINE, JS_ENGINES, WASM_ENGINES, V8_ENGINE
from runner import RunnerCore, path_from_root, no_wasm_backend, no_fastcomp, is_slow_test, ensure_dir
from runner import needs_dlfcn, env_modify, no_windows, chdir, with_env_modify, create_test_file, parameterized
from tools import jsrun, shared, building
import clang_native
import tools.line_endings
import tools.js_optimizer
import tools.tempfiles
import tools.duplicate_function_eliminator

scons_path = shared.which('scons')
emmake = shared.bat_suffix(path_from_root('emmake'))
emcmake = shared.bat_suffix(path_from_root('emcmake'))
emconfigure = shared.bat_suffix(path_from_root('emconfigure'))
emconfig = shared.bat_suffix(path_from_root('em-config'))
emsize = shared.bat_suffix(path_from_root('emsize'))


class temp_directory(object):
  def __init__(self, dirname):
    self.dir = dirname

  def __enter__(self):
    self.directory = tempfile.mkdtemp(prefix='emtest_temp_', dir=self.dir)
    self.prev_cwd = os.getcwd()
    os.chdir(self.directory)
    print('temp_directory: ' + self.directory)
    return self.directory

  def __exit__(self, type, value, traceback):
    os.chdir(self.prev_cwd)


def uses_canonical_tmp(func):
  """Decorator that signals the use of the canonical temp by a test method.

  This decorator takes care of cleaning the directory after the
  test to satisfy the leak detector.
  """
  @wraps(func)
  def decorated(self):
    # Before running the test completely remove the canonical_tmp
    if os.path.exists(self.canonical_temp_dir):
      shutil.rmtree(self.canonical_temp_dir)
    try:
      func(self)
    finally:
      # Make sure the test isn't lying about the fact that it uses
      # canonical_tmp
      self.assertTrue(os.path.exists(self.canonical_temp_dir))
      # Remove the temp dir in a try-finally, as otherwise if the
      # test fails we would not clean it up, and if leak detection
      # is set we will show that error instead of the actual one.
      shutil.rmtree(self.canonical_temp_dir)

  return decorated


def is_python3_version_supported():
  """Retuns True if the installed python3 version is supported by emscripten.

  Note: Emscripten requires python3.5 or above since python3.4 and below do not
  support circular dependencies."""
  try:
    print('is_python3_version_supported')
    python3 = shared.which('python3')
    print('  python3 =', python3)
    output = run_process([python3, '--version'], stdout=PIPE).stdout
    print('  output =', output, output.split())
    output = output.split()[1]
    # ignore final component which can contains non-integers (e.g 'rc1')
    version = [int(x) for x in output.split('.')[:2]]
    return version >= [3, 5]
  except Exception:
    # If anything goes wrong (no python3, unexpected output format), then we do
    # not support this python3
    return False


def encode_leb(number):
  # TODO(sbc): handle larger numbers
  assert(number < 255)
  # pack the integer then take only the first (little end) byte
  return struct.pack('<i', number)[:1]


def get_fastcomp_src_dir():
  """Locate fastcomp source tree by searching realtive to LLVM_ROOT."""
  d = LLVM_ROOT
  key_file = 'readme-emscripten-fastcomp.txt'
  while d != os.path.dirname(d):
    d = os.path.abspath(d)
    # when the build directory lives below the source directory
    if os.path.exists(os.path.join(d, key_file)):
      return d
    # when the build directory lives alongside the source directory
    elif os.path.exists(os.path.join(d, 'src', key_file)):
      return os.path.join(d, 'src')
    else:
      d = os.path.dirname(d)
  return None


def parse_wasm(filename):
  wat = run_process([os.path.join(building.get_binaryen_bin(), 'wasm-dis'), filename], stdout=PIPE).stdout
  imports = []
  exports = []
  funcs = []
  for line in wat.splitlines():
    line = line.strip()
    if line.startswith('(import '):
      line = line.strip('()')
      name = line.split()[2].strip('"')
      imports.append(name)
    if line.startswith('(export '):
      line = line.strip('()')
      name = line.split()[1].strip('"')
      exports.append(name)
    if line.startswith('(func '):
      line = line.strip('()')
      name = line.split()[1].strip('"')
      funcs.append(name)
  return imports, exports, funcs


class other(RunnerCore):
  # Utility to run a simple test in this suite. This receives a directory which
  # should contain a test.cpp and test.out files, compiles the cpp, and runs it
  # to verify the output, with optional compile and run arguments.
  # TODO: use in more places
  def do_other_test(self, dirname, emcc_args=[], run_args=[]):
    shutil.copyfile(path_from_root('tests', dirname, 'test.cpp'), 'test.cpp')
    run_process([EMCC, 'test.cpp'] + emcc_args)
    expected = open(path_from_root('tests', dirname, 'test.out')).read()
    seen = run_js('a.out.js', args=run_args, stderr=PIPE, full_output=True) + '\n'
    self.assertContained(expected, seen)

  # Another utility to run a test in this suite. This receives a source file
  # to compile, with optional compiler and execution flags.
  # Output can be checked by seeing if literals are contained, and that a list
  # of regexes match. The return code can also be checked.
  def do_smart_test(self, source, literals=[], regexes=[],
                    emcc_args=[], run_args=[], assert_returncode=0):
    run_process([EMCC, source] + emcc_args)
    seen = run_js('a.out.js', args=run_args, stderr=PIPE, full_output=True,
                  assert_returncode=assert_returncode) + '\n'

    for literal in literals:
      self.assertContained([literal], seen)

    for regex in regexes:
      self.assertTrue(re.search(regex, seen), 'Expected regex "%s" to match on:\n%s' % (regex, seen))

  def run_on_pty(self, cmd):
    master, slave = os.openpty()
    output = []

    try:
      env = os.environ.copy()
      env['TERM'] = 'xterm-color'
      proc = subprocess.Popen(cmd, stdout=slave, stderr=slave, env=env)
      while proc.poll() is None:
        r, w, x = select.select([master], [], [], 1)
        if r:
          output.append(os.read(master, 1024))
      return (proc.returncode, b''.join(output))
    finally:
      os.close(master)
      os.close(slave)

  def test_emcc_v(self):
    for compiler in [EMCC, EMXX]:
      # -v, without input files
      proc = run_process([compiler, '-v'], stdout=PIPE, stderr=PIPE)
      self.assertContained('clang version %s' % shared.expected_llvm_version(), proc.stderr)
      self.assertContained('GNU', proc.stderr)
      self.assertNotContained('this is dangerous', proc.stdout)
      self.assertNotContained('this is dangerous', proc.stderr)

  def test_emcc_generate_config(self):
    for compiler in [EMCC, EMXX]:
      config_path = './emscripten_config'
      run_process([compiler, '--generate-config', config_path])
      self.assertExists(config_path, 'A config file should have been created at %s' % config_path)
      config_contents = open(config_path).read()
      self.assertContained('EMSCRIPTEN_ROOT', config_contents)
      self.assertContained('LLVM_ROOT', config_contents)
      os.remove(config_path)

  def test_emcc_output_mjs(self):
    run_process([EMCC, '-o', 'hello_world.mjs', path_from_root('tests', 'hello_world.c')])
    with open('hello_world.mjs') as f:
      output = f.read()
    self.assertContained('export default Module;', output)
    # TODO(sbc): Test that this is actually runnable.  We currently don't have
    # any tests for EXPORT_ES6 but once we do this should be enabled.
    # self.assertContained('hello, world!', run_js('hello_world.mjs'))

  def test_emcc_out_file(self):
    # Verify that "-ofile" works in addition to "-o" "file"
    run_process([EMCC, '-c', '-ofoo.o', path_from_root('tests', 'hello_world.c')])
    self.assertExists('foo.o')
    run_process([EMCC, '-ofoo.js', 'foo.o'])
    self.assertExists('foo.js')

  @parameterized({
    'c': [EMCC, '.c'],
    'cxx': [EMXX, '.cpp']})
  def test_emcc_basics(self, compiler, suffix):
    # emcc src.cpp ==> writes a.out.js and a.out.wasm
    run_process([compiler, path_from_root('tests', 'hello_world' + suffix)])
    self.assertExists('a.out.js')
    self.assertExists('a.out.wasm')
    self.assertContained('hello, world!', run_js('a.out.js'))

    # --version
    output = run_process([compiler, '--version'], stdout=PIPE, stderr=PIPE)
    output = output.stdout.replace('\r', '')
    self.assertContained('emcc (Emscripten gcc/clang-like replacement)', output)
    self.assertContained('''Copyright (C) 2014 the Emscripten authors (see AUTHORS.txt)
This is free and open source software under the MIT license.
There is NO warranty; not even for MERCHANTABILITY or FITNESS FOR A PARTICULAR PURPOSE.
''', output)

    # --help
    output = run_process([compiler, '--help'], stdout=PIPE, stderr=PIPE)
    self.assertContained('Display this information', output.stdout)
    self.assertContained('Most clang options will work', output.stdout)

    # -dumpmachine
    output = run_process([compiler, '-dumpmachine'], stdout=PIPE, stderr=PIPE)
    self.assertContained(shared.get_llvm_target(), output.stdout)

    # -dumpversion
    output = run_process([compiler, '-dumpversion'], stdout=PIPE, stderr=PIPE)
    self.assertEqual(shared.EMSCRIPTEN_VERSION, output.stdout.strip())

    # properly report source code errors, and stop there
    self.clear()
    stderr = self.expect_fail([compiler, path_from_root('tests', 'hello_world_error' + suffix)])
    self.assertNotContained('IOError', stderr) # no python stack
    self.assertNotContained('Traceback', stderr) # no python stack
    self.assertContained('error: invalid preprocessing directive', stderr)
    self.assertContained(["error: use of undeclared identifier 'cheez", "error: unknown type name 'cheez'"], stderr)
    self.assertContained('errors generated.', stderr.splitlines()[-2])

  @parameterized({
    'c': [EMCC, '.c'],
    'cxx': [EMXX, '.cpp']})
  def test_emcc_2(self, compiler, suffix):
    # emcc src.cpp -c    and   emcc src.cpp -o src.[o|bc] ==> should give a .bc file
    for args in [['-c'], ['-o', 'src.o'], ['-o', 'src.bc'], ['-o', 'src.so'], ['-O1', '-c', '-o', '/dev/null'], ['-O1', '-o', '/dev/null']]:
      print('args:', args)
      if '/dev/null' in args and WINDOWS:
        print('skip because windows')
        continue
      target = args[1] if len(args) == 2 else 'hello_world.o'
      self.clear()
      run_process([compiler, path_from_root('tests', 'hello_world' + suffix)] + args)
      if args[-1] == '/dev/null':
        print('(no output)')
        continue
      syms = building.llvm_nm(target)
      self.assertIn('main', syms.defs)
      if self.is_wasm_backend():
        # wasm backend will also have '__original_main' or such
        self.assertEqual(len(syms.defs), 2)
      else:
        self.assertEqual(len(syms.defs), 1)
      if target == 'js': # make sure emcc can recognize the target as a bitcode file
        shutil.move(target, target + '.bc')
        target += '.bc'
      run_process([compiler, target, '-o', target + '.js'])
      self.assertContained('hello, world!', run_js(target + '.js'))

  @parameterized({
    'c': [EMCC, '.c'],
    'cxx': [EMXX, '.cpp']})
  def test_emcc_3(self, compiler, suffix):
    # handle singleton archives
    run_process([compiler, '-c', path_from_root('tests', 'hello_world' + suffix), '-o', 'a.o'])
    run_process([LLVM_AR, 'r', 'a.a', 'a.o'], stdout=PIPE, stderr=PIPE)
    run_process([compiler, 'a.a'])
    self.assertContained('hello, world!', run_js('a.out.js'))

    if not self.is_wasm_backend():
      # emcc src.ll ==> generates .js
      self.clear()
      run_process([compiler, path_from_root('tests', 'hello_world.ll')])
      self.assertContained('hello, world!', run_js('a.out.js'))

    # emcc [..] -o [path] ==> should work with absolute paths
    for path in [os.path.abspath(os.path.join('..', 'file1.js')), os.path.join('b_dir', 'file2.js')]:
      print(path)
      os.chdir(self.get_dir())
      self.clear()
      print(os.listdir(os.getcwd()))
      ensure_dir(os.path.join('a_dir', 'b_dir'))
      os.chdir('a_dir')
      # use single file so we don't have more files to clean up
      run_process([compiler, path_from_root('tests', 'hello_world' + suffix), '-o', path, '-s', 'SINGLE_FILE=1'])
      last = os.getcwd()
      os.chdir(os.path.dirname(path))
      self.assertContained('hello, world!', run_js(os.path.basename(path)))
      os.chdir(last)
      try_delete(path)

  @parameterized({
    'c': [EMCC],
    'cxx': [EMXX]})
  def test_emcc_4(self, compiler):
    # Optimization: emcc src.cpp -o something.js [-Ox]. -O0 is the same as not specifying any optimization setting
    for params, opt_level, bc_params, closure, has_malloc in [ # bc params are used after compiling to bitcode
      (['-o', 'something.js'],                          0, None, 0, 1),
      (['-o', 'something.js', '-O0'],                   0, None, 0, 0),
      (['-o', 'something.js', '-O1'],                   1, None, 0, 0),
      (['-o', 'something.js', '-O1', '-g'],             1, None, 0, 0), # no closure since debug
      (['-o', 'something.js', '-O2'],                   2, None, 0, 1),
      (['-o', 'something.js', '-O2', '-g'],             2, None, 0, 0),
      (['-o', 'something.js', '-Os'],                   2, None, 0, 1),
      (['-o', 'something.js', '-O3'],                   3, None, 0, 1),
      # and, test compiling to bitcode first
      (['-o', 'something.bc'], 0, [],      0, 0),
      (['-o', 'something.bc', '-O0'], 0, [], 0, 0),
      (['-o', 'something.bc', '-O1'], 1, ['-O1'], 0, 0),
      (['-o', 'something.bc', '-O2'], 2, ['-O2'], 0, 0),
      (['-o', 'something.bc', '-O3'], 3, ['-O3'], 0, 0),
      (['-O1', '-o', 'something.bc'], 1, [], 0, 0),
      # non-wasm
      (['-s', 'WASM=0', '-o', 'something.js'],                          0, None, 0, 1),
      (['-s', 'WASM=0', '-o', 'something.js', '-O0'],                   0, None, 0, 0),
      (['-s', 'WASM=0', '-o', 'something.js', '-O1'],                   1, None, 0, 0),
      (['-s', 'WASM=0', '-o', 'something.js', '-O1', '-g'],             1, None, 0, 0), # no closure since debug
      (['-s', 'WASM=0', '-o', 'something.js', '-O2'],                   2, None, 0, 1),
      (['-s', 'WASM=0', '-o', 'something.js', '-O2', '-g'],             2, None, 0, 0),
      (['-s', 'WASM=0', '-o', 'something.js', '-Os'],                   2, None, 0, 1),
      (['-s', 'WASM=0', '-o', 'something.js', '-O3'],                   3, None, 0, 1),
      # and, test compiling to bitcode first
      (['-s', 'WASM=0', '-o', 'something.bc'],        0, ['-s', 'WASM=0'],        0, 0),
      (['-s', 'WASM=0', '-o', 'something.bc', '-O0'], 0, ['-s', 'WASM=0'],        0, 0),
      (['-s', 'WASM=0', '-o', 'something.bc', '-O1'], 1, ['-s', 'WASM=0', '-O1'], 0, 0),
      (['-s', 'WASM=0', '-o', 'something.bc', '-O2'], 2, ['-s', 'WASM=0', '-O2'], 0, 0),
      (['-s', 'WASM=0', '-o', 'something.bc', '-O3'], 3, ['-s', 'WASM=0', '-O3'], 0, 0),
      (['-s', 'WASM=0', '-O1', '-o', 'something.bc'], 1, ['-s', 'WASM=0'],        0, 0),
    ]:
      if 'WASM=0' in params and self.is_wasm_backend():
        continue
      print(params, opt_level, bc_params, closure, has_malloc)
      self.clear()
      keep_debug = '-g' in params
      args = [compiler, path_from_root('tests', 'hello_world_loop' + ('_malloc' if has_malloc else '') + '.cpp')] + params
      print('..', args)
      output = run_process(args, stdout=PIPE, stderr=PIPE)
      assert len(output.stdout) == 0, output.stdout
      if bc_params is not None:
        self.assertExists('something.bc', output.stderr)
        bc_args = [compiler, 'something.bc', '-o', 'something.js'] + bc_params
        print('....', bc_args)
        output = run_process(bc_args, stdout=PIPE, stderr=PIPE)
      self.assertExists('something.js', output.stderr)
      self.assertContained('hello, world!', run_js('something.js'))

      # Verify optimization level etc. in the generated code
      # XXX these are quite sensitive, and will need updating when code generation changes
      generated = open('something.js').read()
      main = self.get_func(generated, '_main') if 'function _main' in generated else generated
      assert 'new Uint16Array' in generated and 'new Uint32Array' in generated, 'typed arrays 2 should be used by default'
      assert 'SAFE_HEAP' not in generated, 'safe heap should not be used by default'
      assert ': while(' not in main, 'when relooping we also js-optimize, so there should be no labelled whiles'
      if closure:
        if opt_level == 0:
          assert '._main =' in generated, 'closure compiler should have been run'
        elif opt_level >= 1:
          assert '._main=' in generated, 'closure compiler should have been run (and output should be minified)'
      else:
        # closure has not been run, we can do some additional checks. TODO: figure out how to do these even with closure
        assert '._main = ' not in generated, 'closure compiler should not have been run'
        if keep_debug:
          assert ('switch (label)' in generated or 'switch (label | 0)' in generated) == (opt_level <= 0), 'relooping should be in opt >= 1'
          assert ('assert(STACKTOP < STACK_MAX' in generated) == (opt_level == 0), 'assertions should be in opt == 0'
        if 'WASM=0' in params:
          if opt_level >= 2 and '-g' in params:
            assert re.search(r'HEAP8\[\$?\w+ ?\+ ?\(+\$?\w+ ?', generated) or re.search(r'HEAP8\[HEAP32\[', generated) or re.search(r'[i$]\d+ & ~\(1 << [i$]\d+\)', generated), 'eliminator should create compound expressions, and fewer one-time vars' # also in -O1, but easier to test in -O2
          looks_unminified = ' = {}' in generated and ' = []' in generated
          looks_minified = '={}' in generated and '=[]' and ';var' in generated
          assert not (looks_minified and looks_unminified)
          if opt_level == 0 or '-g' in params:
            assert looks_unminified
          elif opt_level >= 2:
            assert looks_minified

  @no_wasm_backend('tests for asmjs optimzer')
  @parameterized({
    'c': [EMCC],
    'cxx': [EMXX]})
  def test_emcc_5(self, compiler):
    # asm.js optimization levels
    for params, test, text in [
      (['-O2'], lambda generated: 'function addRunDependency' in generated, 'shell has unminified utilities'),
      (['-O2', '--closure', '1'], lambda generated: 'function addRunDependency' not in generated and ';function' in generated, 'closure minifies the shell, removes whitespace'),
      (['-O2', '--closure', '1', '-g1'], lambda generated: 'function addRunDependency' not in generated and ';function' not in generated, 'closure minifies the shell, -g1 makes it keep whitespace'),
      (['-O2'], lambda generated: 'var b=0' in generated and 'function _main' not in generated, 'registerize/minify is run by default in -O2'),
      (['-O2', '--minify', '0'], lambda generated: 'var b = 0' in generated and 'function _main' not in generated, 'minify is cancelled, but not registerize'),
      (['-O2', '--js-opts', '0'], lambda generated: 'var b=0' not in generated and 'var b = 0' not in generated and 'function _main' in generated, 'js opts are cancelled'),
      (['-O2', '-g'], lambda generated: 'var b=0' not in generated and 'var b = 0' not in generated and 'function _main' in generated, 'registerize/minify is cancelled by -g'),
      (['-O2', '-g0'], lambda generated: 'var b=0' in generated and 'function _main' not in generated, 'registerize/minify is run by default in -O2 -g0'),
      (['-O2', '-g1'], lambda generated: 'var b = 0' in generated and 'function _main' not in generated, 'compress is cancelled by -g1'),
      (['-O2', '-g2'], lambda generated: ('var b = 0' in generated or 'var i1 = 0' in generated) and 'function _main' in generated, 'minify is cancelled by -g2'),
      (['-O2', '-g3'], lambda generated: 'var b=0' not in generated and 'var b = 0' not in generated and 'function _main' in generated, 'registerize is cancelled by -g3'),
      (['-O2', '--profiling'], lambda generated: ('var b = 0' in generated or 'var i1 = 0' in generated) and 'function _main' in generated, 'similar to -g2'),
      (['-O2', '-profiling'], lambda generated: ('var b = 0' in generated or 'var i1 = 0' in generated) and 'function _main' in generated, 'similar to -g2'),
      (['-O2', '--profiling-funcs'], lambda generated: 'var b=0' in generated and '"use asm";var a=' in generated and 'function _main' in generated, 'very minified, but retain function names'),
      (['-O2', '-profiling-funcs'], lambda generated: 'var b=0' in generated and '"use asm";var a=' in generated and 'function _main' in generated, 'very minified, but retain function names'),
      (['-O2'], lambda generated: 'var b=0' in generated and '"use asm";var a=' in generated and 'function _main' not in generated, 'very minified, no function names'),
      # (['-O2', '-g4'], lambda generated: 'var b=0' not in generated and 'var b = 0' not in generated and 'function _main' in generated, 'same as -g3 for now'),
      (['-s', 'INLINING_LIMIT=0'], lambda generated: 'function _dump' in generated, 'no inlining without opts'),
      ([], lambda generated: 'Module["_dump"]' not in generated, 'dump is not exported by default'),
      (['-s', 'EXPORTED_FUNCTIONS=["_main", "_dump"]'], lambda generated: 'Module["_dump"] =' in generated, 'dump is now exported'),
      (['--llvm-opts', '1'], lambda generated: '_puts(' in generated, 'llvm opts requested'),
      ([], lambda generated: '// Sometimes an existing Module' in generated, 'without opts, comments in shell code'),
      (['-O2'], lambda generated: '// Sometimes an existing Module' not in generated, 'with opts, no comments in shell code'),
      (['-O2', '-g2'], lambda generated: '// Sometimes an existing Module' not in generated, 'with -g2, no comments in shell code'),
      (['-O2', '-g3'], lambda generated: '// Sometimes an existing Module' in generated, 'with -g3, yes comments in shell code'),
    ]:
      print(params, text)
      self.clear()
      run_process([compiler, path_from_root('tests', 'hello_world_loop.cpp'), '-o', 'a.out.js', '-s', 'WASM=0'] + params)
      self.assertContained('hello, world!', run_js('a.out.js'))
      assert test(open('a.out.js').read()), text

  def test_multiple_sources(self):
    # Compiling two sources at a time should work.
    cmd = [EMCC, '-c', path_from_root('tests', 'twopart_main.cpp'), path_from_root('tests', 'twopart_side.c')]
    run_process(cmd)

    # Object files should be generated by default in the current working
    # directory, and not alongside the sources.
    self.assertExists('twopart_main.o')
    self.assertExists('twopart_side.o')
    self.assertNotExists(path_from_root('tests', 'twopart_main.o'))
    self.assertNotExists(path_from_root('tests', 'twopart_side.o'))

    # But it is an error if '-o' is also specified.
    self.clear()
    err = self.expect_fail(cmd + ['-o', 'out.o'])

    self.assertContained('cannot specify -o with -c/-S and multiple source files', err)
    self.assertNotExists('twopart_main.o')
    self.assertNotExists('twopart_side.o')
    self.assertNotExists(path_from_root('tests', 'twopart_main.o'))
    self.assertNotExists(path_from_root('tests', 'twopart_side.o'))

  def test_combining_object_files(self):
    # Compiling two files with -c will generate separate object files
    run_process([EMCC, path_from_root('tests', 'twopart_main.cpp'), path_from_root('tests', 'twopart_side.c'), '-c'])
    self.assertExists('twopart_main.o')
    self.assertExists('twopart_side.o')

    # Linking with just one of them is expected to fail
    err = self.expect_fail([EMCC, 'twopart_main.o'])
    self.assertContained('undefined symbol: theFunc', err)

    # Linking with both should work
    run_process([EMCC, 'twopart_main.o', 'twopart_side.o'])
    self.assertContained('side got: hello from main, over', run_js('a.out.js'))

    # Combining object files into another object should also work, using the `-r` flag
    run_process([EMCC, '-r', 'twopart_main.o', 'twopart_side.o', '-o', 'combined.o'])
    # We also support building without the `-r` flag but expect a warning
    err = run_process([EMCC, 'twopart_main.o', 'twopart_side.o', '-o', 'combined2.o'], stderr=PIPE).stderr
    self.assertBinaryEqual('combined.o', 'combined2.o')
    self.assertContained('warning: Assuming object file output in the absence of `-c`', err)

    # Should be two symbols (and in the wasm backend, also __original_main)
    syms = building.llvm_nm('combined.o')
    self.assertIn('main', syms.defs)
    if self.is_wasm_backend():
      self.assertEqual(len(syms.defs), 3)
    else:
      self.assertEqual(len(syms.defs), 2)

    run_process([EMCC, 'combined.o', '-o', 'combined.o.js'])
    self.assertContained('side got: hello from main, over', run_js('combined.o.js'))

  def test_js_transform(self):
    with open('t.py', 'w') as f:
      f.write('''
import sys
f = open(sys.argv[1], 'a')
f.write('transformed!')
f.close()
''')

    run_process([EMCC, path_from_root('tests', 'hello_world.c'), '--js-transform', '%s t.py' % (PYTHON)])
    self.assertIn('transformed!', open('a.out.js').read())

  @no_wasm_backend("wasm backend alwasy embedds memory")
  def test_js_mem_file(self):
    for opts in [0, 1, 2, 3]:
      print('mem init in', opts)
      self.clear()
      run_process([EMCC, path_from_root('tests', 'hello_world.c'), '-s', 'WASM=0', '-O' + str(opts)])
      if opts >= 2:
        self.assertExists('a.out.js.mem')
      else:
        self.assertNotExists('a.out.js.mem')

  def test_emcc_asm_v_wasm(self):
    for opts in ([], ['-O1'], ['-O2'], ['-O3']):
      print('opts', opts)
      for mode in ([], ['-s', 'WASM=0']):
        self.clear()
        wasm = '=0' not in str(mode)
        print('  mode', mode, 'wasm?', wasm)
        run_process([EMCC, path_from_root('tests', 'hello_world.c')] + opts + mode)
        self.assertExists('a.out.js')
        if wasm:
          self.assertExists('a.out.wasm')
        for engine in JS_ENGINES:
          print('    engine', engine)
          out = run_js('a.out.js', engine=engine, stderr=PIPE, full_output=True)
          self.assertContained('hello, world!', out)
          if not wasm and engine == SPIDERMONKEY_ENGINE:
            self.validate_asmjs(out)
        if not wasm and not self.is_wasm_backend():
          src = open('a.out.js').read()
          if opts == []:
            self.assertContained('almost asm', src)
          else:
            self.assertContained('use asm', src)

  def test_emcc_cflags(self):
    output = run_process([EMCC, '--cflags'], stdout=PIPE)
    flags = output.stdout.strip()
    self.assertContained(' '.join(building.doublequote_spaces(shared.emsdk_cflags([], False))), flags)
    output = run_process([EMXX, '--cflags'], stdout=PIPE)
    flags = output.stdout.strip()
    self.assertContained(' '.join(building.doublequote_spaces(shared.emsdk_cflags([], True))), flags)
    # check they work
    cmd = [CLANG_CXX, path_from_root('tests', 'hello_world.cpp')] + shlex.split(flags.replace('\\', '\\\\')) + ['-c', '-emit-llvm', '-o', 'a.bc']
    run_process(cmd)
    run_process([EMCC, 'a.bc'])
    self.assertContained('hello, world!', run_js('a.out.js'))

  def test_emcc_print_search_dirs(self):
    result = run_process([EMCC, '-print-search-dirs'], stdout=PIPE, stderr=PIPE)
    self.assertContained('programs: =', result.stdout)
    self.assertContained('libraries: =', result.stdout)

  def test_emar_em_config_flag(self):
    # Test that the --em-config flag is accepted but not passed down do llvm-ar.
    # We expand this in case the EM_CONFIG is ~/.emscripten (default)
    config = os.path.expanduser(shared.EM_CONFIG)
    proc = run_process([EMAR, '--em-config', config, '-version'], stdout=PIPE, stderr=PIPE)
    self.assertEqual(proc.stderr, "")
    self.assertContained('LLVM', proc.stdout)

  def test_emsize(self):
    with open(path_from_root('tests', 'other', 'test_emsize.out')) as expected_output:
      expected = expected_output.read()
      cmd = [emsize, path_from_root('tests', 'other', 'test_emsize.js')]
      for command in [cmd, cmd + ['-format=sysv']]:
        output = run_process(cmd, stdout=PIPE).stdout
        self.assertContained(expected, output)

  @parameterized({
    # ('directory to the test', 'output filename', ['extra args to pass to
    # CMake']) Testing all combinations would be too much work and the test
    # would take 10 minutes+ to finish (CMake feature detection is slow), so
    # combine multiple features into one to try to cover as much as possible
    # while still keeping this test in sensible time limit.
    'js':          ('target_js',      'test_cmake.js',         ['-DCMAKE_BUILD_TYPE=Debug']),
    'html':        ('target_html',    'hello_world_gles.html', ['-DCMAKE_BUILD_TYPE=Release']),
    'library':     ('target_library', 'libtest_cmake.a',       ['-DCMAKE_BUILD_TYPE=MinSizeRel']),
    'static_cpp':  ('target_library', 'libtest_cmake.a',       ['-DCMAKE_BUILD_TYPE=RelWithDebInfo', '-DCPP_LIBRARY_TYPE=STATIC']),
    'stdproperty': ('stdproperty',    'helloworld.js',         [])
  })
  def test_cmake(self, test_dir, output_file, cmake_args):
    # Test all supported generators.
    if WINDOWS:
      generators = ['MinGW Makefiles', 'NMake Makefiles']
    else:
      generators = ['Unix Makefiles', 'Ninja', 'Eclipse CDT4 - Ninja']

    configurations = {'MinGW Makefiles'     : {'build'   : ['mingw32-make'] }, # noqa
                      'NMake Makefiles'     : {'build'   : ['nmake', '/NOLOGO']}, # noqa
                      'Unix Makefiles'      : {'build'   : ['make']}, # noqa
                      'Ninja'               : {'build'   : ['ninja']}, # noqa
                      'Eclipse CDT4 - Ninja': {'build'   : ['ninja']}, # noqa
    }
    for generator in generators:
      conf = configurations[generator]

      if not shared.which(conf['build'][0]):
        # Use simple test if applicable
        print('Skipping %s test for CMake support; build tool found found: %s.' % (generator, conf['build'][0]))
        continue

      cmakelistsdir = path_from_root('tests', 'cmake', test_dir)
      with temp_directory(self.get_dir()) as tempdirname:
        # Run Cmake
        cmd = [emcmake, 'cmake'] + cmake_args + ['-G', generator, cmakelistsdir]

        env = os.environ.copy()
        # https://github.com/emscripten-core/emscripten/pull/5145: Check that CMake works even if EMCC_SKIP_SANITY_CHECK=1 is passed.
        if test_dir == 'target_html':
          env['EMCC_SKIP_SANITY_CHECK'] = '1'
        print(str(cmd))
        ret = run_process(cmd, env=env, stdout=None if EM_BUILD_VERBOSE >= 2 else PIPE, stderr=None if EM_BUILD_VERBOSE >= 1 else PIPE)
        if ret.stderr is not None and len(ret.stderr.strip()):
          print(ret.stderr) # If there were any errors, print them directly to console for diagnostics.
        if ret.stderr is not None and 'error' in ret.stderr.lower():
          print('Failed command: ' + ' '.join(cmd))
          print('Result:\n' + ret.stderr)
          self.fail('cmake call failed!')

        # Build
        cmd = conf['build']
        if EM_BUILD_VERBOSE >= 3 and 'Ninja' not in generator:
          cmd += ['VERBOSE=1']
        ret = run_process(cmd, stdout=None if EM_BUILD_VERBOSE >= 2 else PIPE)
        if ret.stderr is not None and len(ret.stderr.strip()):
          print(ret.stderr) # If there were any errors, print them directly to console for diagnostics.
        if ret.stdout is not None and 'error' in ret.stdout.lower() and '0 error(s)' not in ret.stdout.lower():
          print('Failed command: ' + ' '.join(cmd))
          print('Result:\n' + ret.stdout)
          self.fail('make failed!')
        self.assertExists(tempdirname + '/' + output_file, 'building a cmake-generated Makefile failed to produce an output file %s!' % tempdirname + '/' + output_file)

        # Run through node, if CMake produced a .js file.
        if output_file.endswith('.js'):
          ret = run_process(NODE_JS + [tempdirname + '/' + output_file], stdout=PIPE).stdout
          self.assertTextDataIdentical(open(cmakelistsdir + '/out.txt').read().strip(), ret.strip())

  # Test that the various CMAKE_xxx_COMPILE_FEATURES that are advertised for the Emscripten toolchain match with the actual language features that Clang supports.
  # If we update LLVM version and this test fails, copy over the new advertised features from Clang and place them to cmake/Modules/Platform/Emscripten.cmake.
  @no_windows('Skipped on Windows because CMake does not configure native Clang builds well on Windows.')
  def test_cmake_compile_features(self):
    with temp_directory(self.get_dir()):
      cmd = ['cmake', '-DCMAKE_C_COMPILER=' + CLANG_CC, '-DCMAKE_CXX_COMPILER=' + CLANG_CXX, path_from_root('tests', 'cmake', 'stdproperty')]
      print(str(cmd))
      native_features = run_process(cmd, stdout=PIPE).stdout

    with temp_directory(self.get_dir()):
      cmd = [emcmake, 'cmake', path_from_root('tests', 'cmake', 'stdproperty')]
      print(str(cmd))
      emscripten_features = run_process(cmd, stdout=PIPE).stdout

    native_features = '\n'.join([x for x in native_features.split('\n') if '***' in x])
    emscripten_features = '\n'.join([x for x in emscripten_features.split('\n') if '***' in x])
    self.assertTextDataIdentical(native_features, emscripten_features)

  # Tests that it's possible to pass C++11 or GNU++11 build modes to CMake by building code that needs C++11 (embind)
  def test_cmake_with_embind_cpp11_mode(self):
    for args in [[], ['-DNO_GNU_EXTENSIONS=1']]:
      with temp_directory(self.get_dir()) as tempdirname:
        configure = [emcmake, 'cmake', path_from_root('tests', 'cmake', 'cmake_with_emval')] + args
        print(str(configure))
        run_process(configure)
        build = ['cmake', '--build', '.']
        print(str(build))
        run_process(build)

        ret = run_process(NODE_JS + [os.path.join(tempdirname, 'cpp_with_emscripten_val.js')], stdout=PIPE).stdout.strip()
        if '-DNO_GNU_EXTENSIONS=1' in args:
          self.assertTextDataIdentical('Hello! __STRICT_ANSI__: 1, __cplusplus: 201103', ret)
        else:
          self.assertTextDataIdentical('Hello! __STRICT_ANSI__: 0, __cplusplus: 201103', ret)

  # Tests that the Emscripten CMake toolchain option
  def test_cmake_bitcode_static_libraries(self):
    if self.is_wasm_backend():
      # Test that this option produces an error with the llvm backend
      err = self.expect_fail([emcmake, 'cmake', path_from_root('tests', 'cmake', 'static_lib'), '-DEMSCRIPTEN_GENERATE_BITCODE_STATIC_LIBRARIES=ON'])
      self.assertContained('EMSCRIPTEN_GENERATE_BITCODE_STATIC_LIBRARIES is not compatible with the', err)
      return

    # Test that building static libraries by default generates UNIX archives (.a, with the emar tool)
    self.clear()
    run_process([emcmake, 'cmake', path_from_root('tests', 'cmake', 'static_lib')])
    run_process(['cmake', '--build', '.'])
    self.assertTrue(building.is_ar('libstatic_lib.a'))
    run_process([EMAR, 'x', 'libstatic_lib.a'])
    found = False # hashing makes the object name random
    for x in os.listdir('.'):
      if x.endswith('.o'):
        found = True
        if self.is_wasm_backend():
          assert building.is_wasm(x)
        else:
          assert building.is_bitcode(x)
    assert found

    # Test that passing the -DEMSCRIPTEN_GENERATE_BITCODE_STATIC_LIBRARIES=ON
    # directive causes CMake to generate LLVM bitcode files as static libraries
    # (.bc)
    self.clear()
    run_process([emcmake, 'cmake', '-DEMSCRIPTEN_GENERATE_BITCODE_STATIC_LIBRARIES=ON', path_from_root('tests', 'cmake', 'static_lib')])
    run_process(['cmake', '--build', '.'])
    if self.is_wasm_backend():
      assert building.is_wasm('libstatic_lib.bc')
    else:
      assert building.is_bitcode('libstatic_lib.bc')
    assert not building.is_ar('libstatic_lib.bc')

    # Test that one is able to fake custom suffixes for static libraries.
    # (sometimes projects want to emulate stuff, and do weird things like files
    # with ".so" suffix which are in fact either ar archives or bitcode files)
    self.clear()
    run_process([emcmake, 'cmake', '-DSET_FAKE_SUFFIX_IN_PROJECT=1', path_from_root('tests', 'cmake', 'static_lib')])
    run_process(['cmake', '--build', '.'])
    assert building.is_ar('myprefix_static_lib.somecustomsuffix')

  # Tests that the CMake variable EMSCRIPTEN_VERSION is properly provided to user CMake scripts
  def test_cmake_emscripten_version(self):
    run_process([emcmake, 'cmake', path_from_root('tests', 'cmake', 'emscripten_version')])

  def test_system_include_paths(self):
    # Verify that all default include paths are within `emscripten/system`

    def verify_includes(stderr):
      self.assertContained('<...> search starts here:', stderr)
      assert stderr.count('End of search list.') == 1, stderr
      start = stderr.index('<...> search starts here:')
      end = stderr.index('End of search list.')
      includes = stderr[start:end]
      includes = [i.strip() for i in includes.splitlines()[1:-1]]
      for i in includes:
        if shared.Cache.dirname in i:
          self.assertContained(shared.Cache.dirname, i)
        else:
          self.assertContained(path_from_root('system'), i)

    err = run_process([EMCC, path_from_root('tests', 'hello_world.c'), '-v'], stderr=PIPE).stderr
    verify_includes(err)
    err = run_process([EMXX, path_from_root('tests', 'hello_world.cpp'), '-v'], stderr=PIPE).stderr
    verify_includes(err)

  def test_failure_error_code(self):
    for compiler in [EMCC, EMXX]:
      # Test that if one file is missing from the build, then emcc shouldn't succeed, and shouldn't produce an output file.
      self.expect_fail([compiler, path_from_root('tests', 'hello_world.c'), 'this_file_is_missing.c', '-o', 'out.js'])
      self.assertFalse(os.path.exists('out.js'))

  def test_use_cxx(self):
    create_test_file('empty_file', ' ')
    dash_xc = run_process([EMCC, '-v', '-xc', 'empty_file'], stderr=PIPE).stderr
    self.assertNotContained('-x c++', dash_xc)
    dash_xcpp = run_process([EMCC, '-v', '-xc++', 'empty_file'], stderr=PIPE).stderr
    self.assertContained('-x c++', dash_xcpp)

  def test_cxx11(self):
    for std in ['-std=c++11', '--std=c++11']:
      for compiler in [EMCC, EMXX]:
        run_process([compiler, std, path_from_root('tests', 'hello_cxx11.cpp')])

  # Regression test for issue #4522: Incorrect CC vs CXX detection
  def test_incorrect_c_detection(self):
    # This auto-detection only works for the compile phase.
    # For linking you need to use `em++` or pass `-x c++`
    create_test_file('test.c', 'foo\n')
    for compiler in [EMCC, EMXX]:
      run_process([compiler, '-c', '--bind', '--embed-file', 'test.c', path_from_root('tests', 'hello_world.cpp')])

  def test_odd_suffixes(self):
    for suffix in ['CPP', 'c++', 'C++', 'cxx', 'CXX', 'cc', 'CC', 'i', 'ii']:
      if self.is_wasm_backend() and suffix == 'ii':
        # wasm backend treats .i and .ii specially and considers them already
        # pre-processed.  Because if this is strips all the -D command line
        # flags, including the __EMSCRIPTEN__ define, which makes this fail
        # to compile since libcxx/__config depends in __EMSCRIPTEN__.
        continue
      self.clear()
      print(suffix)
      shutil.copyfile(path_from_root('tests', 'hello_world.c'), 'test.' + suffix)
      run_process([EMCC, self.in_dir('test.' + suffix)])
      self.assertContained('hello, world!', run_js('a.out.js'))

    for suffix in ['lo']:
      self.clear()
      print(suffix)
      run_process([EMCC, path_from_root('tests', 'hello_world.c'), '-o', 'binary.' + suffix])
      run_process([EMCC, 'binary.' + suffix])
      self.assertContained('hello, world!', run_js('a.out.js'))

  @no_wasm_backend('asm.js minification')
  def test_asm_minify(self):
    def test(args):
      run_process([EMCC, path_from_root('tests', 'hello_world_loop_malloc.cpp'), '-s', 'WASM=0'] + args)
      self.assertContained('hello, world!', run_js('a.out.js'))
      return open('a.out.js').read()

    src = test([])
    assert 'function _malloc' in src

    src = test(['-O2', '-s', 'ASM_JS=1'])
    normal_size = len(src)
    print('normal', normal_size)
    assert 'function _malloc' not in src

    src = test(['-O2', '-s', 'ASM_JS=1', '--minify', '0'])
    unminified_size = len(src)
    print('unminified', unminified_size)
    assert unminified_size > normal_size
    assert 'function _malloc' not in src

    src = test(['-O2', '-s', 'ASM_JS=1', '-g'])
    debug_size = len(src)
    print('debug', debug_size)
    self.assertGreater(debug_size, unminified_size)
    self.assertContained('function _malloc', src)

  @no_wasm_backend('tests fastcomp extra assertions for function pointer errors - do we need these?')
  def test_dangerous_func_cast(self):
    src = r'''
      #include <stdio.h>
      typedef void (*voidfunc)();
      int my_func() {
        printf("my func\n");
        return 10;
      }
      int main(int argc, char **argv) {
        voidfunc fps[10];
        for (int i = 0; i < 10; i++)
          fps[i] = (i == argc) ? (void (*)())my_func : NULL;
        fps[2 * (argc-1) + 1]();
        return 0;
      }
    '''
    create_test_file('src.c', src)

    def test(args, expected):
      print(args, expected)
      run_process([EMCC, 'src.c'] + args, stderr=PIPE)
      self.assertContained(expected, run_js('a.out.js', stderr=PIPE, full_output=True, assert_returncode=None))
      if self.is_wasm_backend():
        return
      print('in asm.js')
      run_process([EMCC, 'src.c', '-s', 'WASM=0'] + args, stderr=PIPE)
      self.assertContained(expected, run_js('a.out.js', stderr=PIPE, full_output=True, assert_returncode=None))
      # TODO: emulation function support in wasm is imperfect
      print('with emulated function pointers in asm.js')
      run_process([EMCC, '-s', 'WASM=0', 'src.c', '-s', 'ASSERTIONS=1'] + args + ['-s', 'EMULATED_FUNCTION_POINTERS=1'], stderr=PIPE)
      out = run_js('a.out.js', stderr=PIPE, full_output=True, assert_returncode=None)
      self.assertContained(expected, out)

    # fastcomp. all asm, so it can't just work with wrong sigs. but,
    # ASSERTIONS=2 gives much better info to debug
    # Case 1: No useful info, but does mention ASSERTIONS
    test(['-O1'], 'ASSERTIONS')
    # Case 2: Some useful text
    test(['-O1', '-s', 'ASSERTIONS=1'], [
        'Invalid function pointer',
        "called with signature 'v'. Perhaps this is an invalid value",
        'Build with ASSERTIONS=2 for more info'
    ])
    # Case 3: actually useful identity of the bad pointer, with comparisons to
    # what it would be in other types/tables
    test(['-O1', '-s', 'ASSERTIONS=2'], [
        'Invalid function pointer',
        "called with signature 'v'. Perhaps this is an invalid value",
        'This pointer might make sense in another type signature:',
        'Invalid function pointer',
        "called with signature 'v'. Perhaps this is an invalid value",
        "i: asm['_my_func']"
    ])
    # Case 4: emulate so it works
    test(['-O1', '-s', 'EMULATE_FUNCTION_POINTER_CASTS=1'], 'my func\n')

  @no_wasm_backend('uses EMULATED_FUNCTION_POINTERS')
  def test_emulate_function_pointer_casts_assertions_2(self):
    # check empty tables work with assertions 2 in this mode (#6554)
    run_process([EMCC, path_from_root('tests', 'hello_world.c'), '-s', 'EMULATED_FUNCTION_POINTERS=1', '-s', 'ASSERTIONS=2'])

  def test_wl_linkflags(self):
    # Test path -L and -l via -Wl, arguments and -Wl, response files
    create_test_file('main.cpp', '''
      extern "C" void printey();
      int main() {
        printey();
        return 0;
      }
    ''')
    create_test_file('libfile.cpp', '''
      #include <stdio.h>
      extern "C" void printey() {
        printf("hello from lib\\n");
      }
    ''')
    create_test_file('linkflags.txt', '''
    -L.
    -lfoo
    ''')
    run_process([EMCC, '-o', 'libfile.o', 'libfile.cpp'])
    run_process([EMAR, 'cr', 'libfoo.a', 'libfile.o'])
    run_process([EMCC, 'main.cpp', '-L.', '-lfoo'])
    run_process([EMCC, 'main.cpp', '-Wl,-L.', '-Wl,-lfoo'])
    run_process([EMCC, 'main.cpp', '-Wl,@linkflags.txt'])

  def test_l_link(self):
    # Linking with -lLIBNAME and -L/DIRNAME should work, also should work with spaces
    create_test_file('main.cpp', '''
      extern void printey();
      int main() {
        printey();
        return 0;
      }
    ''')
    create_test_file('libfile.cpp', '''
      #include <stdio.h>
      void printey() {
        printf("hello from lib\\n");
      }
    ''')

    ensure_dir('libdir')
    libfile = self.in_dir('libdir', 'libfile.so')
    aout = 'a.out.js'

    def build(path, args):
      run_process([EMCC, path] + args)

    # Test linking the library built here by emcc
    build('libfile.cpp', ['-c'])
    shutil.move('libfile.o', libfile)
    build('main.cpp', ['-L' + 'libdir', '-lfile'])

    self.assertContained('hello from lib', run_js(aout))

    # Also test execution with `-l c` and space-separated library linking syntax
    os.remove(aout)
    build('libfile.cpp', ['-c', '-l', 'c'])
    shutil.move('libfile.o', libfile)
    build('main.cpp', ['-L', 'libdir', '-l', 'file'])

    self.assertContained('hello from lib', run_js(aout))

    # Must not leave unneeded linker stubs
    self.assertNotExists('a.out')
    self.assertNotExists('a.exe')

  def test_commons_link(self):
    create_test_file('a.h', r'''
#if !defined(A_H)
#define A_H
extern int foo[8];
#endif
''')
    create_test_file('a.c', r'''
#include "a.h"
int foo[8];
''')
    create_test_file('main.c', r'''
#include <stdio.h>
#include "a.h"

int main() {
    printf("|%d|\n", foo[0]);
    return 0;
}
''')

    run_process([EMCC, '-o', 'a.o', 'a.c'])
    run_process([EMAR, 'rv', 'library.a', 'a.o'])
    run_process([EMCC, '-o', 'main.o', 'main.c'])
    run_process([EMCC, '-o', 'a.js', 'main.o', 'library.a'])
    self.assertContained('|0|', run_js('a.js'))

  @parameterized({
    'expand_symlinks': [[]],
    'no_canonical_prefixes': [['-no-canonical-prefixes']],
  })
  @no_windows('Windows does not support symlinks')
  def test_symlink_points_to_bad_suffix(self, flags):
    """Tests compiling a symlink where foobar.c points to foobar.xxx.

    In this case, we should always successfully compile the code."""
    create_test_file('foobar.xxx', 'int main(){ return 0; }')
    os.symlink('foobar.xxx', 'foobar.c')
    run_process([EMCC, 'foobar.c', '-o', 'foobar.bc'] + flags)

  @parameterized({
    'expand_symlinks': ([], True),
    'no_canonical_prefixes': (['-no-canonical-prefixes'], False),
  })
  @no_windows('Windows does not support symlinks')
  def test_symlink_has_bad_suffix(self, flags, expect_success):
    """Tests compiling a symlink where foobar.xxx points to foobar.c.

    In this case, setting -no-canonical-prefixes will result in a build failure
    due to the inappropriate file suffix on foobar.xxx."""
    create_test_file('foobar.c', 'int main(){ return 0; }')
    os.symlink('foobar.c', 'foobar.xxx')
    proc = run_process([EMCC, 'foobar.xxx', '-o', 'foobar.bc'] + flags, check=expect_success, stderr=PIPE)
    if not expect_success:
      self.assertNotEqual(proc.returncode, 0)
      self.assertContained("unknown suffix", proc.stderr)

  def test_multiply_defined_libsymbols(self):
    lib_name = 'libA.c'
    a2_name = 'a2.c'
    b2_name = 'b2.c'
    main_name = 'main.c'
    create_test_file(lib_name, 'int mult() { return 1; }')
    create_test_file(a2_name, 'void x() {}')
    create_test_file(b2_name, 'void y() {}')
    create_test_file(main_name, r'''
      #include <stdio.h>
      int mult();
      int main() {
        printf("result: %d\n", mult());
        return 0;
      }
    ''')

    building.emcc(lib_name, output_filename='libA.so')

    building.emcc(a2_name, ['-L.', '-lA'])
    building.emcc(b2_name, ['-L.', '-lA'])

    building.emcc(main_name, ['-L.', '-lA', a2_name + '.o', b2_name + '.o'], output_filename='a.out.js')

    self.assertContained('result: 1', run_js('a.out.js'))

  def test_multiply_defined_libsymbols_2(self):
    a = "int x() { return 55; }"
    a_name = 'a.c'
    create_test_file(a_name, a)
    b = "int y() { return 2; }"
    b_name = 'b.c'
    create_test_file(b_name, b)
    c = "int z() { return 5; }"
    c_name = 'c.c'
    create_test_file(c_name, c)
    main = r'''
      #include <stdio.h>
      int x();
      int y();
      int z();
      int main() {
        printf("result: %d\n", x() + y() + z());
        return 0;
      }
    '''
    main_name = 'main.c'
    create_test_file(main_name, main)

    building.emcc(a_name) # a.c.o
    building.emcc(b_name) # b.c.o
    building.emcc(c_name) # c.c.o
    lib_name = 'libLIB.a'
    building.emar('cr', lib_name, [a_name + '.o', b_name + '.o']) # libLIB.a with a and b

    # a is in the lib AND in an .o, so should be ignored in the lib. We do still need b from the lib though
    building.emcc(main_name, [a_name + '.o', c_name + '.o', '-L.', '-lLIB'], output_filename='a.out.js')

    self.assertContained('result: 62', run_js('a.out.js'))

  @no_wasm_backend('not relevent with lld')
  def test_link_group(self):
    lib_src_name = 'lib.c'
    create_test_file(lib_src_name, 'int x() { return 42; }')

    main_name = 'main.c'
    create_test_file(main_name, r'''
      #include <stdio.h>
      int x();
      int main() {
        printf("result: %d\n", x());
        return 0;
      }
    ''')

    building.emcc(lib_src_name) # lib.c.o
    lib_name = 'libLIB.a'
    building.emar('cr', lib_name, [lib_src_name + '.o']) # libLIB.a with lib.c.o

    def test(lib_args, err_expected):
      print(err_expected)
      output = run_process([EMCC, main_name, '-o', 'a.out.js'] + lib_args, stdout=PIPE, stderr=PIPE, check=not err_expected)
      if err_expected:
        self.assertContained(err_expected, output.stderr)
      else:
        self.assertNotContained('undefined symbol', output.stderr)
        out_js = 'a.out.js'
        self.assertExists(out_js, output.stdout + '\n' + output.stderr)
        self.assertContained('result: 42', run_js(out_js))

    test(['-Wl,--start-group', lib_name, '-Wl,--start-group'], 'Nested --start-group, missing --end-group?')
    test(['-Wl,--end-group', lib_name, '-Wl,--start-group'], '--end-group without --start-group')
    test(['-Wl,--start-group', lib_name, '-Wl,--end-group'], None)
    test(['-Wl,--start-group', lib_name], None)

    print('embind test with groups')

    main_name = 'main.cpp'
    create_test_file(main_name, r'''
      #include <stdio.h>
      #include <emscripten/val.h>
      using namespace emscripten;
      extern "C" int x();
      int main() {
        int y = -x();
        y = val::global("Math").call<int>("abs", y);
        printf("result: %d\n", y);
        return 0;
      }
    ''')
    test(['-Wl,--start-group', lib_name, '-Wl,--end-group', '--bind'], None)

  def test_whole_archive(self):
    # Verify that -Wl,--whole-archive includes the static constructor from the
    # otherwise unreferenced library.
    run_process([EMCC, '-c', '-o', 'main.o', path_from_root('tests', 'test_whole_archive', 'main.c')])
    run_process([EMCC, '-c', '-o', 'testlib.o', path_from_root('tests', 'test_whole_archive', 'testlib.c')])
    run_process([EMAR, 'crs', 'libtest.a', 'testlib.o'])

    run_process([EMCC, '-Wl,--whole-archive', 'libtest.a', '-Wl,--no-whole-archive', 'main.o'])
    self.assertContained('foo is: 42\n', run_js('a.out.js'))

    run_process([EMCC, '-Wl,-whole-archive', 'libtest.a', '-Wl,-no-whole-archive', 'main.o'])
    self.assertContained('foo is: 42\n', run_js('a.out.js'))

    # Verify the --no-whole-archive prevents the inclusion of the ctor
    run_process([EMCC, '-Wl,-whole-archive', '-Wl,--no-whole-archive', 'libtest.a', 'main.o'])
    self.assertContained('foo is: 0\n', run_js('a.out.js'))

  def test_link_group_bitcode(self):
    create_test_file('1.c', r'''
int f(void);
int main() {
  f();
  return 0;
}
''')
    create_test_file('2.c', r'''
#include <stdio.h>
int f() {
  printf("Hello\n");
  return 0;
}
''')

    run_process([EMCC, '-o', '1.o', '1.c'])
    run_process([EMCC, '-o', '2.o', '2.c'])
    run_process([EMAR, 'crs', '2.a', '2.o'])
    run_process([EMCC, '-o', 'out.bc', '-Wl,--start-group', '2.a', '1.o', '-Wl,--end-group'])
    run_process([EMCC, 'out.bc'])
    self.assertContained('Hello', run_js('a.out.js'))

  @no_wasm_backend('lld resolves circular lib dependencies')
  def test_circular_libs(self):
    def tmp_source(name, code):
      with open(name, 'w') as f:
        f.write(code)

    tmp_source('a.c', 'int z(); int x() { return z(); }')
    tmp_source('b.c', 'int x(); int y() { return x(); } int z() { return 42; }')
    tmp_source('c.c', 'int q() { return 0; }')
    tmp_source('main.c', r'''
      #include <stdio.h>
      int y();
      int main() {
        printf("result: %d\n", y());
        return 0;
      }
    ''')

    building.emcc('a.c') # a.c.o
    building.emcc('b.c') # b.c.o
    building.emcc('c.c')
    building.emar('cr', 'libA.a', ['a.c.o', 'c.c.o'])
    building.emar('cr', 'libB.a', ['b.c.o', 'c.c.o'])

    args = ['main.c', '-o', 'a.out.js']
    libs_list = ['libA.a', 'libB.a']

    # 'libA.a' does not satisfy any symbols from main, so it will not be included,
    # and there will be an undefined symbol.
    err = self.expect_fail([EMCC] + args + libs_list)
    self.assertContained('error: undefined symbol: x', err)

    # -Wl,--start-group and -Wl,--end-group around the libs will cause a rescan
    # of 'libA.a' after 'libB.a' adds undefined symbol "x", so a.c.o will now be
    # included (and the link will succeed).
    libs = ['-Wl,--start-group'] + libs_list + ['-Wl,--end-group']
    run_process([EMCC] + args + libs)
    self.assertContained('result: 42', run_js('a.out.js'))

    # -( and -) should also work.
    args = ['main.c', '-o', 'a2.out.js']
    libs = ['-Wl,-('] + libs_list + ['-Wl,-)']
    run_process([EMCC] + args + libs)
    self.assertContained('result: 42', run_js('a2.out.js'))

  # The fastcomp path will deliberately ignore duplicate input files in order
  # to allow "libA.so" on the command line twice. The is not really .so support
  # and the .so files are really bitcode.
  @no_wasm_backend('tests legacy .so linking behviour')
  @needs_dlfcn
  def test_redundant_link(self):
    lib = "int mult() { return 1; }"
    lib_name = 'libA.c'
    create_test_file(lib_name, lib)
    main = r'''
      #include <stdio.h>
      int mult();
      int main() {
        printf("result: %d\n", mult());
        return 0;
      }
    '''
    main_name = 'main.c'
    create_test_file(main_name, main)

    building.emcc(lib_name, output_filename='libA.so')

    building.emcc(main_name, ['libA.so', 'libA.so'], output_filename='a.out.js')

    self.assertContained('result: 1', run_js('a.out.js'))

  def test_dot_a_all_contents_invalid(self):
    # check that we error if an object file in a .a is not valid bitcode.
    # do not silently ignore native object files, which may have been
    # built by mistake
    create_test_file('native.c', 'int native() { return 5; }')
    create_test_file('main.c', 'extern int native(); int main() { return native(); }')
    run_process([CLANG_CC, 'native.c', '-target', 'x86_64-linux', '-c', '-o', 'native.o'])
    run_process([EMAR, 'crs', 'libfoo.a', 'native.o'])
    stderr = self.expect_fail([EMCC, 'main.c', 'libfoo.a'])
    self.assertContained('unknown file type', stderr)

  def test_export_all(self):
    lib = r'''
      #include <stdio.h>
      void libf1() { printf("libf1\n"); }
      void libf2() { printf("libf2\n"); }
    '''
    create_test_file('lib.c', lib)

    create_test_file('main.js', '''
      var Module = {
        onRuntimeInitialized: function() {
          _libf1();
          _libf2();
        }
      };
    ''')

    building.emcc('lib.c', ['-s', 'EXPORT_ALL', '-s', 'LINKABLE', '--pre-js', 'main.js'], output_filename='a.out.js')
    self.assertContained('libf1\nlibf2\n', run_js('a.out.js'))

  def test_export_all_and_exported_functions(self):
    # EXPORT_ALL should not export library functions by default.
    # This mans that to export library function you also need to explicitly
    # list them in EXPORTED_FUNCTIONS.
    lib = r'''
      #include <stdio.h>
      #include <emscripten.h>
      EMSCRIPTEN_KEEPALIVE void libfunc() { puts("libfunc\n"); }
    '''
    create_test_file('lib.c', lib)
    create_test_file('main.js', '''
      var Module = {
        onRuntimeInitialized: function() {
          _libfunc();
          __get_daylight();
        }
      };
    ''')

    # __get_daylight should not be linked by default, even with EXPORT_ALL
    building.emcc('lib.c', ['-s', 'EXPORT_ALL', '--pre-js', 'main.js'], output_filename='a.out.js')
    err = run_js('a.out.js', stderr=PIPE, full_output=True, assert_returncode=None)
    self.assertContained('__get_daylight is not defined', err)

    building.emcc('lib.c', ['-s', "EXPORTED_FUNCTIONS=['__get_daylight']", '-s', 'EXPORT_ALL', '--pre-js', 'main.js'], output_filename='a.out.js')
    self.assertContained('libfunc\n', run_js('a.out.js'))

  def test_stdin(self):
    def make_js_command(filename, engine):
      if engine is None:
        engine = tools.shared.JS_ENGINES[0]
      return jsrun.make_command(filename, engine)

    def run_test():
      for engine in JS_ENGINES:
        if engine == V8_ENGINE:
          continue # no stdin support in v8 shell
        engine[0] = os.path.normpath(engine[0])
        print(engine, file=sys.stderr)
        # work around a bug in python's subprocess module
        # (we'd use run_js() normally)
        try_delete('out.txt')
        jscommand = make_js_command(os.path.normpath(exe), engine)
        if WINDOWS:
          os.system('type "in.txt" | {} >out.txt'.format(' '.join(building.doublequote_spaces(jscommand))))
        else: # posix
          os.system('cat in.txt | {} > out.txt'.format(' '.join(building.doublequote_spaces(jscommand))))
        self.assertContained('abcdef\nghijkl\neof', open('out.txt').read())

    building.emcc(path_from_root('tests', 'module', 'test_stdin.c'), output_filename='a.out.js')
    create_test_file('in.txt', 'abcdef\nghijkl')
    exe = 'a.out.js'
    run_test()
    building.emcc(path_from_root('tests', 'module', 'test_stdin.c'),
                  ['-O2', '--closure', '1'],
                  output_filename='a.out.js')
    run_test()

  def test_ungetc_fscanf(self):
    create_test_file('main.cpp', r'''
      #include <stdio.h>
      int main(int argc, char const *argv[])
      {
          char str[4] = {0};
          FILE* f = fopen("my_test.input", "r");
          if (f == NULL) {
              printf("cannot open file\n");
              return -1;
          }
          ungetc('x', f);
          ungetc('y', f);
          ungetc('z', f);
          fscanf(f, "%3s", str);
          printf("%s\n", str);
          return 0;
      }
    ''')
    create_test_file('my_test.input', 'abc')
    building.emcc('main.cpp', ['--embed-file', 'my_test.input'], output_filename='a.out.js')
    self.assertContained('zyx', run_process(JS_ENGINES[0] + ['a.out.js'], stdout=PIPE, stderr=PIPE).stdout)

  def test_abspaths(self):
    # Includes with absolute paths are generally dangerous, things like -I/usr/.. will get to system local headers, not our portable ones.

    shutil.copyfile(path_from_root('tests', 'hello_world.c'), 'main.c')

    for args, expected in [(['-I/usr/something', '-Wwarn-absolute-paths'], True),
                           (['-L/usr/something', '-Wwarn-absolute-paths'], True),
                           (['-I/usr/something'], False),
                           (['-L/usr/something'], False),
                           (['-I/usr/something', '-Wno-warn-absolute-paths'], False),
                           (['-L/usr/something', '-Wno-warn-absolute-paths'], False),
                           (['-Isubdir/something', '-Wwarn-absolute-paths'], False),
                           (['-Lsubdir/something', '-Wwarn-absolute-paths'], False),
                           ([], False)]:
      print(args, expected)
      proc = run_process([EMCC, 'main.c'] + args, stderr=PIPE)
      WARNING = 'encountered. If this is to a local system header/library, it may cause problems (local system files make sense for compiling natively on your system, but not necessarily to JavaScript)'
      self.assertContainedIf(WARNING, proc.stderr, expected)

  def test_local_link(self):
    # Linking a local library directly, like /usr/lib/libsomething.so, cannot work of course since it
    # doesn't contain bitcode. However, when we see that we should look for a bitcode file for that
    # library in the -L paths and system/lib
    create_test_file('main.cpp', '''
      extern void printey();
      int main() {
        printey();
        return 0;
      }
    ''')

    ensure_dir('subdir')
    open(os.path.join('subdir', 'libfile.so'), 'w').write('this is not llvm bitcode!')

    create_test_file('libfile.cpp', '''
      #include <stdio.h>
      void printey() {
        printf("hello from lib\\n");
      }
    ''')

    run_process([EMCC, 'libfile.cpp', '-o', 'libfile.so'], stderr=PIPE)
    run_process([EMCC, 'main.cpp', os.path.join('subdir', 'libfile.so'), '-L.'])
    self.assertContained('hello from lib', run_js('a.out.js'))

  def test_identical_basenames(self):
    # Issue 287: files in different dirs but with the same basename get confused as the same,
    # causing multiply defined symbol errors
    ensure_dir('foo')
    ensure_dir('bar')
    open(os.path.join('foo', 'main.cpp'), 'w').write('''
      extern void printey();
      int main() {
        printey();
        return 0;
      }
    ''')
    open(os.path.join('bar', 'main.cpp'), 'w').write('''
      #include <stdio.h>
      void printey() { printf("hello there\\n"); }
    ''')

    run_process([EMCC, os.path.join('foo', 'main.cpp'), os.path.join('bar', 'main.cpp')])
    self.assertContained('hello there', run_js('a.out.js'))

    # ditto with first creating .o files
    try_delete('a.out.js')
    run_process([EMCC, os.path.join('foo', 'main.cpp'), '-o', os.path.join('foo', 'main.o')])
    run_process([EMCC, os.path.join('bar', 'main.cpp'), '-o', os.path.join('bar', 'main.o')])
    run_process([EMCC, os.path.join('foo', 'main.o'), os.path.join('bar', 'main.o')])
    self.assertContained('hello there', run_js('a.out.js'))

  def test_main_a(self):
    # if main() is in a .a, we need to pull in that .a

    main_name = 'main.c'
    create_test_file(main_name, r'''
      #include <stdio.h>
      extern int f();
      int main() {
        printf("result: %d.\n", f());
        return 0;
      }
    ''')

    other_name = 'other.c'
    create_test_file(other_name, r'''
      #include <stdio.h>
      int f() { return 12346; }
    ''')

    run_process([EMCC, main_name, '-c', '-o', main_name + '.bc'])
    run_process([EMCC, other_name, '-c', '-o', other_name + '.bc'])

    run_process([EMAR, 'cr', main_name + '.a', main_name + '.bc'])

    run_process([EMCC, other_name + '.bc', main_name + '.a'])

    self.assertContained('result: 12346.', run_js('a.out.js'))

  def test_multiple_archives_duplicate_basenames(self):
    create_test_file('common.c', r'''
      #include <stdio.h>
      void a(void) {
        printf("a\n");
      }
    ''')
    run_process([EMCC, 'common.c', '-c', '-o', 'common.o'])
    try_delete('liba.a')
    run_process([EMAR, 'rc', 'liba.a', 'common.o'])

    create_test_file('common.c', r'''
      #include <stdio.h>
      void b(void) {
        printf("b\n");
      }
    ''')
    run_process([EMCC, 'common.c', '-c', '-o', 'common.o'])
    try_delete('libb.a')
    run_process([EMAR, 'rc', 'libb.a', 'common.o'])

    create_test_file('main.c', r'''
      void a(void);
      void b(void);
      int main() {
        a();
        b();
      }
    ''')

    run_process([EMCC, 'main.c', '-L.', '-la', '-lb'])
    self.assertContained('a\nb\n', run_js('a.out.js'))

  def test_archive_duplicate_basenames(self):
    ensure_dir('a')
    create_test_file(os.path.join('a', 'common.c'), r'''
      #include <stdio.h>
      void a(void) {
        printf("a\n");
      }
    ''')
    run_process([EMCC, os.path.join('a', 'common.c'), '-c', '-o', os.path.join('a', 'common.o')])

    ensure_dir('b')
    create_test_file(os.path.join('b', 'common.c'), r'''
      #include <stdio.h>
      void b(void) {
        printf("b...\n");
      }
    ''')
    run_process([EMCC, os.path.join('b', 'common.c'), '-c', '-o', os.path.join('b', 'common.o')])

    try_delete('liba.a')
    run_process([EMAR, 'rc', 'liba.a', os.path.join('a', 'common.o'), os.path.join('b', 'common.o')])

    # Verify that archive contains basenames with hashes to avoid duplication
    text = run_process([EMAR, 't', 'liba.a'], stdout=PIPE).stdout
    self.assertEqual(text.count('common'), 2)
    for line in text.split('\n'):
      # should not have huge hash names
      self.assertLess(len(line), 20, line)

    create_test_file('main.c', r'''
      void a(void);
      void b(void);
      int main() {
        a();
        b();
      }
    ''')
    err = run_process([EMCC, 'main.c', '-L.', '-la'], stderr=PIPE).stderr
    self.assertNotIn('archive file contains duplicate entries', err)
    self.assertContained('a\nb...\n', run_js('a.out.js'))

    # Using llvm-ar directly should cause duplicate basenames
    try_delete('libdup.a')
    run_process([LLVM_AR, 'rc', 'libdup.a', os.path.join('a', 'common.o'), os.path.join('b', 'common.o')])
    text = run_process([EMAR, 't', 'libdup.a'], stdout=PIPE).stdout
    self.assertEqual(text.count('common.o'), 2)

    # With fastcomp we don't support duplicate members so this should generate
    # a warning.  With the wasm backend (lld) this is fully supported.
    cmd = [EMCC, 'main.c', '-L.', '-ldup']
    if self.is_wasm_backend():
      run_process(cmd)
      self.assertContained('a\nb...\n', run_js('a.out.js'))
    else:
      err = self.expect_fail(cmd)
      self.assertIn('libdup.a: archive file contains duplicate entries', err)
      self.assertIn('error: undefined symbol: a', err)
      # others are not duplicates - the hashing keeps them separate
      self.assertEqual(err.count('duplicate: '), 1)
      self.assertContained('a\nb...\n', run_js('a.out.js'))

  def test_export_from_archive(self):
    export_name = 'this_is_an_entry_point'
    full_export_name = '_' + export_name

    # The wasm backend exports symbols without the leading '_'
    if self.is_wasm_backend():
      expect_export = export_name
    else:
      expect_export = full_export_name

    create_test_file('export.c', r'''
      #include <stdio.h>
      void %s(void) {
        printf("Hello, world!\n");
      }
    ''' % export_name)
    run_process([EMCC, 'export.c', '-c', '-o', 'export.o'])
    run_process([EMAR, 'rc', 'libexport.a', 'export.o'])

    create_test_file('main.c', r'''
      int main() {
        return 0;
      }
    ''')

    # Sanity check: the symbol should not be linked in if not requested.
    run_process([EMCC, 'main.c', '-L.', '-lexport'])
    self.assertFalse(self.is_exported_in_wasm(expect_export, 'a.out.wasm'))

    # Sanity check: exporting without a definition does not cause it to appear.
    # Note: exporting main prevents emcc from warning that it generated no code.
    run_process([EMCC, 'main.c', '-s', 'ERROR_ON_UNDEFINED_SYMBOLS=0', '-s', "EXPORTED_FUNCTIONS=['_main', '%s']" % full_export_name])
    self.assertFalse(self.is_exported_in_wasm(expect_export, 'a.out.wasm'))

    # Actual test: defining symbol in library and exporting it causes it to appear in the output.
    run_process([EMCC, 'main.c', '-L.', '-lexport', '-s', "EXPORTED_FUNCTIONS=['%s']" % full_export_name])
    self.assertTrue(self.is_exported_in_wasm(expect_export, 'a.out.wasm'))

  def test_embed_file(self):
    create_test_file('somefile.txt', 'hello from a file with lots of data and stuff in it thank you very much')
    create_test_file('main.cpp', r'''
      #include <stdio.h>
      int main() {
        FILE *f = fopen("somefile.txt", "r");
        char buf[100];
        fread(buf, 1, 20, f);
        buf[20] = 0;
        fclose(f);
        printf("|%s|\n", buf);
        return 0;
      }
    ''')

    run_process([EMCC, 'main.cpp', '--embed-file', 'somefile.txt'])
    self.assertContained('|hello from a file wi|', run_js('a.out.js'))

    # preload twice, should not err
    run_process([EMCC, 'main.cpp', '--embed-file', 'somefile.txt', '--embed-file', 'somefile.txt'])
    self.assertContained('|hello from a file wi|', run_js('a.out.js'))

  def test_embed_file_dup(self):
    ensure_dir(self.in_dir('tst', 'test1'))
    ensure_dir(self.in_dir('tst', 'test2'))

    open(self.in_dir('tst', 'aa.txt'), 'w').write('frist')
    open(self.in_dir('tst', 'test1', 'aa.txt'), 'w').write('sacond')
    open(self.in_dir('tst', 'test2', 'aa.txt'), 'w').write('thard')
    create_test_file('main.cpp', r'''
      #include <stdio.h>
      #include <string.h>
      void print_file(const char *name) {
        FILE *f = fopen(name, "r");
        char buf[100];
        memset(buf, 0, 100);
        fread(buf, 1, 20, f);
        buf[20] = 0;
        fclose(f);
        printf("|%s|\n", buf);
      }
      int main() {
        print_file("tst/aa.txt");
        print_file("tst/test1/aa.txt");
        print_file("tst/test2/aa.txt");
        return 0;
      }
    ''')

    run_process([EMCC, 'main.cpp', '--embed-file', 'tst'])
    self.assertContained('|frist|\n|sacond|\n|thard|\n', run_js('a.out.js'))

  def test_exclude_file(self):
    ensure_dir(self.in_dir('tst', 'abc.exe'))
    ensure_dir(self.in_dir('tst', 'abc.txt'))

    open(self.in_dir('tst', 'hello.exe'), 'w').write('hello')
    open(self.in_dir('tst', 'hello.txt'), 'w').write('world')
    open(self.in_dir('tst', 'abc.exe', 'foo'), 'w').write('emscripten')
    open(self.in_dir('tst', 'abc.txt', 'bar'), 'w').write('!!!')
    create_test_file('main.cpp', r'''
      #include <stdio.h>
      int main() {
        if(fopen("tst/hello.exe", "rb")) printf("Failed\n");
        if(!fopen("tst/hello.txt", "rb")) printf("Failed\n");
        if(fopen("tst/abc.exe/foo", "rb")) printf("Failed\n");
        if(!fopen("tst/abc.txt/bar", "rb")) printf("Failed\n");

        return 0;
      }
    ''')

    run_process([EMCC, 'main.cpp', '--embed-file', 'tst', '--exclude-file', '*.exe'])
    self.assertEqual(run_js('a.out.js').strip(), '')

  def test_multidynamic_link(self):
    # Linking the same dynamic library in statically will error, normally, since we statically link it, causing dupe symbols

    def test(link_cmd, lib_suffix=''):
      print(link_cmd, lib_suffix)

      self.clear()
      ensure_dir('libdir')

      create_test_file('main.cpp', r'''
        #include <stdio.h>
        extern void printey();
        extern void printother();
        int main() {
          printf("*");
          printey();
          printf("\n");
          printother();
          printf("\n");
          printf("*");
          return 0;
        }
      ''')

      open(os.path.join('libdir', 'libfile.cpp'), 'w').write('''
        #include <stdio.h>
        void printey() {
          printf("hello from lib");
        }
      ''')

      open(os.path.join('libdir', 'libother.cpp'), 'w').write('''
        #include <stdio.h>
        extern void printey();
        void printother() {
          printf("|");
          printey();
          printf("|");
        }
      ''')

      compiler = [EMCC]

      # Build libfile normally into an .so
      run_process(compiler + [os.path.join('libdir', 'libfile.cpp'), '-o', os.path.join('libdir', 'libfile.so' + lib_suffix)])
      # Build libother and dynamically link it to libfile
      run_process(compiler + [os.path.join('libdir', 'libother.cpp')] + link_cmd + ['-o', os.path.join('libdir', 'libother.so')])
      # Build the main file, linking in both the libs
      run_process(compiler + [os.path.join('main.cpp')] + link_cmd + ['-lother', '-c'])
      print('...')
      # The normal build system is over. We need to do an additional step to link in the dynamic libraries, since we ignored them before
      run_process([EMCC, 'main.o'] + link_cmd + ['-lother', '-s', 'EXIT_RUNTIME=1'])

      self.assertContained('*hello from lib\n|hello from lib|\n*', run_js('a.out.js'))

    test(['-L' + 'libdir', '-lfile']) # -l, auto detection from library path
    test(['-L' + 'libdir', self.in_dir('libdir', 'libfile.so.3.1.4.1.5.9')], '.3.1.4.1.5.9') # handle libX.so.1.2.3 as well

  def test_js_link(self):
    create_test_file('main.cpp', '''
      #include <stdio.h>
      int main() {
        printf("hello from main\\n");
        return 0;
      }
    ''')
    create_test_file('before.js', '''
      var MESSAGE = 'hello from js';
      // Module is initialized with empty object by default, so if there are no keys - nothing was run yet
      if (Object.keys(Module).length) throw 'This code should run before anything else!';
    ''')
    create_test_file('after.js', '''
      out(MESSAGE);
    ''')

    run_process([EMCC, 'main.cpp', '--pre-js', 'before.js', '--post-js', 'after.js', '-s', 'WASM_ASYNC_COMPILATION=0'])
    self.assertContained('hello from main\nhello from js\n', run_js('a.out.js'))

  def test_sdl_endianness(self):
    create_test_file('main.cpp', r'''
      #include <stdio.h>
      #include <SDL/SDL.h>

      int main() {
        printf("%d, %d, %d\n", SDL_BYTEORDER, SDL_LIL_ENDIAN, SDL_BIG_ENDIAN);
        return 0;
      }
    ''')
    run_process([EMCC, 'main.cpp'])
    self.assertContained('1234, 1234, 4321\n', run_js('a.out.js'))

  def test_sdl2_mixer(self):
    building.emcc(path_from_root('tests', 'sdl2_mixer.c'), ['-s', 'USE_SDL_MIXER=2'], output_filename='a.out.js')

  def test_libpng(self):
    shutil.copyfile(path_from_root('tests', 'pngtest.png'), 'pngtest.png')
    building.emcc(path_from_root('tests', 'pngtest.c'), ['--embed-file', 'pngtest.png', '-s', 'USE_ZLIB=1', '-s', 'USE_LIBPNG=1'], output_filename='a.out.js')
    self.assertContained('TESTS PASSED', run_process(JS_ENGINES[0] + ['a.out.js'], stdout=PIPE, stderr=PIPE).stdout)

  def test_libjpeg(self):
    shutil.copyfile(path_from_root('tests', 'screenshot.jpg'), 'screenshot.jpg')
    building.emcc(path_from_root('tests', 'jpeg_test.c'), ['--embed-file', 'screenshot.jpg', '-s', 'USE_LIBJPEG=1'], output_filename='a.out.js')
    self.assertContained('Image is 600 by 450 with 3 components', run_js('a.out.js', args=['screenshot.jpg'], stdout=PIPE, stderr=PIPE))

  def test_bullet(self):
    building.emcc(path_from_root('tests', 'bullet_hello_world.cpp'), ['-s', 'USE_BULLET=1'], output_filename='a.out.js')
    self.assertContained('BULLET RUNNING', run_process(JS_ENGINES[0] + ['a.out.js'], stdout=PIPE, stderr=PIPE).stdout)

  def test_vorbis(self):
    # This will also test if ogg compiles, because vorbis depends on ogg
    building.emcc(path_from_root('tests', 'vorbis_test.c'), ['-s', 'USE_VORBIS=1'], output_filename='a.out.js')
    self.assertContained('ALL OK', run_process(JS_ENGINES[0] + ['a.out.js'], stdout=PIPE, stderr=PIPE).stdout)

  def test_bzip2(self):
    building.emcc(path_from_root('tests', 'bzip2_test.c'), ['-s', 'USE_BZIP2=1'], output_filename='a.out.js')
    self.assertContained("usage: unzcrash filename", run_process(JS_ENGINES[0] + ['a.out.js'], stdout=PIPE, stderr=PIPE).stdout)

  def test_freetype(self):
    # copy the Liberation Sans Bold truetype file located in the
    # <emscripten_root>/tests/freetype to the compilation folder
    shutil.copy2(path_from_root('tests/freetype', 'LiberationSansBold.ttf'), os.getcwd())
    # build test program with the font file embed in it
    building.emcc(path_from_root('tests', 'freetype_test.c'), ['-s', 'USE_FREETYPE=1', '--embed-file', 'LiberationSansBold.ttf'], output_filename='a.out.js')
    # the test program will print an ascii representation of a bitmap where the
    # 'w' character has been rendered using the Liberation Sans Bold font
    expectedOutput = '                \n' + \
                     '                \n' + \
                     '                \n' + \
                     '                \n' + \
                     '***    +***+    \n' + \
                     '***+   *****   +\n' + \
                     '+**+   *****   +\n' + \
                     '+***  +**+**+  *\n' + \
                     ' ***+ ***+**+ +*\n' + \
                     ' +**+ *** *** +*\n' + \
                     ' +**++**+ +**+**\n' + \
                     '  ***+**+ +**+**\n' + \
                     '  ******   *****\n' + \
                     '  +****+   +****\n' + \
                     '  +****+   +****\n' + \
                     '   ****     ****'
    self.assertContained(expectedOutput, run_process(JS_ENGINES[0] + ['a.out.js'], stdout=PIPE, stderr=PIPE).stdout)

  def test_link_memcpy(self):
    # memcpy can show up *after* optimizations, so after our opportunity to link in libc, so it must be special-cased
    create_test_file('main.cpp', r'''
      #include <stdio.h>

      int main(int argc, char **argv) {
        int num = argc + 10;
        char buf[num], buf2[num];
        for (int i = 0; i < num; i++) {
          buf[i] = i*i+i/3;
        }
        for (int i = 1; i < num; i++) {
          buf[i] += buf[i-1];
        }
        for (int i = 0; i < num; i++) {
          buf2[i] = buf[i];
        }
        for (int i = 1; i < num; i++) {
          buf2[i] += buf2[i-1];
        }
        for (int i = 0; i < num; i++) {
          printf("%d:%d\n", i, buf2[i]);
        }
        return 0;
      }
    ''')
    run_process([EMCC, '-O2', 'main.cpp'])
    output = run_js('a.out.js', full_output=True, stderr=PIPE)
    self.assertContained('''0:0
1:1
2:6
3:21
4:53
5:111
6:-49
7:98
8:55
9:96
10:-16
''', output)
    self.assertNotContained('warning: library.js memcpy should not be running, it is only for testing!', output)

  def test_undefined_function(self):
    cmd = [EMCC, path_from_root('tests', 'hello_world.cpp')]
    run_process(cmd)

    # adding a missing symbol to EXPORTED_FUNCTIONS should cause failure
    cmd += ['-s', "EXPORTED_FUNCTIONS=['foobar']"]
    err = self.expect_fail(cmd)
    self.assertContained('undefined exported function: "foobar"', err)

    # setting ERROR_ON_UNDEFINED_SYMBOLS=0 suppresses error
    cmd += ['-s', 'ERROR_ON_UNDEFINED_SYMBOLS=0']
    run_process(cmd)

  def test_undefined_symbols(self):
    create_test_file('main.cpp', r'''
      #include <stdio.h>
      #include <SDL.h>
      #include "SDL/SDL_opengl.h"

      extern "C" {
        void something();
        void elsey();
      }

      int main() {
        printf("%p", SDL_GL_GetProcAddress("glGenTextures")); // pull in gl proc stuff, avoid warnings on emulation funcs
        something();
        elsey();
        return 0;
      }
      ''')

    for args in ([], ['-O1'], ['-s', 'MAX_WEBGL_VERSION=2']):
      for action in ('WARN', 'ERROR', None):
        for value in ([0, 1]):
          try_delete('a.out.js')
          print('checking "%s" %s=%s' % (args, action, value))
          extra = ['-s', action + '_ON_UNDEFINED_SYMBOLS=%d' % value] if action else []
          proc = run_process([EMCC, 'main.cpp'] + extra + args, stderr=PIPE, check=False)
          print(proc.stderr)
          if value or action is None:
            # The default is that we error in undefined symbols
            self.assertContained('error: undefined symbol: something', proc.stderr)
            self.assertContained('error: undefined symbol: elsey', proc.stderr)
            check_success = False
          elif action == 'ERROR' and not value:
            # Error disables, should only warn
            self.assertContained('warning: undefined symbol: something', proc.stderr)
            self.assertContained('warning: undefined symbol: elsey', proc.stderr)
            self.assertNotContained('undefined symbol: emscripten_', proc.stderr)
            check_success = True
          elif action == 'WARN' and not value:
            # Disabled warning should imply disabling errors
            self.assertNotContained('undefined symbol', proc.stderr)
            check_success = True

          if check_success:
            self.assertEqual(proc.returncode, 0)
            self.assertTrue(os.path.exists('a.out.js'))
          else:
            self.assertNotEqual(proc.returncode, 0)
            self.assertFalse(os.path.exists('a.out.js'))

  def test_GetProcAddress_LEGACY_GL_EMULATION(self):
    # without legacy gl emulation, getting a proc from there should fail
    self.do_other_test(os.path.join('other', 'GetProcAddress_LEGACY_GL_EMULATION'), run_args=['0'], emcc_args=['-s', 'LEGACY_GL_EMULATION=0'])
    # with it, it should work
    self.do_other_test(os.path.join('other', 'GetProcAddress_LEGACY_GL_EMULATION'), run_args=['1'], emcc_args=['-s', 'LEGACY_GL_EMULATION=1'])

  def test_prepost(self):
    create_test_file('main.cpp', '''
      #include <stdio.h>
      int main() {
        printf("hello from main\\n");
        return 0;
      }
      ''')
    create_test_file('pre.js', '''
      var Module = {
        preRun: function() { out('pre-run') },
        postRun: function() { out('post-run') }
      };
      ''')

    run_process([EMCC, 'main.cpp', '--pre-js', 'pre.js', '-s', 'WASM_ASYNC_COMPILATION=0'])
    self.assertContained('pre-run\nhello from main\npost-run\n', run_js('a.out.js'))

    # addRunDependency during preRun should prevent main, and post-run from
    # running.
    with open('pre.js', 'a') as f:
      f.write('Module.preRun = function() { out("add-dep"); addRunDependency(); }\n')
    run_process([EMCC, 'main.cpp', '--pre-js', 'pre.js', '-s', 'WASM_ASYNC_COMPILATION=0'])
    output = run_js('a.out.js')
    self.assertContained('add-dep\n', output)
    self.assertNotContained('hello from main\n', output)
    self.assertNotContained('post-run\n', output)

    # noInitialRun prevents run
    for no_initial_run, run_dep in [(0, 0), (1, 0), (0, 1)]:
      print(no_initial_run, run_dep)
      args = ['-s', 'WASM_ASYNC_COMPILATION=0', '-s', 'EXTRA_EXPORTED_RUNTIME_METHODS=["callMain"]']
      if no_initial_run:
        args += ['-s', 'INVOKE_RUN=0']
      if run_dep:
        create_test_file('pre.js', 'Module.preRun = function() { addRunDependency("test"); }')
        create_test_file('post.js', 'removeRunDependency("test");')
        args += ['--pre-js', 'pre.js', '--post-js', 'post.js']

      run_process([EMCC, 'main.cpp'] + args)
      output = run_js('a.out.js')
      self.assertContainedIf('hello from main', output, not no_initial_run)

      if no_initial_run:
        # Calling main later should still work, filesystem etc. must be set up.
        print('call main later')
        src = open('a.out.js').read()
        src += '\nModule.callMain();\n'
        create_test_file('a.out.js', src)
        self.assertContained('hello from main', run_js('a.out.js'))

    # Use postInit
    create_test_file('pre.js', '''
      var Module = {
        preRun: function() { out('pre-run') },
        postRun: function() { out('post-run') },
        preInit: function() { out('pre-init') }
      };
    ''')
    run_process([EMCC, 'main.cpp', '--pre-js', 'pre.js'])
    self.assertContained('pre-init\npre-run\nhello from main\npost-run\n', run_js('a.out.js'))

  def test_prepost2(self):
    create_test_file('main.cpp', '''
      #include <stdio.h>
      int main() {
        printf("hello from main\\n");
        return 0;
      }
    ''')
    create_test_file('pre.js', '''
      var Module = {
        preRun: function() { out('pre-run') },
      };
    ''')
    create_test_file('pre2.js', '''
      Module.postRun = function() { out('post-run') };
    ''')
    run_process([EMCC, 'main.cpp', '--pre-js', 'pre.js', '--pre-js', 'pre2.js'])
    self.assertContained('pre-run\nhello from main\npost-run\n', run_js('a.out.js'))

  def test_prepre(self):
    create_test_file('main.cpp', '''
      #include <stdio.h>
      int main() {
        printf("hello from main\\n");
        return 0;
      }
    ''')
    create_test_file('pre.js', '''
      var Module = {
        preRun: [function() { out('pre-run') }],
      };
    ''')
    create_test_file('pre2.js', '''
      Module.preRun.push(function() { out('prepre') });
    ''')
    run_process([EMCC, 'main.cpp', '--pre-js', 'pre.js', '--pre-js', 'pre2.js'])
    self.assertContained('prepre\npre-run\nhello from main\n', run_js('a.out.js'))

  def test_extern_prepost(self):
    create_test_file('extern-pre.js', '''
      // I am an external pre.
    ''')
    create_test_file('extern-post.js', '''
      // I am an external post.
    ''')
    run_process([EMCC, '-O2', path_from_root('tests', 'hello_world.c'), '--extern-pre-js', 'extern-pre.js', '--extern-post-js', 'extern-post.js'])
    # the files should be included, and externally - not as part of optimized
    # code, so they are the very first and last things, and they are not
    # minified.
    with open('a.out.js') as output:
      js = output.read()
      pre = js.index('// I am an external pre.')
      post = js.index('// I am an external post.')
      # ignore some slack - newlines and other things. we just care about the
      # big picture here
      SLACK = 50
      self.assertLess(pre, post)
      self.assertLess(pre, SLACK)
      self.assertGreater(post, len(js) - SLACK)
      # make sure the slack is tiny compared to the whole program
      self.assertGreater(len(js), 100 * SLACK)

  @no_wasm_backend('depends on bc output')
  def test_save_bc(self):
    cmd = [EMCC, path_from_root('tests', 'hello_world_loop_malloc.cpp'), '--save-bc', 'my_bitcode.bc']
    run_process(cmd)
    assert 'hello, world!' in run_js('a.out.js')
    self.assertExists('my_bitcode.bc')
    try_delete('a.out.js')
    building.llvm_dis('my_bitcode.bc', 'my_ll.ll')
    run_process([EMCC, 'my_ll.ll', '-nostdlib', '-o', 'two.js'])
    assert 'hello, world!' in run_js('two.js')

  def test_js_optimizer(self):
    ACORN_PASSES = ['JSDCE', 'AJSDCE', 'applyImportAndExportNameChanges', 'emitDCEGraph', 'applyDCEGraphRemovals', 'growableHeap', 'unsignPointers', 'asanify']
    for input, expected, passes in [
      (path_from_root('tests', 'optimizer', 'eliminateDeadGlobals.js'), open(path_from_root('tests', 'optimizer', 'eliminateDeadGlobals-output.js')).read(),
       ['eliminateDeadGlobals']),
      (path_from_root('tests', 'optimizer', 'test-js-optimizer.js'), open(path_from_root('tests', 'optimizer', 'test-js-optimizer-output.js')).read(),
       ['hoistMultiples', 'removeAssignsToUndefined', 'simplifyExpressions']),
      (path_from_root('tests', 'optimizer', 'test-js-optimizer-asm.js'), open(path_from_root('tests', 'optimizer', 'test-js-optimizer-asm-output.js')).read(),
       ['asm', 'simplifyExpressions']),
      (path_from_root('tests', 'optimizer', 'test-js-optimizer-si.js'), open(path_from_root('tests', 'optimizer', 'test-js-optimizer-si-output.js')).read(),
       ['simplifyIfs']),
      (path_from_root('tests', 'optimizer', 'test-js-optimizer-regs.js'), open(path_from_root('tests', 'optimizer', 'test-js-optimizer-regs-output.js')).read(),
       ['registerize']),
      (path_from_root('tests', 'optimizer', 'eliminator-test.js'), open(path_from_root('tests', 'optimizer', 'eliminator-test-output.js')).read(),
       ['eliminate']),
      (path_from_root('tests', 'optimizer', 'safe-eliminator-test.js'), open(path_from_root('tests', 'optimizer', 'safe-eliminator-test-output.js')).read(),
       ['eliminateMemSafe']),
      (path_from_root('tests', 'optimizer', 'asm-eliminator-test.js'), open(path_from_root('tests', 'optimizer', 'asm-eliminator-test-output.js')).read(),
       ['asm', 'eliminate']),
      (path_from_root('tests', 'optimizer', 'test-js-optimizer-asm-regs.js'), open(path_from_root('tests', 'optimizer', 'test-js-optimizer-asm-regs-output.js')).read(),
       ['asm', 'registerize']),
      (path_from_root('tests', 'optimizer', 'test-js-optimizer-asm-regs-harder.js'), [open(path_from_root('tests', 'optimizer', 'test-js-optimizer-asm-regs-harder-output.js')).read(), open(path_from_root('tests', 'optimizer', 'test-js-optimizer-asm-regs-harder-output2.js')).read(), open(path_from_root('tests', 'optimizer', 'test-js-optimizer-asm-regs-harder-output3.js')).read()],
       ['asm', 'registerizeHarder']),
      (path_from_root('tests', 'optimizer', 'test-js-optimizer-asm-regs-min.js'), open(path_from_root('tests', 'optimizer', 'test-js-optimizer-asm-regs-min-output.js')).read(),
       ['asm', 'registerize', 'minifyLocals']),
      (path_from_root('tests', 'optimizer', 'test-js-optimizer-asm-pre.js'), [open(path_from_root('tests', 'optimizer', 'test-js-optimizer-asm-pre-output.js')).read(), open(path_from_root('tests', 'optimizer', 'test-js-optimizer-asm-pre-output2.js')).read()],
       ['asm', 'simplifyExpressions']),
      (path_from_root('tests', 'optimizer', 'test-js-optimizer-asm-pre-f32.js'), open(path_from_root('tests', 'optimizer', 'test-js-optimizer-asm-pre-output-f32.js')).read(),
       ['asm', 'asmPreciseF32', 'simplifyExpressions', 'optimizeFrounds']),
      (path_from_root('tests', 'optimizer', 'test-js-optimizer-asm-pre-f32.js'), open(path_from_root('tests', 'optimizer', 'test-js-optimizer-asm-pre-output-f32-nosimp.js')).read(),
       ['asm', 'asmPreciseF32', 'optimizeFrounds']),
      (path_from_root('tests', 'optimizer', 'test-reduce-dead-float-return.js'), open(path_from_root('tests', 'optimizer', 'test-reduce-dead-float-return-output.js')).read(),
       ['asm', 'optimizeFrounds', 'registerizeHarder']),
      (path_from_root('tests', 'optimizer', 'test-no-reduce-dead-float-return-to-nothing.js'), open(path_from_root('tests', 'optimizer', 'test-no-reduce-dead-float-return-to-nothing-output.js')).read(),
       ['asm', 'registerizeHarder']),
      (path_from_root('tests', 'optimizer', 'test-js-optimizer-asm-last.js'), [open(path_from_root('tests', 'optimizer', 'test-js-optimizer-asm-lastOpts-output.js')).read(), open(path_from_root('tests', 'optimizer', 'test-js-optimizer-asm-lastOpts-output2.js')).read(), open(path_from_root('tests', 'optimizer', 'test-js-optimizer-asm-lastOpts-output3.js')).read()],
       ['asm', 'asmLastOpts']),
      (path_from_root('tests', 'optimizer', 'asmLastOpts.js'), open(path_from_root('tests', 'optimizer', 'asmLastOpts-output.js')).read(),
       ['asm', 'asmLastOpts']),
      (path_from_root('tests', 'optimizer', 'test-js-optimizer-asm-last.js'), [open(path_from_root('tests', 'optimizer', 'test-js-optimizer-asm-last-output.js')).read(), open(path_from_root('tests', 'optimizer', 'test-js-optimizer-asm-last-output2.js')).read(), open(path_from_root('tests', 'optimizer', 'test-js-optimizer-asm-last-output3.js')).read()],
       ['asm', 'asmLastOpts', 'last']),
      (path_from_root('tests', 'optimizer', 'test-js-optimizer-asm-relocate.js'), open(path_from_root('tests', 'optimizer', 'test-js-optimizer-asm-relocate-output.js')).read(),
       ['asm', 'relocate']),
      (path_from_root('tests', 'optimizer', 'test-js-optimizer-asm-minlast.js'), open(path_from_root('tests', 'optimizer', 'test-js-optimizer-asm-minlast-output.js')).read(),
       ['asm', 'minifyWhitespace', 'asmLastOpts', 'last']),
      (path_from_root('tests', 'optimizer', 'test-js-optimizer-shiftsAggressive.js'), open(path_from_root('tests', 'optimizer', 'test-js-optimizer-shiftsAggressive-output.js')).read(),
       ['asm', 'aggressiveVariableElimination']),
      (path_from_root('tests', 'optimizer', 'test-js-optimizer-localCSE.js'), open(path_from_root('tests', 'optimizer', 'test-js-optimizer-localCSE-output.js')).read(),
       ['asm', 'localCSE']),
      (path_from_root('tests', 'optimizer', 'test-js-optimizer-ensureLabelSet.js'), open(path_from_root('tests', 'optimizer', 'test-js-optimizer-ensureLabelSet-output.js')).read(),
       ['asm', 'ensureLabelSet']),
      (path_from_root('tests', 'optimizer', '3154.js'), open(path_from_root('tests', 'optimizer', '3154-output.js')).read(),
       ['asm', 'eliminate', 'registerize', 'asmLastOpts', 'last']),
      (path_from_root('tests', 'optimizer', 'safeLabelSetting.js'), open(path_from_root('tests', 'optimizer', 'safeLabelSetting-output.js')).read(),
       ['asm', 'safeLabelSetting']), # eliminate, just enough to trigger asm normalization/denormalization
      (path_from_root('tests', 'optimizer', 'null_if.js'), [open(path_from_root('tests', 'optimizer', 'null_if-output.js')).read(), open(path_from_root('tests', 'optimizer', 'null_if-output2.js')).read()],
       ['asm', 'registerizeHarder', 'asmLastOpts', 'minifyWhitespace']), # issue 3520
      (path_from_root('tests', 'optimizer', 'null_else.js'), [open(path_from_root('tests', 'optimizer', 'null_else-output.js')).read(), open(path_from_root('tests', 'optimizer', 'null_else-output2.js')).read()],
       ['asm', 'registerizeHarder', 'asmLastOpts', 'minifyWhitespace']), # issue 3549
      (path_from_root('tests', 'optimizer', 'test-js-optimizer-splitMemory.js'), open(path_from_root('tests', 'optimizer', 'test-js-optimizer-splitMemory-output.js')).read(),
       ['splitMemory']),
      (path_from_root('tests', 'optimizer', 'JSDCE.js'), open(path_from_root('tests', 'optimizer', 'JSDCE-output.js')).read(),
       ['JSDCE']),
      (path_from_root('tests', 'optimizer', 'JSDCE-hasOwnProperty.js'), open(path_from_root('tests', 'optimizer', 'JSDCE-hasOwnProperty-output.js')).read(),
       ['JSDCE']),
      (path_from_root('tests', 'optimizer', 'JSDCE-fors.js'), open(path_from_root('tests', 'optimizer', 'JSDCE-fors-output.js')).read(),
       ['JSDCE']),
      (path_from_root('tests', 'optimizer', 'AJSDCE.js'), open(path_from_root('tests', 'optimizer', 'AJSDCE-output.js')).read(),
       ['AJSDCE']),
      (path_from_root('tests', 'optimizer', 'emitDCEGraph.js'), open(path_from_root('tests', 'optimizer', 'emitDCEGraph-output.js')).read(),
       ['emitDCEGraph', 'noPrint']),
      (path_from_root('tests', 'optimizer', 'emitDCEGraph2.js'), open(path_from_root('tests', 'optimizer', 'emitDCEGraph2-output.js')).read(),
       ['emitDCEGraph', 'noPrint']),
      (path_from_root('tests', 'optimizer', 'emitDCEGraph3.js'), open(path_from_root('tests', 'optimizer', 'emitDCEGraph3-output.js')).read(),
       ['emitDCEGraph', 'noPrint']),
      (path_from_root('tests', 'optimizer', 'emitDCEGraph4.js'), open(path_from_root('tests', 'optimizer', 'emitDCEGraph4-output.js')).read(),
       ['emitDCEGraph', 'noPrint']),
      (path_from_root('tests', 'optimizer', 'emitDCEGraph5.js'), open(path_from_root('tests', 'optimizer', 'emitDCEGraph5-output.js')).read(),
       ['emitDCEGraph', 'noPrint']),
      (path_from_root('tests', 'optimizer', 'minimal-runtime-applyDCEGraphRemovals.js'), open(path_from_root('tests', 'optimizer', 'minimal-runtime-applyDCEGraphRemovals-output.js')).read(),
       ['applyDCEGraphRemovals']),
      (path_from_root('tests', 'optimizer', 'applyDCEGraphRemovals.js'), open(path_from_root('tests', 'optimizer', 'applyDCEGraphRemovals-output.js')).read(),
       ['applyDCEGraphRemovals']),
      (path_from_root('tests', 'optimizer', 'applyImportAndExportNameChanges.js'), open(path_from_root('tests', 'optimizer', 'applyImportAndExportNameChanges-output.js')).read(),
       ['applyImportAndExportNameChanges']),
      (path_from_root('tests', 'optimizer', 'applyImportAndExportNameChanges2.js'), open(path_from_root('tests', 'optimizer', 'applyImportAndExportNameChanges2-output.js')).read(),
       ['applyImportAndExportNameChanges']),
      (path_from_root('tests', 'optimizer', 'minimal-runtime-emitDCEGraph.js'), open(path_from_root('tests', 'optimizer', 'minimal-runtime-emitDCEGraph-output.js')).read(),
       ['emitDCEGraph', 'noPrint']),
      (path_from_root('tests', 'optimizer', 'minimal-runtime-2-emitDCEGraph.js'), open(path_from_root('tests', 'optimizer', 'minimal-runtime-2-emitDCEGraph-output.js')).read(),
       ['emitDCEGraph', 'noPrint']),
      (path_from_root('tests', 'optimizer', 'standalone-emitDCEGraph.js'), open(path_from_root('tests', 'optimizer', 'standalone-emitDCEGraph-output.js')).read(),
       ['emitDCEGraph', 'noPrint']),
      (path_from_root('tests', 'optimizer', 'emittedJSPreservesParens.js'), open(path_from_root('tests', 'optimizer', 'emittedJSPreservesParens-output.js')).read(),
       ['asm']),
      (path_from_root('tests', 'optimizer', 'test-growableHeap.js'), open(path_from_root('tests', 'optimizer', 'test-growableHeap-output.js')).read(),
       ['growableHeap']),
      (path_from_root('tests', 'optimizer', 'test-unsignPointers.js'), open(path_from_root('tests', 'optimizer', 'test-unsignPointers-output.js')).read(),
       ['unsignPointers']),
      (path_from_root('tests', 'optimizer', 'test-asanify.js'), open(path_from_root('tests', 'optimizer', 'test-asanify-output.js')).read(),
       ['asanify']),
      (path_from_root('tests', 'optimizer', 'test-js-optimizer-minifyGlobals.js'), open(path_from_root('tests', 'optimizer', 'test-js-optimizer-minifyGlobals-output.js')).read(),
       ['minifyGlobals']),
    ]:
      print(input, passes)

      if not isinstance(expected, list):
        expected = [expected]
      expected = [out.replace('\n\n', '\n').replace('\n\n', '\n') for out in expected]

      acorn = any(p in ACORN_PASSES for p in passes)

      # test calling optimizer
      if not acorn:
        print('  js')
        output = run_process(NODE_JS + [path_from_root('tools', 'js-optimizer.js'), input] + passes, stdin=PIPE, stdout=PIPE).stdout
      else:
        print('  acorn')
        output = run_process(NODE_JS + [path_from_root('tools', 'acorn-optimizer.js'), input] + passes, stdin=PIPE, stdout=PIPE).stdout

      def check_js(js, expected):
        # print >> sys.stderr, 'chak\n==========================\n', js, '\n===========================\n'
        if 'registerizeHarder' in passes:
          # registerizeHarder is hard to test, as names vary by chance, nondeterminstically FIXME
          def fix(src):
            if type(src) is list:
              return list(map(fix, src))
            src = '\n'.join([line for line in src.split('\n') if 'var ' not in line]) # ignore vars

            def reorder(func):
              def swap(func, stuff):
                # emit EYE_ONE always before EYE_TWO, replacing i1,i2 or i2,i1 etc
                for i in stuff:
                  if i not in func:
                    return func
                indexes = [[i, func.index(i)] for i in stuff]
                indexes.sort(key=lambda x: x[1])
                for j in range(len(indexes)):
                  func = func.replace(indexes[j][0], 'STD_' + str(j))
                return func
              func = swap(func, ['i1', 'i2', 'i3'])
              func = swap(func, ['i1', 'i2'])
              func = swap(func, ['i4', 'i5'])
              return func

            src = 'function '.join(map(reorder, src.split('function ')))
            return src
          js = fix(js)
          expected = fix(expected)
        self.assertIdentical(expected, js.replace('\r\n', '\n').replace('\n\n', '\n').replace('\n\n', '\n'))

      if input not in [ # blacklist of tests that are native-optimizer only
        path_from_root('tests', 'optimizer', 'asmLastOpts.js'),
        path_from_root('tests', 'optimizer', '3154.js')
      ]:
        check_js(output, expected)
      else:
        print('(skip non-native)')

      if not self.is_wasm_backend() and tools.js_optimizer.use_native(passes) and tools.js_optimizer.get_native_optimizer():
        # test calling native
        def check_json():
          run_process(listify(NODE_JS) + [path_from_root('tools', 'js-optimizer.js'), output_temp, 'receiveJSON'], stdin=PIPE, stdout=open(output_temp + '.js', 'w'))
          output = open(output_temp + '.js').read()
          check_js(output, expected)

        self.clear()
        input_temp = 'temp.js'
        output_temp = 'output.js'
        shutil.copyfile(input, input_temp)
        run_process(listify(NODE_JS) + [path_from_root('tools', 'js-optimizer.js'), input_temp, 'emitJSON'], stdin=PIPE, stdout=open(input_temp + '.js', 'w'))
        original = open(input).read()
        if '// EXTRA_INFO:' in original:
          json = open(input_temp + '.js').read()
          json += '\n' + original[original.find('// EXTRA_INFO:'):]
          create_test_file(input_temp + '.js', json)

        # last is only relevant when we emit JS
        if 'last' not in passes and \
           'null_if' not in input and 'null_else' not in input:  # null-* tests are js optimizer or native, not a mixture (they mix badly)
          print('  native (receiveJSON)')
          output = run_process([tools.js_optimizer.get_native_optimizer(), input_temp + '.js'] + passes + ['receiveJSON', 'emitJSON'], stdin=PIPE, stdout=open(output_temp, 'w')).stdout
          check_json()

          print('  native (parsing JS)')
          output = run_process([tools.js_optimizer.get_native_optimizer(), input] + passes + ['emitJSON'], stdin=PIPE, stdout=open(output_temp, 'w')).stdout
          check_json()

        print('  native (emitting JS)')
        output = run_process([tools.js_optimizer.get_native_optimizer(), input] + passes, stdin=PIPE, stdout=PIPE).stdout
        check_js(output, expected)

  @no_fastcomp('wasm2js-only')
  def test_js_optimizer_wasm2js(self):
    # run the js optimizer in a similar way as wasm2js does
    shutil.copyfile(path_from_root('tests', 'optimizer', 'wasm2js.js'), 'wasm2js.js')
    run_process([PYTHON, path_from_root('tools', 'js_optimizer.py'), 'wasm2js.js', 'minifyNames', 'last'])
    with open(path_from_root('tests', 'optimizer', 'wasm2js-output.js')) as expected:
      with open('wasm2js.js.jsopt.js') as actual:
        self.assertIdentical(expected.read(), actual.read())

  def test_m_mm(self):
    create_test_file('foo.c', '#include <emscripten.h>')
    for opt in ['M', 'MM']:
      proc = run_process([EMCC, 'foo.c', '-' + opt], stdout=PIPE, stderr=PIPE)
      assert 'foo.o: ' in proc.stdout, '-%s failed to produce the right output: %s' % (opt, proc.stdout)
      assert 'error' not in proc.stderr, 'Unexpected stderr: ' + proc.stderr

  @uses_canonical_tmp
  def test_emcc_debug_files(self):
    for opts in [0, 1, 2, 3]:
      for debug in [None, '1', '2']:
        print(opts, debug)
        if os.path.exists(self.canonical_temp_dir):
          shutil.rmtree(self.canonical_temp_dir)

        env = os.environ.copy()
        if debug is None:
          env.pop('EMCC_DEBUG', None)
        else:
          env['EMCC_DEBUG'] = debug
        run_process([EMCC, path_from_root('tests', 'hello_world.cpp'), '-O' + str(opts)], stderr=PIPE, env=env)
        if debug is None:
          self.assertFalse(os.path.exists(self.canonical_temp_dir))
        elif debug == '1':
          if self.is_wasm_backend():
            self.assertExists(os.path.join(self.canonical_temp_dir, 'emcc-3-original.js'))
          else:
            self.assertExists(os.path.join(self.canonical_temp_dir, 'emcc-0-linktime.bc'))
            self.assertExists(os.path.join(self.canonical_temp_dir, 'emcc-1-original.js'))
        elif debug == '2':
          if self.is_wasm_backend():
            self.assertExists(os.path.join(self.canonical_temp_dir, 'emcc-3-original.js'))
          else:
            self.assertExists(os.path.join(self.canonical_temp_dir, 'emcc-0-basebc.bc'))
            self.assertExists(os.path.join(self.canonical_temp_dir, 'emcc-1-linktime.bc'))
            self.assertExists(os.path.join(self.canonical_temp_dir, 'emcc-2-original.js'))

  def test_debuginfo(self):
    for args, expect_debug in [
        (['-O0'], False),
        (['-O0', '-g'], True),
        (['-O0', '-g4'], True),
        (['-O1'], False),
        (['-O1', '-g'], True),
        (['-O2'], False),
        (['-O2', '-g'], True),
      ]:
      print(args, expect_debug)
      err = run_process([EMCC, '-v', path_from_root('tests', 'hello_world.cpp')] + args, stdout=PIPE, stderr=PIPE).stderr
      lines = err.splitlines()
      if self.is_wasm_backend():
        finalize = [l for l in lines if 'wasm-emscripten-finalize' in l][0]
        if expect_debug:
          self.assertIn(' -g ', finalize)
        else:
          self.assertNotIn(' -g ', finalize)
      else:
        if expect_debug:
          self.assertNotIn('strip-debug', err)
        else:
          self.assertIn('strip-debug', err)

  @no_fastcomp()
  def test_debuginfo_line_tables_only(self):
    def test(do_compile):
      do_compile([])
      no_size = os.path.getsize('a.out.wasm')
      do_compile(['-gline-tables-only'])
      line_size = os.path.getsize('a.out.wasm')
      do_compile(['-g'])
      full_size = os.path.getsize('a.out.wasm')
      return (no_size, line_size, full_size)

    def compile_to_object(compile_args):
      run_process([EMCC, path_from_root('tests', 'hello_world.cpp'), '-c', '-o', 'a.out.wasm'] + compile_args)

    no_size, line_size, full_size = test(compile_to_object)
    self.assertLess(no_size, line_size)
    self.assertLess(line_size, full_size)

    def compile_to_executable(compile_args, link_args):
      # compile with the specified args
      run_process([EMCC, path_from_root('tests', 'hello_world.cpp'), '-c', '-o', 'a.o'] + compile_args)
      # link with debug info
      run_process([EMCC, 'a.o'] + link_args)

    def compile_to_debug_executable(compile_args):
      return compile_to_executable(compile_args, ['-g'])

    no_size, line_size, full_size = test(compile_to_debug_executable)
    self.assertLess(no_size, line_size)
    self.assertLess(line_size, full_size)

    def compile_to_release_executable(compile_args):
      return compile_to_executable(compile_args, [])

    no_size, line_size, full_size = test(compile_to_release_executable)
    self.assertEqual(no_size, line_size)
    self.assertEqual(line_size, full_size)

  @no_fastcomp()
  def test_dwarf(self):
    def compile_with_dwarf(args, output):
      # Test that -g enables dwarf info in object files and linked wasm
      run_process([EMCC, path_from_root('tests', 'hello_world.cpp'), '-o', output, '-g'] + args)

    def verify(output):
      info = run_process([LLVM_DWARFDUMP, '--all', output], stdout=PIPE).stdout
      self.assertIn('DW_TAG_subprogram', info) # Ensure there's a subprogram entry in .debug_info
      self.assertIn('debug_line[0x', info) # Ensure there's a line table

    compile_with_dwarf(['-c'], 'a.o')
    verify('a.o')
    compile_with_dwarf([], 'a.js')
    verify('a.wasm')

  @unittest.skipIf(not scons_path, 'scons not found in PATH')
  @with_env_modify({'EMSCRIPTEN_ROOT': path_from_root()})
  def test_scons(self):
    # this test copies the site_scons directory alongside the test
    shutil.copytree(path_from_root('tests', 'scons'), 'test')
    shutil.copytree(path_from_root('tools', 'scons', 'site_scons'), os.path.join('test', 'site_scons'))
    with chdir('test'):
      run_process(['scons'])
      output = run_js('scons_integration.js', assert_returncode=5)
    self.assertContained('If you see this - the world is all right!', output)

  @unittest.skipIf(not scons_path, 'scons not found in PATH')
  @with_env_modify({'EMSCRIPTEN_TOOLPATH': path_from_root('tools', 'scons', 'site_scons'),
                    'EMSCRIPTEN_ROOT': path_from_root()})
  def test_emscons(self):
    # uses the emscons wrapper which requires EMSCRIPTEN_TOOLPATH to find
    # site_scons
    shutil.copytree(path_from_root('tests', 'scons'), 'test')
    with chdir('test'):
      run_process([path_from_root('emscons'), 'scons'])
      output = run_js('scons_integration.js', assert_returncode=5)
    self.assertContained('If you see this - the world is all right!', output)

  def test_embind_fail(self):
    out = self.expect_fail([EMCC, path_from_root('tests', 'embind', 'test_unsigned.cpp')])
    self.assertContained("undefined symbol: _embind_register_function", out)

  @is_slow_test
  def test_embind(self):
    environ = os.environ.copy()
    environ['EMCC_CLOSURE_ARGS'] = environ.get('EMCC_CLOSURE_ARGS', '') + " --externs " + pipes.quote(path_from_root('tests', 'embind', 'underscore-externs.js'))
    test_cases = [
        (['--bind']),
        (['--bind', '-O1']),
        (['--bind', '-O2']),
        (['--bind', '-O2', '-s', 'ALLOW_MEMORY_GROWTH=1', path_from_root('tests', 'embind', 'isMemoryGrowthEnabled=true.cpp')]),
    ]
    without_utf8_args = ['-s', 'EMBIND_STD_STRING_IS_UTF8=0']
    test_cases_without_utf8 = []
    for args in test_cases:
        test_cases_without_utf8.append((args + without_utf8_args))
    test_cases += test_cases_without_utf8
    test_cases.extend([(args[:] + ['-s', 'DYNAMIC_EXECUTION=0']) for args in test_cases])
    # closure compiler doesn't work with DYNAMIC_EXECUTION=0
    test_cases.append((['--bind', '-O2', '--closure', '1']))
    for args in test_cases:
      print(args)
      self.clear()

      testFiles = [
        path_from_root('tests', 'embind', 'underscore-1.4.2.js'),
        path_from_root('tests', 'embind', 'imvu_test_adapter.js'),
        path_from_root('tests', 'embind', 'embind.test.js'),
      ]

      run_process(
        [EMCC, path_from_root('tests', 'embind', 'embind_test.cpp'),
         '--pre-js', path_from_root('tests', 'embind', 'test.pre.js'),
         '--post-js', path_from_root('tests', 'embind', 'test.post.js'),
         '-s', 'WASM_ASYNC_COMPILATION=0',
         '-s', 'IN_TEST_HARNESS=1'] + args,
        env=environ)

      if 'DYNAMIC_EXECUTION=0' in args:
        with open('a.out.js') as js_binary_file:
          js_binary_str = js_binary_file.read()
          self.assertNotContained('new Function(', js_binary_str)
          self.assertNotContained('eval(', js_binary_str)

      with open('a.out.js', 'ab') as f:
        for tf in testFiles:
          f.write(open(tf, 'rb').read())

      output = run_js('a.out.js', stdout=PIPE, stderr=PIPE, full_output=True, engine=NODE_JS)
      self.assertNotContained('FAIL', output)

  def test_emconfig(self):
    output = run_process([emconfig, 'LLVM_ROOT'], stdout=PIPE).stdout.strip()
    self.assertEqual(output, LLVM_ROOT)
    # EMSCRIPTEN_ROOT is kind of special since it should always report the locaton of em-config
    # itself (its not configurable via the config file but driven by the location for arg0)
    output = run_process([emconfig, 'EMSCRIPTEN_ROOT'], stdout=PIPE).stdout.strip()
    self.assertEqual(output, os.path.dirname(emconfig))
    invalid = 'Usage: em-config VAR_NAME'
    # Don't accept variables that do not exist
    output = self.expect_fail([emconfig, 'VAR_WHICH_DOES_NOT_EXIST']).strip()
    self.assertEqual(output, invalid)
    # Don't accept no arguments
    output = self.expect_fail([emconfig]).strip()
    self.assertEqual(output, invalid)
    # Don't accept more than one variable
    output = self.expect_fail([emconfig, 'LLVM_ROOT', 'EMCC']).strip()
    self.assertEqual(output, invalid)
    # Don't accept arbitrary python code
    output = self.expect_fail([emconfig, 'sys.argv[1]']).strip()
    self.assertEqual(output, invalid)

  def test_link_s(self):
    # -s OPT=VALUE can conflict with -s as a linker option. We warn and ignore
    create_test_file('main.cpp', r'''
      extern "C" {
        void something();
      }

      int main() {
        something();
        return 0;
      }
    ''')
    create_test_file('supp.cpp', r'''
      #include <stdio.h>

      extern "C" {
        void something() {
          printf("yello\n");
        }
      }
    ''')
    run_process([EMCC, 'main.cpp', '-o', 'main.o'])
    run_process([EMCC, 'supp.cpp', '-o', 'supp.o'])

    run_process([EMCC, 'main.o', '-s', 'supp.o', '-s', 'SAFE_HEAP=1'])
    self.assertContained('yello', run_js('a.out.js'))
    # Check that valid -s option had an effect'
    self.assertContained('SAFE_HEAP', open('a.out.js').read())

  def test_conftest_s_flag_passing(self):
    create_test_file('conftest.c', r'''
      int main() {
        return 0;
      }
    ''')
    with env_modify({'EMMAKEN_JUST_CONFIGURE': '1'}):
      cmd = [EMCC, '-s', 'ASSERTIONS=1', 'conftest.c', '-o', 'conftest']
    output = run_process(cmd, stderr=PIPE)
    self.assertNotContained('emcc: warning: treating -s as linker option', output.stderr)
    self.assertExists('conftest')

  def test_file_packager(self):
    ensure_dir('subdir')
    create_test_file('data1.txt', 'data1')

    os.chdir('subdir')
    create_test_file('data2.txt', 'data2')

    # relative path to below the current dir is invalid
    stderr = self.expect_fail([PYTHON, FILE_PACKAGER, 'test.data', '--preload', '../data1.txt'])
    self.assertContained('below the current directory', stderr)

    # relative path that ends up under us is cool
    proc = run_process([PYTHON, FILE_PACKAGER, 'test.data', '--preload', '../subdir/data2.txt'], stderr=PIPE, stdout=PIPE)
    self.assertGreater(len(proc.stdout), 0)
    self.assertNotContained('below the current directory', proc.stderr)

    # direct path leads to the same code being generated - relative path does not make us do anything different
    proc2 = run_process([PYTHON, FILE_PACKAGER, 'test.data', '--preload', 'data2.txt'], stderr=PIPE, stdout=PIPE)
    self.assertGreater(len(proc2.stdout), 0)
    self.assertNotContained('below the current directory', proc2.stderr)

    def clean(txt):
      lines = txt.splitlines()
      lines = [l for l in lines if 'PACKAGE_UUID' not in l and 'loadPackage({' not in l]
      return ''.join(lines)

    self.assertTextDataIdentical(clean(proc.stdout), clean(proc2.stdout))

    # verify '--separate-metadata' option produces separate metadata file
    os.chdir('..')

    run_process([PYTHON, FILE_PACKAGER, 'test.data', '--preload', 'data1.txt', '--preload', 'subdir/data2.txt', '--js-output=immutable.js', '--separate-metadata'])
    self.assertExists('immutable.js.metadata')
    # verify js output JS file is not touched when the metadata is separated
    orig_timestamp = os.path.getmtime('immutable.js')
    orig_content = open('immutable.js').read()
    # ensure some time passes before running the packager again so that if it does touch the
    # js file it will end up with the different timestamp.
    time.sleep(1.0)
    run_process([PYTHON, FILE_PACKAGER, 'test.data', '--preload', 'data1.txt', '--preload', 'subdir/data2.txt', '--js-output=immutable.js', '--separate-metadata'])
    # assert both file content and timestamp are the same as reference copy
    self.assertTextDataIdentical(orig_content, open('immutable.js').read())
    self.assertEqual(orig_timestamp, os.path.getmtime('immutable.js'))
    # verify the content of metadata file is correct
    with open('immutable.js.metadata') as f:
      metadata = json.load(f)
    self.assertEqual(len(metadata['files']), 2)
    assert metadata['files'][0]['start'] == 0 and metadata['files'][0]['end'] == len('data1') and metadata['files'][0]['filename'] == '/data1.txt'
    assert metadata['files'][1]['start'] == len('data1') and metadata['files'][1]['end'] == len('data1') + len('data2') and metadata['files'][1]['filename'] == '/subdir/data2.txt'
    assert metadata['remote_package_size'] == len('data1') + len('data2')

    # can only assert the uuid format is correct, the uuid's value is expected to differ in between invocation
    uuid.UUID(metadata['package_uuid'], version=4)

  def test_file_packager_unicode(self):
    unicode_name = 'unicode…☃'
    try:
      ensure_dir(unicode_name)
    except OSError:
      print("we failed to even create a unicode dir, so on this OS, we can't test this")
      return
    full = os.path.join(unicode_name, 'data.txt')
    create_test_file(full, 'data')
    proc = run_process([PYTHON, FILE_PACKAGER, 'test.data', '--preload', full], stdout=PIPE, stderr=PIPE)
    assert len(proc.stdout), proc.stderr
    assert unicode_name in proc.stdout, proc.stdout
    print(len(proc.stderr))

  def test_file_packager_mention_FORCE_FILESYSTEM(self):
    MESSAGE = 'Remember to build the main file with  -s FORCE_FILESYSTEM=1  so that it includes support for loading this file package'
    create_test_file('data.txt', 'data1')
    # mention when running standalone
    err = run_process([PYTHON, FILE_PACKAGER, 'test.data', '--preload', 'data.txt'], stdout=PIPE, stderr=PIPE).stderr
    self.assertContained(MESSAGE, err)
    # do not mention from emcc
    err = run_process([EMCC, path_from_root('tests', 'hello_world.c'), '--preload-file', 'data.txt'], stdout=PIPE, stderr=PIPE).stderr
    self.assertEqual(len(err), 0)

  def test_headless(self):
    shutil.copyfile(path_from_root('tests', 'screenshot.png'), 'example.png')
    run_process([EMCC, path_from_root('tests', 'sdl_headless.c'), '-s', 'HEADLESS=1'])
    output = run_js('a.out.js', stderr=PIPE)
    assert '''Init: 0
Font: 0x1
Sum: 0
you should see two lines of text in different colors and a blue rectangle
SDL_Quit called (and ignored)
done.
''' in output, output

  def test_preprocess(self):
    # Pass -Werror to prevent regressions such as https://github.com/emscripten-core/emscripten/pull/9661
    out = run_process([EMCC, path_from_root('tests', 'hello_world.c'), '-E', '-Werror'], stdout=PIPE).stdout
    self.assertNotExists('a.out.js')
    self.assertNotExists('a.out')
    # Test explicitly that the output contains a line typically written by the preprocessor.
    self.assertContained('# 1 ', out)
    self.assertContained('hello_world.c"', out)
    self.assertContained('printf("hello, world!', out)

  def test_syntax_only_valid(self):
    result = run_process([EMCC, path_from_root('tests', 'hello_world.c'), '-fsyntax-only'], stdout=PIPE, stderr=STDOUT)
    self.assertEqual(result.stdout, '')
    self.assertNotExists('a.out.js')

  def test_syntax_only_invalid(self):
    create_test_file('src.c', 'int main() {')
    result = run_process([EMCC, 'src.c', '-fsyntax-only'], stdout=PIPE, check=False, stderr=STDOUT)
    self.assertNotEqual(result.returncode, 0)
    self.assertContained("src.c:1:13: error: expected '}'", result.stdout)
    self.assertNotExists('a.out.js')

  def test_demangle(self):
    create_test_file('src.cpp', '''
      #include <stdio.h>
      #include <emscripten.h>
      void two(char c) {
        EM_ASM(out(stackTrace()));
      }
      void one(int x) {
        two(x % 17);
      }
      int main() {
        EM_ASM(out(demangle('__Znwm'))); // check for no aborts
        EM_ASM(out(demangle('_main')));
        EM_ASM(out(demangle('__Z2f2v')));
        EM_ASM(out(demangle('__Z12abcdabcdabcdi')));
        EM_ASM(out(demangle('__ZL12abcdabcdabcdi')));
        EM_ASM(out(demangle('__Z4testcsifdPvPiPc')));
        EM_ASM(out(demangle('__ZN4test5moarrEcslfdPvPiPc')));
        EM_ASM(out(demangle('__ZN4Waka1f12a234123412345pointEv')));
        EM_ASM(out(demangle('__Z3FooIiEvv')));
        EM_ASM(out(demangle('__Z3FooIidEvi')));
        EM_ASM(out(demangle('__ZN3Foo3BarILi5EEEvv')));
        EM_ASM(out(demangle('__ZNK10__cxxabiv120__si_class_type_info16search_below_dstEPNS_19__dynamic_cast_infoEPKvib')));
        EM_ASM(out(demangle('__Z9parsewordRPKciRi')));
        EM_ASM(out(demangle('__Z5multiwahtjmxyz')));
        EM_ASM(out(demangle('__Z1aA32_iPA5_c')));
        EM_ASM(out(demangle('__ZN21FWakaGLXFleeflsMarfooC2EjjjPKvbjj')));
        EM_ASM(out(demangle('__ZN5wakaw2Cm10RasterBaseINS_6watwat9PolocatorEE8merbine1INS4_2OREEEvPKjj'))); // we get this wrong, but at least emit a '?'
        one(17);
        return 0;
      }
    ''')

    # full demangle support

    run_process([EMCC, 'src.cpp', '-s', 'DEMANGLE_SUPPORT=1'])
    output = run_js('a.out.js')
    self.assertContained('''operator new(unsigned long)
_main
f2()
abcdabcdabcd(int)
abcdabcdabcd(int)
test(char, short, int, float, double, void*, int*, char*)
test::moarr(char, short, long, float, double, void*, int*, char*)
Waka::f::a23412341234::point()
void Foo<int>()
void Foo<int, double>(int)
void Foo::Bar<5>()
__cxxabiv1::__si_class_type_info::search_below_dst(__cxxabiv1::__dynamic_cast_info*, void const*, int, bool) const
parseword(char const*&, int, int&)
multi(wchar_t, signed char, unsigned char, unsigned short, unsigned int, unsigned long, long long, unsigned long long, ...)
a(int [32], char (*) [5])
FWakaGLXFleeflsMarfoo::FWakaGLXFleeflsMarfoo(unsigned int, unsigned int, unsigned int, void const*, bool, unsigned int, unsigned int)
void wakaw::Cm::RasterBase<wakaw::watwat::Polocator>::merbine1<wakaw::Cm::RasterBase<wakaw::watwat::Polocator>::OR>(unsigned int const*, unsigned int)
''', output)
    # test for multiple functions in one stack trace
    run_process([EMCC, 'src.cpp', '-s', 'DEMANGLE_SUPPORT=1', '-g'])
    output = run_js('a.out.js')
    self.assertIn('one(int)', output)
    self.assertIn('two(char)', output)

  def test_demangle_cpp(self):
    create_test_file('src.cpp', '''
      #include <stdio.h>
      #include <emscripten.h>
      #include <cxxabi.h>
      #include <assert.h>

      int main() {
        char out[256];
        int status = 1;
        size_t length = 255;
        abi::__cxa_demangle("_ZN4Waka1f12a234123412345pointEv", out, &length, &status);
        assert(status == 0);
        printf("%s\\n", out);
        return 0;
      }
    ''')

    run_process([EMCC, 'src.cpp'])
    output = run_js('a.out.js')
    self.assertContained('Waka::f::a23412341234::point()', output)

  # Test that malloc() -> OOM -> abort() -> stackTrace() -> jsStackTrace() -> demangleAll() -> demangle() -> malloc()
  # cycle will not produce an infinite loop.
  def test_demangle_malloc_infinite_loop_crash(self):
    run_process([EMXX, path_from_root('tests', 'malloc_demangle_infinite_loop.cpp'), '-g', '-s', 'ABORTING_MALLOC=1', '-s', 'DEMANGLE_SUPPORT=1'])
    output = run_js('a.out.js', assert_returncode=None, stderr=PIPE)
    if output.count('Cannot enlarge memory arrays') > 2:
      print(output)
    assert(output.count('Cannot enlarge memory arrays') <= 2)

  def test_module_exports_with_closure(self):
    # This test checks that module.export is retained when JavaScript is minified by compiling with --closure 1
    # This is important as if module.export is not present the Module object will not be visible to node.js
    # Run with ./runner.py other.test_module_exports_with_closure

    # First make sure test.js isn't present.
    self.clear()

    # compile with -O2 --closure 0
    run_process([EMCC, path_from_root('tests', 'Module-exports', 'test.c'),
                 '-o', 'test.js', '-O2', '--closure', '0',
                 '--pre-js', path_from_root('tests', 'Module-exports', 'setup.js'),
                 '-s', 'EXPORTED_FUNCTIONS=["_bufferTest"]',
                 '-s', 'EXTRA_EXPORTED_RUNTIME_METHODS=["ccall", "cwrap"]',
                 '-s', 'WASM_ASYNC_COMPILATION=0'])

    # Check that compilation was successful
    self.assertExists('test.js')
    test_js_closure_0 = open('test.js').read()

    # Check that test.js compiled with --closure 0 contains "module['exports'] = Module;"
    assert ("module['exports'] = Module;" in test_js_closure_0) or ('module["exports"]=Module' in test_js_closure_0) or ('module["exports"] = Module;' in test_js_closure_0)

    # Check that main.js (which requires test.js) completes successfully when run in node.js
    # in order to check that the exports are indeed functioning correctly.
    shutil.copyfile(path_from_root('tests', 'Module-exports', 'main.js'), 'main.js')
    if NODE_JS in JS_ENGINES:
      self.assertContained('bufferTest finished', run_js('main.js', engine=NODE_JS))

    # Delete test.js again and check it's gone.
    try_delete('test.js')
    self.assertNotExists('test.js')

    # compile with -O2 --closure 1
    run_process([EMCC, path_from_root('tests', 'Module-exports', 'test.c'),
                 '-o', 'test.js', '-O2', '--closure', '1',
                 '--pre-js', path_from_root('tests', 'Module-exports', 'setup.js'),
                 '-s', 'EXPORTED_FUNCTIONS=["_bufferTest"]',
                 '-s', 'EXTRA_EXPORTED_RUNTIME_METHODS=["ccall", "cwrap"]',
                 '-s', 'WASM_ASYNC_COMPILATION=0'])

    # Check that compilation was successful
    self.assertExists('test.js')
    test_js_closure_1 = open('test.js').read()

    # Check that test.js compiled with --closure 1 contains "module.exports", we want to verify that
    # "module['exports']" got minified to "module.exports" when compiling with --closure 1
    self.assertContained("module.exports", test_js_closure_1)

    # Check that main.js (which requires test.js) completes successfully when run in node.js
    # in order to check that the exports are indeed functioning correctly.
    if NODE_JS in JS_ENGINES:
      self.assertContained('bufferTest finished', run_js('main.js', engine=NODE_JS))

  def test_node_catch_exit(self):
    # Test that in node.js exceptions are not caught if NODEJS_EXIT_CATCH=0
    if NODE_JS not in JS_ENGINES:
      return

    create_test_file('count.c', '''
      #include <string.h>
      int count(const char *str) {
          return (int)strlen(str);
      }
    ''')

    create_test_file('index.js', '''
      const count = require('./count.js');

      console.log(xxx); //< here is the ReferenceError
    ''')

    reference_error_text = 'console.log(xxx); //< here is the ReferenceError'

    run_process([EMCC, 'count.c', '-o', 'count.js'])

    # Check that the ReferenceError is caught and rethrown and thus the original error line is masked
    self.assertNotContained(reference_error_text,
                            run_js('index.js', engine=NODE_JS, stderr=STDOUT, assert_returncode=None))

    run_process([EMCC, 'count.c', '-o', 'count.js', '-s', 'NODEJS_CATCH_EXIT=0'])

    # Check that the ReferenceError is not caught, so we see the error properly
    self.assertContained(reference_error_text,
                         run_js('index.js', engine=NODE_JS, stderr=STDOUT, assert_returncode=None))

  def test_extra_exported_methods(self):
    # Test with node.js that the EXTRA_EXPORTED_RUNTIME_METHODS setting is considered by libraries
    if NODE_JS not in JS_ENGINES:
      self.skipTest("node engine required for this test")

    create_test_file('count.c', '''
      #include <string.h>
      int count(const char *str) {
          return (int)strlen(str);
      }
    ''')

    create_test_file('index.js', '''
      const count = require('./count.js');

      console.log(count.FS_writeFile);
    ''')

    reference_error_text = 'undefined'

    run_process([EMCC, 'count.c', '-s', 'FORCE_FILESYSTEM=1', '-s',
                 'EXTRA_EXPORTED_RUNTIME_METHODS=["FS_writeFile"]', '-o', 'count.js'])

    # Check that the Module.FS_writeFile exists
    self.assertNotContained(reference_error_text,
                            run_js('index.js', engine=NODE_JS, stderr=STDOUT, assert_returncode=None))

    run_process([EMCC, 'count.c', '-s', 'FORCE_FILESYSTEM=1', '-o', 'count.js'])

    # Check that the Module.FS_writeFile is not exported
    self.assertContained(reference_error_text,
                         run_js('index.js', engine=NODE_JS, stderr=STDOUT, assert_returncode=None))

  def test_fs_stream_proto(self):
    open('src.cpp', 'wb').write(br'''
#include <stdio.h>
#include <fcntl.h>
#include <unistd.h>
#include <sys/stat.h>
#include <errno.h>
#include <string.h>

int main()
{
    long file_size = 0;
    int h = open("src.cpp", O_RDONLY, 0666);
    if (0 != h)
    {
        FILE* file = fdopen(h, "rb");
        if (0 != file)
        {
            fseek(file, 0, SEEK_END);
            file_size = ftell(file);
            fseek(file, 0, SEEK_SET);
        }
        else
        {
            printf("fdopen() failed: %s\n", strerror(errno));
            return 10;
        }
        close(h);
        printf("File size: %ld\n", file_size);
    }
    else
    {
        printf("open() failed: %s\n", strerror(errno));
        return 10;
    }
    return 0;
}
    ''')
    run_process([EMCC, 'src.cpp', '--embed-file', 'src.cpp'])
    for engine in JS_ENGINES:
      out = run_js('a.out.js', engine=engine, stderr=PIPE, full_output=True)
      self.assertContained('File size: 724', out)

  def test_proxyfs(self):
    # This test supposes that 3 different programs share the same directory and files.
    # The same JS object is not used for each of them
    # But 'require' function caches JS objects.
    # If we just load same js-file multiple times like following code,
    # these programs (m0,m1,m2) share the same JS object.
    #
    #   var m0 = require('./proxyfs_test.js');
    #   var m1 = require('./proxyfs_test.js');
    #   var m2 = require('./proxyfs_test.js');
    #
    # To separate js-objects for each of them, following 'require' use different js-files.
    #
    #   var m0 = require('./proxyfs_test.js');
    #   var m1 = require('./proxyfs_test1.js');
    #   var m2 = require('./proxyfs_test2.js');
    #
    create_test_file('proxyfs_test_main.js', r'''
var m0 = require('./proxyfs_test.js');
var m1 = require('./proxyfs_test1.js');
var m2 = require('./proxyfs_test2.js');

var section;
function print(str){
  process.stdout.write(section+":"+str+":");
}

m0.FS.mkdir('/working');
m0.FS.mount(m0.PROXYFS,{root:'/',fs:m1.FS},'/working');
m0.FS.mkdir('/working2');
m0.FS.mount(m0.PROXYFS,{root:'/',fs:m2.FS},'/working2');

section = "child m1 reads and writes local file.";
print("m1 read embed");
m1.ccall('myreade','number',[],[]);
print("m1 write");console.log("");
m1.ccall('mywrite0','number',['number'],[1]);
print("m1 read");
m1.ccall('myread0','number',[],[]);


section = "child m2 reads and writes local file.";
print("m2 read embed");
m2.ccall('myreade','number',[],[]);
print("m2 write");console.log("");
m2.ccall('mywrite0','number',['number'],[2]);
print("m2 read");
m2.ccall('myread0','number',[],[]);

section = "child m1 reads local file.";
print("m1 read");
m1.ccall('myread0','number',[],[]);

section = "parent m0 reads and writes local and children's file.";
print("m0 read embed");
m0.ccall('myreade','number',[],[]);
print("m0 read m1");
m0.ccall('myread1','number',[],[]);
print("m0 read m2");
m0.ccall('myread2','number',[],[]);

section = "m0,m1 and m2 verify local files.";
print("m0 write");console.log("");
m0.ccall('mywrite0','number',['number'],[0]);
print("m0 read");
m0.ccall('myread0','number',[],[]);
print("m1 read");
m1.ccall('myread0','number',[],[]);
print("m2 read");
m2.ccall('myread0','number',[],[]);

print("m0 read embed");
m0.ccall('myreade','number',[],[]);
print("m1 read embed");
m1.ccall('myreade','number',[],[]);
print("m2 read embed");
m2.ccall('myreade','number',[],[]);

section = "parent m0 writes and reads children's files.";
print("m0 write m1");console.log("");
m0.ccall('mywrite1','number',[],[]);
print("m0 read m1");
m0.ccall('myread1','number',[],[]);
print("m0 write m2");console.log("");
m0.ccall('mywrite2','number',[],[]);
print("m0 read m2");
m0.ccall('myread2','number',[],[]);
print("m1 read");
m1.ccall('myread0','number',[],[]);
print("m2 read");
m2.ccall('myread0','number',[],[]);
print("m0 read m0");
m0.ccall('myread0','number',[],[]);
''')

    create_test_file('proxyfs_pre.js', r'''
if (typeof Module === 'undefined') Module = {};
Module["noInitialRun"]=true;
noExitRuntime=true;
''')

    create_test_file('proxyfs_embed.txt', r'''test
''')

    create_test_file('proxyfs_test.c', r'''
#include <stdio.h>

int
mywrite1(){
  FILE* out = fopen("/working/hoge.txt","w");
  fprintf(out,"test1\n");
  fclose(out);
  return 0;
}

int
myread1(){
  FILE* in = fopen("/working/hoge.txt","r");
  char buf[1024];
  int len;
  if(in==NULL)
    printf("open failed\n");

  while(! feof(in)){
    if(fgets(buf,sizeof(buf),in)==buf){
      printf("%s",buf);
    }
  }
  fclose(in);
  return 0;
}
int
mywrite2(){
  FILE* out = fopen("/working2/hoge.txt","w");
  fprintf(out,"test2\n");
  fclose(out);
  return 0;
}

int
myread2(){
  {
    FILE* in = fopen("/working2/hoge.txt","r");
    char buf[1024];
    int len;
    if(in==NULL)
      printf("open failed\n");

    while(! feof(in)){
      if(fgets(buf,sizeof(buf),in)==buf){
        printf("%s",buf);
      }
    }
    fclose(in);
  }
  return 0;
}

int
mywrite0(int i){
  FILE* out = fopen("hoge.txt","w");
  fprintf(out,"test0_%d\n",i);
  fclose(out);
  return 0;
}

int
myread0(){
  {
    FILE* in = fopen("hoge.txt","r");
    char buf[1024];
    int len;
    if(in==NULL)
      printf("open failed\n");

    while(! feof(in)){
      if(fgets(buf,sizeof(buf),in)==buf){
        printf("%s",buf);
      }
    }
    fclose(in);
  }
  return 0;
}

int
myreade(){
  {
    FILE* in = fopen("proxyfs_embed.txt","r");
    char buf[1024];
    int len;
    if(in==NULL)
      printf("open failed\n");

    while(! feof(in)){
      if(fgets(buf,sizeof(buf),in)==buf){
        printf("%s",buf);
      }
    }
    fclose(in);
  }
  return 0;
}
''')

    run_process([EMCC,
                 '-o', 'proxyfs_test.js', 'proxyfs_test.c',
                 '--embed-file', 'proxyfs_embed.txt', '--pre-js', 'proxyfs_pre.js',
                 '-s', 'EXTRA_EXPORTED_RUNTIME_METHODS=["ccall", "cwrap"]',
                 '-lproxyfs.js',
                 '-s', 'WASM_ASYNC_COMPILATION=0',
                 '-s', 'MAIN_MODULE=1',
                 '-s', 'EXPORT_ALL=1'])
    # Following shutil.copyfile just prevent 'require' of node.js from caching js-object.
    # See https://nodejs.org/api/modules.html
    shutil.copyfile('proxyfs_test.js', 'proxyfs_test1.js')
    shutil.copyfile('proxyfs_test.js', 'proxyfs_test2.js')
    out = run_js('proxyfs_test_main.js')
    section = "child m1 reads and writes local file."
    self.assertContained(section + ":m1 read embed:test", out)
    self.assertContained(section + ":m1 write:", out)
    self.assertContained(section + ":m1 read:test0_1", out)
    section = "child m2 reads and writes local file."
    self.assertContained(section + ":m2 read embed:test", out)
    self.assertContained(section + ":m2 write:", out)
    self.assertContained(section + ":m2 read:test0_2", out)
    section = "child m1 reads local file."
    self.assertContained(section + ":m1 read:test0_1", out)
    section = "parent m0 reads and writes local and children's file."
    self.assertContained(section + ":m0 read embed:test", out)
    self.assertContained(section + ":m0 read m1:test0_1", out)
    self.assertContained(section + ":m0 read m2:test0_2", out)
    section = "m0,m1 and m2 verify local files."
    self.assertContained(section + ":m0 write:", out)
    self.assertContained(section + ":m0 read:test0_0", out)
    self.assertContained(section + ":m1 read:test0_1", out)
    self.assertContained(section + ":m2 read:test0_2", out)
    self.assertContained(section + ":m0 read embed:test", out)
    self.assertContained(section + ":m1 read embed:test", out)
    self.assertContained(section + ":m2 read embed:test", out)
    section = "parent m0 writes and reads children's files."
    self.assertContained(section + ":m0 write m1:", out)
    self.assertContained(section + ":m0 read m1:test1", out)
    self.assertContained(section + ":m0 write m2:", out)
    self.assertContained(section + ":m0 read m2:test2", out)
    self.assertContained(section + ":m1 read:test1", out)
    self.assertContained(section + ":m2 read:test2", out)
    self.assertContained(section + ":m0 read m0:test0_0", out)

  @unittest.skip("autovectorization of this stopped in LLVM 6.0")
  def test_autovectorize_linpack(self):
    # TODO: investigate when SIMD arrives in wasm
    run_process([EMCC, path_from_root('tests', 'linpack.c'), '-O2', '-msimd128', '-DSP', '--profiling'])

  def test_dependency_file(self):
    # Issue 1732: -MMD (and friends) create dependency files that need to be
    # copied from the temporary directory.

    create_test_file('test.cpp', r'''
      #include "test.hpp"

      void my_function()
      {
      }
    ''')
    create_test_file('test.hpp', r'''
      void my_function();
    ''')

    run_process([EMCC, '-MMD', '-c', 'test.cpp', '-o', 'test.o'])

    self.assertExists('test.d')
    deps = open('test.d').read()
    # Look for ': ' instead of just ':' to not confuse C:\path\ notation with make "target: deps" rule. Not perfect, but good enough for this test.
    head, tail = deps.split(': ', 2)
    assert 'test.o' in head, 'Invalid dependency target'
    assert 'test.cpp' in tail and 'test.hpp' in tail, 'Invalid dependencies generated'

  def test_dependency_file_2(self):
    shutil.copyfile(path_from_root('tests', 'hello_world.c'), 'a.c')
    run_process([EMCC, 'a.c', '-MMD', '-MF', 'test.d', '-c'])
    self.assertContained(open('test.d').read(), 'a.o: a.c\n')

    shutil.copyfile(path_from_root('tests', 'hello_world.c'), 'a.c')
    run_process([EMCC, 'a.c', '-MMD', '-MF', 'test2.d', '-c', '-o', 'test.o'])
    self.assertContained(open('test2.d').read(), 'test.o: a.c\n')

    shutil.copyfile(path_from_root('tests', 'hello_world.c'), 'a.c')
    ensure_dir('obj')
    run_process([EMCC, 'a.c', '-MMD', '-MF', 'test3.d', '-c', '-o', 'obj/test.o'])
    self.assertContained(open('test3.d').read(), 'obj/test.o: a.c\n')

  def test_js_lib_quoted_key(self):
    create_test_file('lib.js', r'''
mergeInto(LibraryManager.library, {
   __internal_data:{
    '<' : 0,
    'white space' : 1
  },
  printf__deps: ['__internal_data', 'fprintf']
});
''')

    run_process([EMCC, path_from_root('tests', 'hello_world.cpp'), '--js-library', 'lib.js'])
    self.assertContained('hello, world!', run_js('a.out.js'))

  def test_js_lib_exported(self):
    create_test_file('lib.js', r'''
mergeInto(LibraryManager.library, {
 jslibfunc: function(x) { return 2 * x }
});
''')
    create_test_file('src.cpp', r'''
#include <emscripten.h>
#include <stdio.h>
extern "C" int jslibfunc(int x);
int main() {
  printf("c calling: %d\n", jslibfunc(6));
  EM_ASM({
    out('js calling: ' + Module['_jslibfunc'](5) + '.');
  });
}
''')
    run_process([EMCC, 'src.cpp', '--js-library', 'lib.js', '-s', 'EXPORTED_FUNCTIONS=["_main", "_jslibfunc"]'])
    self.assertContained('c calling: 12\njs calling: 10.', run_js('a.out.js'))

  def test_js_lib_primitive_dep(self):
    # Verify that primitive dependencies aren't generated in the output JS.

    create_test_file('lib.js', r'''
mergeInto(LibraryManager.library, {
  foo__deps: ['Int8Array', 'NonPrimitive'],
  foo: function() {},
});
''')
    create_test_file('main.c', r'''
void foo(void);

int main(int argc, char** argv) {
  foo();
  return 0;
}
''')
    run_process([EMCC, '-O0', 'main.c', '--js-library', 'lib.js', '-s', 'WARN_ON_UNDEFINED_SYMBOLS=0'])
    generated = open('a.out.js').read()
    self.assertContained('missing function: NonPrimitive', generated)
    self.assertNotContained('missing function: Int8Array', generated)

  def test_js_lib_using_asm_lib(self):
    create_test_file('lib.js', r'''
mergeInto(LibraryManager.library, {
  jslibfunc__deps: ['asmlibfunc'],
  jslibfunc: function(x) {
    return 2 * _asmlibfunc(x);
  },

  asmlibfunc__asm: true,
  asmlibfunc__sig: 'ii',
  asmlibfunc: function(x) {
    x = x | 0;
    return x + 1 | 0;
  }
});
''')
    create_test_file('src.cpp', r'''
#include <stdio.h>
extern "C" int jslibfunc(int x);
int main() {
  printf("c calling: %d\n", jslibfunc(6));
}
''')
    run_process([EMCC, 'src.cpp', '--js-library', 'lib.js'])
    self.assertContained('c calling: 14\n', run_js('a.out.js'))

  def test_EMCC_BUILD_DIR(self):
    # EMCC_BUILD_DIR env var contains the dir we were building in, when running the js compiler (e.g. when
    # running a js library). We force the cwd to be src/ for technical reasons, so this lets you find out
    # where you were.
    create_test_file('lib.js', r'''
printErr('dir was ' + process.env.EMCC_BUILD_DIR);
''')
    err = run_process([EMCC, path_from_root('tests', 'hello_world.cpp'), '--js-library', 'lib.js'], stderr=PIPE).stderr
    self.assertContained('dir was ' + os.path.realpath(os.path.normpath(self.get_dir())), err)

  def test_float_h(self):
    process = run_process([EMCC, path_from_root('tests', 'float+.c')], stdout=PIPE, stderr=PIPE)
    assert process.returncode == 0, 'float.h should agree with our system: ' + process.stdout + '\n\n\n' + process.stderr

  def test_output_is_dir(self):
    ensure_dir('out_dir')
    err = self.expect_fail([EMCC, '-c', path_from_root('tests', 'hello_world.c'), '-o', 'out_dir/'])
    self.assertContained('error: unable to open output file', err)

  def test_default_obj_ext(self):
    run_process([EMCC, '-c', path_from_root('tests', 'hello_world.c')])
    self.assertExists('hello_world.o')

    run_process([EMCC, '-c', path_from_root('tests', 'hello_world.c'), '--default-obj-ext', 'obj'])
    self.assertExists('hello_world.obj')

  def test_doublestart_bug(self):
    create_test_file('code.cpp', r'''
#include <stdio.h>
#include <emscripten.h>

void main_loop(void) {
    static int cnt = 0;
    if (++cnt >= 10) emscripten_cancel_main_loop();
}

int main(void) {
    printf("This should only appear once.\n");
    emscripten_set_main_loop(main_loop, 10, 0);
    return 0;
}
''')

    create_test_file('pre.js', r'''
if (!Module['preRun']) Module['preRun'] = [];
Module["preRun"].push(function () {
    addRunDependency('test_run_dependency');
    removeRunDependency('test_run_dependency');
});
''')

    run_process([EMCC, 'code.cpp', '--pre-js', 'pre.js'])
    output = run_js('a.out.js', engine=NODE_JS)

    assert output.count('This should only appear once.') == 1, output

  def test_module_print(self):
    create_test_file('code.cpp', r'''
#include <stdio.h>
int main(void) {
  printf("123456789\n");
  return 0;
}
''')

    create_test_file('pre.js', r'''
var Module = { print: function(x) { throw '<{(' + x + ')}>' } };
''')

    run_process([EMCC, 'code.cpp', '--pre-js', 'pre.js'])
    output = run_js('a.out.js', stderr=PIPE, full_output=True, engine=NODE_JS, assert_returncode=None)
    assert r'<{(123456789)}>' in output, output

  def test_precompiled_headers_warnings(self):
    # Check that we don't have any underlying warnings from clang, this can happen if we
    # pass any link flags to when building a pch.
    create_test_file('header.h', '#define X 5\n')
    run_process([EMCC, '-Werror', '-xc++-header', 'header.h'])

  def test_precompiled_headers(self):
    for suffix in ['gch', 'pch']:
      print(suffix)
      self.clear()
      create_test_file('header.h', '#define X 5\n')
      run_process([EMCC, '-xc++-header', 'header.h', '-c'])
      self.assertExists('header.h.gch') # default output is gch
      if suffix != 'gch':
        run_process([EMCC, '-xc++-header', 'header.h', '-o', 'header.h.' + suffix])
        self.assertBinaryEqual('header.h.gch', 'header.h.' + suffix)

      create_test_file('src.cpp', r'''
#include <stdio.h>
int main() {
  printf("|%d|\n", X);
  return 0;
}
''')
      run_process([EMCC, 'src.cpp', '-include', 'header.h'])

      output = run_js('a.out.js', stderr=PIPE, full_output=True, engine=NODE_JS)
      self.assertContained('|5|', output)

      # also verify that the gch is actually used
      err = run_process([EMCC, 'src.cpp', '-include', 'header.h', '-Xclang', '-print-stats'], stderr=PIPE).stderr
      self.assertTextDataContained('*** PCH/Modules Loaded:\nModule: header.h.' + suffix, err)
      # and sanity check it is not mentioned when not
      try_delete('header.h.' + suffix)
      err = run_process([EMCC, 'src.cpp', '-include', 'header.h', '-Xclang', '-print-stats'], stderr=PIPE).stderr
      self.assertNotContained('*** PCH/Modules Loaded:\nModule: header.h.' + suffix, err.replace('\r\n', '\n'))

      # with specified target via -o
      try_delete('header.h.' + suffix)
      run_process([EMCC, '-xc++-header', 'header.h', '-o', 'my.' + suffix])
      self.assertExists('my.' + suffix)

      # -include-pch flag
      run_process([EMCC, '-xc++-header', 'header.h', '-o', 'header.h.' + suffix])
      run_process([EMCC, 'src.cpp', '-include-pch', 'header.h.' + suffix])
      output = run_js('a.out.js')
      self.assertContained('|5|', output)

  @no_wasm_backend('tests extra fastcomp warnings on unaligned loads/stores, which matter a lot more in asm.js')
  def test_warn_unaligned(self):
    create_test_file('src.cpp', r'''
#include <stdio.h>
struct packey {
  char x;
  int y;
  double z;
} __attribute__((__packed__));
int main() {
  volatile packey p;
  p.x = 0;
  p.y = 1;
  p.z = 2;
  return 0;
}
''')
    output = run_process([EMCC, 'src.cpp', '-s', 'WASM=0', '-s', 'WARN_UNALIGNED=1', '-g'], stderr=PIPE)
    self.assertContained('emcc: warning: unaligned store', output.stderr)
    self.assertContained('emcc: warning: unaligned store', output.stderr)
    self.assertContained('@line 11 "src.cpp"', output.stderr)

  def test_LEGACY_VM_SUPPORT(self):
    # when modern features are lacking, we can polyfill them or at least warn
    create_test_file('pre.js', 'Math.imul = undefined;')

    def test(expected, opts=[]):
      print(opts)
      result = run_process([EMCC, path_from_root('tests', 'hello_world.c'), '--pre-js', 'pre.js'] + opts, stderr=PIPE, check=False)
      if result.returncode == 0:
        self.assertContained(expected, run_js('a.out.js', stderr=PIPE, full_output=True, engine=NODE_JS, assert_returncode=None))
      else:
        self.assertContained(expected, result.stderr)

    # when legacy is needed, we show an error indicating so
    test('build with LEGACY_VM_SUPPORT')
    # legacy + disabling wasm works
    if self.is_wasm_backend():
      return
    test('hello, world!', ['-s', 'LEGACY_VM_SUPPORT=1', '-s', 'WASM=0'])

  def test_on_abort(self):
    expected_output = 'Module.onAbort was called'

    def add_on_abort_and_verify(extra=''):
      with open('a.out.js') as f:
        js = f.read()
      with open('a.out.js', 'w') as f:
        f.write("var Module = { onAbort: function() { console.log('%s') } };\n" % expected_output)
        f.write(extra + '\n')
        f.write(js)
      self.assertContained(expected_output, run_js('a.out.js', assert_returncode=None))

    # test direct abort() C call

    create_test_file('src.c', '''
        #include <stdlib.h>
        int main() {
          abort();
        }
      ''')
    run_process([EMCC, 'src.c', '-s', 'WASM_ASYNC_COMPILATION=0'])
    add_on_abort_and_verify()

    # test direct abort() JS call

    create_test_file('src.c', '''
        #include <emscripten.h>
        int main() {
          EM_ASM({ abort() });
        }
      ''')
    run_process([EMCC, 'src.c', '-s', 'WASM_ASYNC_COMPILATION=0'])
    add_on_abort_and_verify()

    # test throwing in an abort handler, and catching that

    create_test_file('src.c', '''
        #include <emscripten.h>
        int main() {
          EM_ASM({
            try {
              out('first');
              abort();
            } catch (e) {
              out('second');
              abort();
              throw e;
            }
          });
        }
      ''')
    run_process([EMCC, 'src.c', '-s', 'WASM_ASYNC_COMPILATION=0'])
    with open('a.out.js') as f:
      js = f.read()
    with open('a.out.js', 'w') as f:
      f.write("var Module = { onAbort: function() { console.log('%s'); throw 're-throw'; } };\n" % expected_output)
      f.write(js)
    out = run_js('a.out.js', stderr=STDOUT, assert_returncode=None)
    print(out)
    self.assertContained(expected_output, out)
    self.assertContained('re-throw', out)
    self.assertContained('first', out)
    self.assertContained('second', out)
    self.assertEqual(out.count(expected_output), 2)

    # test an abort during startup
    run_process([EMCC, path_from_root('tests', 'hello_world.c')])
    os.remove('a.out.wasm') # trigger onAbort by intentionally causing startup to fail
    add_on_abort_and_verify()

  def test_no_exit_runtime(self):
    create_test_file('code.cpp', r'''
#include <stdio.h>

template<int x>
struct Waste {
  Waste() {
    printf("coming around %d\n", x);
  }
  ~Waste() {
    printf("going away %d\n", x);
  }
};

Waste<1> w1;
Waste<2> w2;
Waste<3> w3;
Waste<4> w4;
Waste<5> w5;

int main(int argc, char **argv) {
  return 0;
}
    ''')

    for wasm in [0, 1]:
      for no_exit in [1, 0]:
        for opts in [[], ['-O1'], ['-O2', '-g2'], ['-O2', '-g2', '--llvm-lto', '1']]:
          if self.is_wasm_backend() and not wasm:
            continue
          print(wasm, no_exit, opts)
          cmd = [EMCC] + opts + ['code.cpp', '-s', 'EXIT_RUNTIME=' + str(1 - no_exit), '-s', 'WASM=' + str(wasm)]
          if wasm:
            cmd += ['--profiling-funcs'] # for function names
          run_process(cmd)
          output = run_js('a.out.js', stderr=PIPE, full_output=True, engine=NODE_JS)
          src = open('a.out.js').read()
          if wasm:
            src += '\n' + self.get_wasm_text('a.out.wasm')
          exit = 1 - no_exit
          print('  exit:', exit, 'opts:', opts)
          self.assertContained('coming around', output)
          self.assertContainedIf('going away', output, exit)
          if not self.is_wasm_backend():
            # The wasm backend uses atexit to register destructors when
            # constructors are called  There is currently no way to exclude
            # these destructors from the wasm binary.
            assert ('atexit(' in src) == exit, 'atexit should not appear in src when EXIT_RUNTIME=0'
            assert ('_ZN5WasteILi2EED' in src) == exit, 'destructors should not appear if no exit:\n' + src

  def test_no_exit_runtime_warnings_flush(self):
    # check we warn if there is unflushed info
    create_test_file('code.c', r'''
#include <stdio.h>
int main(int argc, char **argv) {
  printf("hello\n");
  printf("world"); // no newline, not flushed
#if FLUSH
  printf("\n");
#endif
}
''')
    create_test_file('code.cpp', r'''
#include <iostream>
int main() {
  using namespace std;
  cout << "hello" << std::endl;
  cout << "world"; // no newline, not flushed
#if FLUSH
  std::cout << std::endl;
#endif
}
''')
    for src in ['code.c', 'code.cpp']:
      for no_exit in [0, 1]:
        for assertions in [0, 1]:
          for flush in [0, 1]:
            # TODO: also check FILESYSTEM=0 here. it never worked though, buffered output was not emitted at shutdown
            print(src, no_exit, assertions, flush)
            cmd = [EMCC, src, '-s', 'EXIT_RUNTIME=%d' % (1 - no_exit), '-s', 'ASSERTIONS=%d' % assertions]
            if flush:
              cmd += ['-DFLUSH']
            run_process(cmd)
            output = run_js('a.out.js', stderr=PIPE, full_output=True)
            exit = 1 - no_exit
            self.assertContained('hello', output)
            assert ('world' in output) == (exit or flush), 'unflushed content is shown only when exiting the runtime'
            assert (no_exit and assertions and not flush) == ('stdio streams had content in them that was not flushed. you should set EXIT_RUNTIME to 1' in output), 'warning should be shown'

  def test_fs_after_main(self):
    for args in [[], ['-O1']]:
      print(args)
      run_process([EMCC, path_from_root('tests', 'fs_after_main.cpp')])
      self.assertContained('Test passed.', run_js('a.out.js', engine=NODE_JS))

  @no_wasm_backend('tests fastcomp compiler flags')
  def test_os_oz(self):
    for arg, expect in [
        ('-O1', '-O1'),
        ('-O2', '-O3'),
        ('-Os', '-Os'),
        ('-Oz', '-Oz'),
        ('-O3', '-O3'),
      ]:
      print(arg, expect)
      proc = run_process([EMCC, '-v', path_from_root('tests', 'hello_world.cpp'), arg], stderr=PIPE)
      self.assertContained(expect, proc.stderr)
      self.assertContained('hello, world!', run_js('a.out.js'))

  def test_oz_size(self):
    sizes = {}
    for name, args in [
        ('0', []),
        ('1', ['-O1']),
        ('2', ['-O2']),
        ('s', ['-Os']),
        ('z', ['-Oz']),
        ('3', ['-O3']),
      ]:
      print(name, args)
      self.clear()
      run_process([EMCC, '-c', path_from_root('system', 'lib', 'dlmalloc.c')] + args)
      sizes[name] = os.path.getsize('dlmalloc.o')
    print(sizes)
    opt_min = min(sizes['1'], sizes['2'], sizes['3'], sizes['s'], sizes['z'])
    opt_max = max(sizes['1'], sizes['2'], sizes['3'], sizes['s'], sizes['z'])
    # 'opt builds are all fairly close'
    self.assertLess(opt_min - opt_max, opt_max * 0.1)
    # unopt build is quite larger'
    self.assertGreater(sizes['0'], (1.20 * opt_max))

  @no_wasm_backend('relies on ctor evaluation and dtor elimination')
  def test_global_inits(self):
    create_test_file('inc.h', r'''
#include <stdio.h>

template<int x>
struct Waste {
  int state;
  Waste() : state(10) {}
  void test(int a) {
    printf("%d\n", a + state);
  }
  ~Waste() {
    printf("going away %d\n", x);
  }
};

Waste<3> *getMore();
''')

    create_test_file('main.cpp', r'''
#include "inc.h"

Waste<1> mw1;
Waste<2> mw2;

int main(int argc, char **argv) {
  printf("argc: %d\n", argc);
  mw1.state += argc;
  mw2.state += argc;
  mw1.test(5);
  mw2.test(6);
  getMore()->test(0);
  return 0;
}
''')

    create_test_file('side.cpp', r'''
#include "inc.h"

Waste<3> sw3;

Waste<3> *getMore() {
  return &sw3;
}
''')

    for opts, has_global in [
      (['-O2', '-g', '-s', 'EXIT_RUNTIME=1'], True),
      # no-exit-runtime removes the atexits, and then globalgce can work
      # it's magic to remove the global initializer entirely
      (['-O2', '-g'], False),
      (['-Os', '-g', '-s', 'EXIT_RUNTIME=1'], True),
      (['-Os', '-g'], False),
      (['-O2', '-g', '--llvm-lto', '1', '-s', 'EXIT_RUNTIME=1'], True),
      (['-O2', '-g', '--llvm-lto', '1'], False),
    ]:
      print(opts, has_global)
      run_process([EMCC, 'main.cpp', '-c'] + opts)
      run_process([EMCC, 'side.cpp', '-c'] + opts)
      run_process([EMCC, 'main.o', 'side.o'] + opts)
      run_js('a.out.js', stderr=PIPE, full_output=True, engine=NODE_JS)
      src = open('a.out.js').read()
      self.assertContained('argc: 1\n16\n17\n10\n', run_js('a.out.js'))
      self.assertContainedIf('globalCtors', src, has_global)

  # Tests that when there are only 0 or 1 global initializers, that a grouped global initializer function will not be generated
  # (that would just consume excess code size)
  def test_no_global_inits(self):
    create_test_file('one_global_initializer.cpp', r'''
#include <emscripten.h>
#include <stdio.h>
double t = emscripten_get_now();
int main() { printf("t:%d\n", (int)(t>0)); }
''')
    run_process([EMCC, 'one_global_initializer.cpp'])
    # Above file has one global initializer, should not generate a redundant grouped globalCtors function
    self.assertNotContained('globalCtors', open('a.out.js').read())
    self.assertContained('t:1', run_js('a.out.js'))

    create_test_file('zero_global_initializers.cpp', r'''
#include <stdio.h>
int main() { printf("t:1\n"); }
''')
    run_process([EMCC, 'zero_global_initializers.cpp'])
    # Above file should have zero global initializers, should not generate any global initializer functions
    self.assertNotContained('__GLOBAL__sub_', open('a.out.js').read())
    self.assertContained('t:1', run_js('a.out.js'))

  def test_implicit_func(self):
    create_test_file('src.c', r'''
#include <stdio.h>
int main()
{
    printf("hello %d\n", strnlen("waka", 2)); // Implicit declaration, no header, for strnlen
    int (*my_strnlen)(char*, ...) = strnlen;
    printf("hello %d\n", my_strnlen("shaka", 2));
    return 0;
}
''')

    IMPLICIT_WARNING = "warning: implicit declaration of function 'strnlen' is invalid in C99"
    IMPLICIT_ERROR = "error: implicit declaration of function 'strnlen' is invalid in C99"
    INCOMPATIBLE_WARNINGS = ('warning: incompatible pointer types', 'warning: incompatible function pointer types')

    for opts, expected, compile_expected in [
      ([], None, [IMPLICIT_ERROR]),
      (['-Wno-error=implicit-function-declaration'], ['hello '], [IMPLICIT_WARNING]), # turn error into warning
      (['-Wno-implicit-function-declaration'], ['hello '], []), # turn error into nothing at all (runtime output is incorrect)
    ]:
      print(opts, expected)
      try_delete('a.out.js')
      stderr = run_process([EMCC, 'src.c'] + opts, stderr=PIPE, check=False).stderr
      for ce in compile_expected + [INCOMPATIBLE_WARNINGS]:
        self.assertContained(ce, stderr)
      if expected is None:
        self.assertNotExists('a.out.js')
      else:
        output = run_js('a.out.js', stderr=PIPE, full_output=True)
        for e in expected:
          self.assertContained(e, output)

  @no_wasm_backend('uses prebuilt .ll file')
  def test_incorrect_static_call(self):
    for wasm in [0, 1]:
      for opts in [0, 1]:
        for asserts in [0, 1]:
          extra = []
          if opts != 1 - asserts:
            extra = ['-s', 'ASSERTIONS=' + str(asserts)]
          cmd = [EMCC, path_from_root('tests', 'sillyfuncast2_noasm.ll'), '-O' + str(opts), '-s', 'WASM=' + str(wasm)] + extra
          print(opts, asserts, wasm, cmd)
          # Should not need to pipe stdout here but binaryen writes to stdout
          # when it really should write to stderr.
          stderr = run_process(cmd, stdout=PIPE, stderr=PIPE, check=False).stderr
          assert ('unexpected' in stderr) == asserts, stderr
          assert ("to 'doit'" in stderr) == asserts, stderr

  @no_wasm_backend('fastcomp specific')
  def test_llvm_lit(self):
    grep_path = shared.which('grep')
    if not grep_path:
      self.skipTest('This test needs the "grep" tool in PATH. If you are using emsdk on Windows, you can obtain it via installing and activating the gnu package.')
    llvm_src = get_fastcomp_src_dir()
    if not llvm_src:
      self.skipTest('llvm source tree not found')
    LLVM_LIT = os.path.join(LLVM_ROOT, 'llvm-lit.py')
    if not os.path.exists(LLVM_LIT):
      LLVM_LIT = os.path.join(LLVM_ROOT, 'llvm-lit')
      if not os.path.exists(LLVM_LIT):
        self.skipTest('llvm-lit not found; fastcomp directory is most likely prebuilt')
    cmd = [PYTHON, LLVM_LIT, '-v', os.path.join(llvm_src, 'test', 'CodeGen', 'JS')]
    print(cmd)
    run_process(cmd)

  def test_bad_triple(self):
    # compile a minimal program, with as few dependencies as possible, as
    # native building on CI may not always work well
    create_test_file('minimal.cpp', 'int main() { return 0; }')
    try:
      vs_env = shared.get_clang_native_env()
    except Exception:
      self.skipTest('Native clang env not found')
    run_process([CLANG_CXX, 'minimal.cpp', '-target', 'x86_64-linux', '-c', '-emit-llvm', '-o', 'a.bc'] + clang_native.get_clang_native_args(), env=vs_env)
    err = run_process([EMCC, 'a.bc'], stdout=PIPE, stderr=PIPE, check=False).stderr
    if self.is_wasm_backend():
      self.assertContained('machine type must be wasm32', err)
    else:
      assert 'warning' in err or 'WARNING' in err, err
      assert 'incorrect target triple' in err or 'different target triples' in err, err

  def test_valid_abspath(self):
    # Test whether abspath warning appears
    abs_include_path = os.path.abspath(self.get_dir())
    err = run_process([EMCC, '-I%s' % abs_include_path, '-Wwarn-absolute-paths', path_from_root('tests', 'hello_world.c')], stderr=PIPE).stderr
    warning = '-I or -L of an absolute path "-I%s" encountered. If this is to a local system header/library, it may cause problems (local system files make sense for compiling natively on your system, but not necessarily to JavaScript).' % abs_include_path
    self.assertContained(warning, err)

    # Passing an absolute path to a directory inside the emscripten tree is always ok and should not issue a warning.
    abs_include_path = path_from_root('tests')
    err = run_process([EMCC, '-I%s' % abs_include_path, '-Wwarn-absolute-paths', path_from_root('tests', 'hello_world.c')], stderr=PIPE).stderr
    warning = '-I or -L of an absolute path "-I%s" encountered. If this is to a local system header/library, it may cause problems (local system files make sense for compiling natively on your system, but not necessarily to JavaScript).' % abs_include_path
    self.assertNotContained(warning, err)

    # Hide warning for this include path
    err = run_process([EMCC, '--valid-abspath', abs_include_path, '-I%s' % abs_include_path, '-Wwarn-absolute-paths', path_from_root('tests', 'hello_world.c')], stderr=PIPE).stderr
    self.assertNotContained(warning, err)

  def test_valid_abspath_2(self):
    if WINDOWS:
      abs_include_path = 'C:\\nowhere\\at\\all'
    else:
      abs_include_path = '/nowhere/at/all'
    cmd = [EMCC, path_from_root('tests', 'hello_world.c'), '--valid-abspath', abs_include_path, '-I%s' % abs_include_path]
    print(' '.join(cmd))
    run_process(cmd)
    self.assertContained('hello, world!', run_js('a.out.js'))

  def test_warn_dylibs(self):
    shared_suffixes = ['.so', '.dylib', '.dll']

    for suffix in ['.o', '.a', '.bc', '.so', '.lib', '.dylib', '.js', '.html']:
      print(suffix)
      err = run_process([EMCC, path_from_root('tests', 'hello_world.c'), '-o', 'out' + suffix], stderr=PIPE).stderr
      warning = 'When Emscripten compiles to a typical native suffix for shared libraries (.so, .dylib, .dll) then it emits an object file. You should then compile that to an emscripten SIDE_MODULE (using that flag) with suffix .wasm (for wasm) or .js (for asm.js).'
      self.assertContainedIf(warning, err, suffix in shared_suffixes)

  def test_side_module_without_proper_target(self):
    # SIDE_MODULE is only meaningful when compiling to wasm (or js+wasm)
    # otherwise, we are just linking bitcode, and should show an error
    for wasm in [0, 1]:
      if self.is_wasm_backend() and not wasm:
        continue
      print(wasm)
      stderr = self.expect_fail([EMCC, path_from_root('tests', 'hello_world.cpp'), '-s', 'SIDE_MODULE=1', '-o', 'a.so', '-s', 'WASM=%d' % wasm])
      self.assertContained('SIDE_MODULE must only be used when compiling to an executable shared library, and not when emitting an object file', stderr)

  @no_wasm_backend('asm.js optimizations')
  def test_simplify_ifs(self):
    def test(src, nums):
      create_test_file('src.c', src)
      for opts, ifs in [
        [['-g2'], nums[0]],
        [['--profiling'], nums[1]],
        [['--profiling', '-g2'], nums[2]]
      ]:
        print(opts, ifs)
        if type(ifs) == int:
          ifs = [ifs]
        try_delete('a.out.js')
        run_process([EMCC, 'src.c', '-O2', '-s', 'WASM=0'] + opts, stdout=PIPE)
        src = open('a.out.js').read()
        main = src[src.find('function _main'):src.find('\n}', src.find('function _main'))]
        actual_ifs = main.count('if (')
        assert actual_ifs in ifs, main + ' : ' + str([ifs, actual_ifs])

    test(r'''
      #include <stdio.h>
      #include <string.h>
      int main(int argc, char **argv) {
        if (argc > 5 && strlen(argv[0]) > 1 && strlen(argv[1]) > 2) printf("halp");
        return 0;
      }
    ''', [3, 1, 1])

    test(r'''
      #include <stdio.h>
      #include <string.h>
      int main(int argc, char **argv) {
        while (argc % 3 == 0) {
          if (argc > 5 && strlen(argv[0]) > 1 && strlen(argv[1]) > 2) {
            printf("halp");
            argc++;
          } else {
            while (argc > 0) {
              printf("%d\n", argc--);
            }
          }
        }
        return 0;
      }
    ''', [8, [5, 7], [5, 7]])

    test(r'''
      #include <stdio.h>
      #include <string.h>
      int main(int argc, char **argv) {
        while (argc % 17 == 0) argc *= 2;
        if (argc > 5 && strlen(argv[0]) > 10 && strlen(argv[1]) > 20) {
          printf("halp");
          argc++;
        } else {
          printf("%d\n", argc--);
        }
        while (argc % 17 == 0) argc *= 2;
        return argc;
      }
    ''', [6, 3, 3])

    test(r'''
      #include <stdio.h>
      #include <stdlib.h>

      int main(int argc, char *argv[]) {
        if (getenv("A") && getenv("B")) {
            printf("hello world\n");
        } else {
            printf("goodnight moon\n");
        }
        printf("and that's that\n");
        return 0;
      }
    ''', [[3, 2], 1, 1])

    test(r'''
      #include <stdio.h>
      #include <stdlib.h>

      int main(int argc, char *argv[]) {
        if (getenv("A") || getenv("B")) {
            printf("hello world\n");
        }
        printf("and that's that\n");
        return 0;
      }
    ''', [[3, 2], 1, 1])

  def test_symbol_map(self):
    UNMINIFIED_HEAP8 = 'var HEAP8 = new global.Int8Array'
    UNMINIFIED_MIDDLE = 'function middle'

    for opts in [['-O2'], ['-O3']]:
      for wasm in [0, 1, 2]:
        print(opts, wasm)
        self.clear()
        create_test_file('src.c', r'''
#include <emscripten.h>

EM_JS(int, run_js, (), {
out(new Error().stack);
return 0;
});

EMSCRIPTEN_KEEPALIVE
void middle() {
  if (run_js()) {
    // fake recursion that is never reached, to avoid inlining in binaryen and LLVM
    middle();
  }
}

int main() {
EM_ASM({ _middle() });
}
''')
        cmd = [EMCC, 'src.c', '--emit-symbol-map'] + opts
        cmd += ['-s', 'WASM=%d' % wasm]
        run_process(cmd)
        # check that the map is correct
        with open('a.out.js.symbols') as f:
          symbols = f.read()
        lines = [line.split(':') for line in symbols.strip().split('\n')]
        minified_middle = None
        for minified, full in lines:
          # handle both fastcomp and wasm backend notation
          if full == '_middle' or full == 'middle':
            minified_middle = minified
            break
        self.assertNotEqual(minified_middle, None)
        if wasm:
          # stack traces are standardized enough that we can easily check that the
          # minified name is actually in the output
          stack_trace_reference = 'wasm-function[%s]' % minified_middle
          out = run_js('a.out.js', stderr=PIPE, full_output=True, assert_returncode=None)
          self.assertContained(stack_trace_reference, out)
          # make sure there are no symbols in the wasm itself
          wat = run_process([os.path.join(building.get_binaryen_bin(), 'wasm-dis'), 'a.out.wasm'], stdout=PIPE).stdout
          for func_start in ('(func $middle', '(func $_middle'):
            self.assertNotContained(func_start, wat)
        # check we don't keep unnecessary debug info with wasm2js when emitting
        # a symbol map
        if self.is_wasm_backend() and wasm == 0 and '-O' in str(opts):
          with open('a.out.js') as f:
            js = f.read()
          self.assertNotContained(UNMINIFIED_HEAP8, js)
          self.assertNotContained(UNMINIFIED_MIDDLE, js)
          # verify those patterns would exist with more debug info
          run_process(cmd + ['--profiling-funcs'])
          with open('a.out.js') as f:
            js = f.read()
          self.assertContained(UNMINIFIED_HEAP8, js)
          self.assertContained(UNMINIFIED_MIDDLE, js)

  def test_bc_to_bc(self):
    # emcc should 'process' bitcode to bitcode. build systems can request this if
    # e.g. they assume our 'executable' extension is bc, and compile an .o to a .bc
    # (the user would then need to build bc to js of course, but we need to actually
    # emit the bc)
    run_process([EMCC, '-c', path_from_root('tests', 'hello_world.c')])
    self.assertExists('hello_world.o')
    run_process([EMCC, 'hello_world.o', '-o', 'hello_world.bc'])
    self.assertExists('hello_world.o')
    self.assertExists('hello_world.bc')

  def test_bad_function_pointer_cast(self):
    create_test_file('src.cpp', r'''
#include <stdio.h>

typedef int (*callback) (int, ...);

int impl(int foo) {
  printf("Hello, world.\n");
  return 0;
}

int main() {
  volatile callback f = (callback) impl;
  f(0); /* This fails with or without additional arguments. */
  return 0;
}
''')

    for opts in [0, 1, 2]:
      for safe in [0, 1]:
        for emulate_casts in [0, 1]:
          for emulate_fps in [0, 1]:
            for relocatable in [0, 1]:
              for wasm in [0, 1]:
                if self.is_wasm_backend() and (not wasm or emulate_fps):
                  continue
                if emulate_casts and self.is_wasm_backend() and relocatable:
                  # TODO('https://github.com/emscripten-core/emscripten/issues/8507')
                  continue
                cmd = [EMCC, 'src.cpp', '-O' + str(opts)]
                if not wasm:
                  cmd += ['-s', 'WASM=0']
                if safe:
                  cmd += ['-s', 'SAFE_HEAP']
                if emulate_casts:
                  cmd += ['-s', 'EMULATE_FUNCTION_POINTER_CASTS']
                if emulate_fps:
                  cmd += ['-s', 'EMULATED_FUNCTION_POINTERS']
                if relocatable:
                  cmd += ['-s', 'RELOCATABLE'] # disables asm-optimized safe heap
                print(cmd)
                run_process(cmd)
                output = run_js('a.out.js', stderr=PIPE, full_output=True, assert_returncode=None)
                if emulate_casts:
                  # success!
                  self.assertContained('Hello, world.', output)
                else:
                  # otherwise, the error depends on the mode we are in
                  if self.is_wasm_backend() or (wasm and (relocatable or emulate_fps)):
                    # wasm trap raised by the vm
                    self.assertContained('function signature mismatch', output)
                  elif opts == 0 and safe and not wasm:
                    # non-wasm safe mode checks asm.js function table masks
                    self.assertContained('Function table mask error', output)
                  elif opts == 0:
                    # informative error message (assertions are enabled in -O0)
                    self.assertContained('Invalid function pointer', output)
                  else:
                    # non-informative error
                    self.assertContained(('abort(', 'exception'), output)

  @no_wasm_backend('asm.js function table feature')
  def test_aliased_func_pointers(self):
    create_test_file('src.cpp', r'''
#include <stdio.h>

int impl1(int foo) { return foo; }
float impla(float foo) { return foo; }
int impl2(int foo) { return foo+1; }
float implb(float foo) { return foo+1; }
int impl3(int foo) { return foo+2; }
float implc(float foo) { return foo+2; }

int main(int argc, char **argv) {
  volatile void *f = (void*)impl1;
  if (argc == 50) f = (void*)impla;
  if (argc == 51) f = (void*)impl2;
  if (argc == 52) f = (void*)implb;
  if (argc == 53) f = (void*)impl3;
  if (argc == 54) f = (void*)implc;
  return (int)f;
}
''')

    print('aliasing')

    sizes_ii = {}
    sizes_dd = {}

    for alias in [None, 0, 1]:
      cmd = [EMCC, 'src.cpp', '-O1', '-s', 'WASM=0']
      if alias is not None:
        cmd += ['-s', 'ALIASING_FUNCTION_POINTERS=' + str(alias)]
      else:
        alias = -1
      print(cmd)
      run_process(cmd)
      src = open('a.out.js').read().split('\n')
      for line in src:
        if line.strip().startswith('var FUNCTION_TABLE_ii = '):
          sizes_ii[alias] = line.count(',')
        if line.strip().startswith('var FUNCTION_TABLE_dd = '):
          sizes_dd[alias] = line.count(',')

    print('ii', sizes_ii)
    print('dd', sizes_dd)

    for sizes in [sizes_ii, sizes_dd]:
      self.assertEqual(sizes[-1], sizes[1]) # default is to alias
      self.assertLess(sizes[1], sizes[0]) # without aliasing, we have more unique values and fat tables

  def test_bad_export(self):
    for m in ['', ' ']:
      self.clear()
      cmd = [EMCC, path_from_root('tests', 'hello_world.c'), '-s', 'EXPORTED_FUNCTIONS=["' + m + '_main"]']
      print(cmd)
      stderr = run_process(cmd, stderr=PIPE, check=False).stderr
      if m:
        self.assertContained('undefined exported function: " _main"', stderr)
      else:
        self.assertContained('hello, world!', run_js('a.out.js'))

  def test_no_dynamic_execution(self):
    run_process([EMCC, path_from_root('tests', 'hello_world.c'), '-O1', '-s', 'DYNAMIC_EXECUTION=0'])
    self.assertContained('hello, world!', run_js('a.out.js'))
    src = open('a.out.js').read()
    self.assertNotContained('eval(', src)
    self.assertNotContained('eval.', src)
    self.assertNotContained('new Function', src)
    try_delete('a.out.js')

    # Test that --preload-file doesn't add an use of eval().
    create_test_file('temp.txt', "foo\n")
    run_process([EMCC, path_from_root('tests', 'hello_world.c'), '-O1',
                 '-s', 'DYNAMIC_EXECUTION=0', '--preload-file', 'temp.txt'])
    src = open('a.out.js').read()
    assert 'eval(' not in src
    assert 'eval.' not in src
    assert 'new Function' not in src
    try_delete('a.out.js')

    # Test that -s DYNAMIC_EXECUTION=1 and -s RELOCATABLE=1 are not allowed together.
    self.expect_fail([EMCC, path_from_root('tests', 'hello_world.c'), '-O1',
                      '-s', 'DYNAMIC_EXECUTION=0', '-s', 'RELOCATABLE=1'])
    try_delete('a.out.js')

    create_test_file('test.c', r'''
      #include <emscripten/emscripten.h>
      int main() {
        emscripten_run_script("console.log('hello from script');");
        return 0;
      }
      ''')

    # Test that emscripten_run_script() aborts when -s DYNAMIC_EXECUTION=0
    run_process([EMCC, 'test.c', '-O1', '-s', 'DYNAMIC_EXECUTION=0'])
    self.assertContained('DYNAMIC_EXECUTION=0 was set, cannot eval', run_js('a.out.js', assert_returncode=None, full_output=True, stderr=PIPE))
    try_delete('a.out.js')

    # Test that emscripten_run_script() posts a warning when -s DYNAMIC_EXECUTION=2
    run_process([EMCC, 'test.c', '-O1', '-s', 'DYNAMIC_EXECUTION=2'])
    self.assertContained('Warning: DYNAMIC_EXECUTION=2 was set, but calling eval in the following location:', run_js('a.out.js', assert_returncode=None, full_output=True, stderr=PIPE))
    self.assertContained('hello from script', run_js('a.out.js', assert_returncode=None, full_output=True, stderr=PIPE))
    try_delete('a.out.js')

  def test_init_file_at_offset(self):
    create_test_file('src.cpp', r'''
      #include <stdio.h>
      int main() {
        int data = 0x12345678;
        FILE *f = fopen("test.dat", "wb");
        fseek(f, 100, SEEK_CUR);
        fwrite(&data, 4, 1, f);
        fclose(f);

        int data2;
        f = fopen("test.dat", "rb");
        fread(&data2, 4, 1, f); // should read 0s, not that int we wrote at an offset
        printf("read: %d\n", data2);
        fseek(f, 0, SEEK_END);
        long size = ftell(f); // should be 104, not 4
        fclose(f);
        printf("file size is %ld\n", size);
      }
    ''')
    run_process([EMCC, 'src.cpp'])
    self.assertContained('read: 0\nfile size is 104\n', run_js('a.out.js'))

  def test_unlink(self):
    self.do_other_test(os.path.join('other', 'unlink'))

  def test_argv0_node(self):
    create_test_file('code.cpp', r'''
#include <stdio.h>
int main(int argc, char **argv) {
  printf("I am %s.\n", argv[0]);
  return 0;
}
''')

    run_process([EMCC, 'code.cpp'])
    self.assertContained('I am ' + os.path.realpath(self.get_dir()).replace('\\', '/') + '/a.out.js', run_js('a.out.js', engine=NODE_JS).replace('\\', '/'))

  def test_returncode(self):
    create_test_file('src.cpp', r'''
      #include <stdio.h>
      #include <stdlib.h>
      int main() {
      #if CALL_EXIT
        exit(CODE);
      #else
        return CODE;
      #endif
      }
    ''')
    for code in [0, 123]:
      for no_exit in [0, 1]:
        for call_exit in [0, 1]:
          for async_compile in [0, 1]:
            run_process([EMCC, 'src.cpp', '-DCODE=%d' % code, '-s', 'EXIT_RUNTIME=%d' % (1 - no_exit), '-DCALL_EXIT=%d' % call_exit, '-s', 'WASM_ASYNC_COMPILATION=%d' % async_compile])
            for engine in JS_ENGINES:
              # async compilation can't return a code in d8
              if async_compile and engine == V8_ENGINE:
                continue
              print(code, no_exit, call_exit, async_compile, engine)
              proc = run_process(engine + ['a.out.js'], stderr=PIPE, check=False)
              # we always emit the right exit code, whether we exit the runtime or not
              self.assertEqual(proc.returncode, code)
              msg = 'but EXIT_RUNTIME is not set, so halting execution but not exiting the runtime or preventing further async execution (build with EXIT_RUNTIME=1, if you want a true shutdown)'
              if no_exit and call_exit:
                self.assertContained(msg, proc.stderr)
              else:
                self.assertNotContained(msg, proc.stderr)

  def test_emscripten_force_exit_NO_EXIT_RUNTIME(self):
    create_test_file('src.cpp', r'''
      #include <emscripten.h>
      int main() {
      #if CALL_EXIT
        emscripten_force_exit(0);
      #endif
      }
    ''')
    for no_exit in [0, 1]:
      for call_exit in [0, 1]:
        run_process([EMCC, 'src.cpp', '-s', 'EXIT_RUNTIME=%d' % (1 - no_exit), '-DCALL_EXIT=%d' % call_exit])
        print(no_exit, call_exit)
        out = run_js('a.out.js', stdout=PIPE, stderr=PIPE, full_output=True)
        assert ('emscripten_force_exit cannot actually shut down the runtime, as the build does not have EXIT_RUNTIME set' in out) == (no_exit and call_exit), out

  def test_mkdir_silly(self):
    create_test_file('src.cpp', r'''
#include <stdio.h>
#include <dirent.h>
#include <errno.h>
#include <sys/stat.h>
#include <sys/types.h>
#include <unistd.h>

int main(int argc, char **argv) {
  printf("\n");
  for (int i = 1; i < argc; i++) {
    printf("%d:\n", i);
    int ok = mkdir(argv[i], S_IRWXU|S_IRWXG|S_IRWXO);
    printf("  make %s: %d\n", argv[i], ok);
    DIR *dir = opendir(argv[i]);
    printf("  open %s: %d\n", argv[i], dir != NULL);
    if (dir) {
      struct dirent *entry;
      while ((entry = readdir(dir))) {
        printf("  %s, %d\n", entry->d_name, entry->d_type);
      }
    }
  }
}
    ''')
    run_process([EMCC, 'src.cpp'])

    # cannot create /, can open
    self.assertContained(r'''
1:
  make /: -1
  open /: 1
  ., 4
  .., 4
  tmp, 4
  home, 4
  dev, 4
  proc, 4
''', run_js('a.out.js', args=['/']))
    # cannot create empty name, cannot open
    self.assertContained(r'''
1:
  make : -1
  open : 0
''', run_js('a.out.js', args=['']))
    # can create unnormalized path, can open
    self.assertContained(r'''
1:
  make /a//: 0
  open /a//: 1
  ., 4
  .., 4
''', run_js('a.out.js', args=['/a//']))
    # can create child unnormalized
    self.assertContained(r'''
1:
  make /a: 0
  open /a: 1
  ., 4
  .., 4
2:
  make /a//b//: 0
  open /a//b//: 1
  ., 4
  .., 4
''', run_js('a.out.js', args=['/a', '/a//b//']))

  def test_stat_silly(self):
    create_test_file('src.cpp', r'''
#include <stdio.h>
#include <errno.h>
#include <sys/stat.h>

int main(int argc, char **argv) {
  for (int i = 1; i < argc; i++) {
    const char *path = argv[i];
    struct stat path_stat;
    if (stat(path, &path_stat) != 0) {
      printf("Failed to stat path: %s; errno=%d\n", path, errno);
    } else {
      printf("ok on %s\n", path);
    }
  }
}
    ''')
    run_process([EMCC, 'src.cpp'])

    # cannot stat ""
    self.assertContained(r'''Failed to stat path: /a; errno=44
Failed to stat path: ; errno=44
''', run_js('a.out.js', args=['/a', '']))

  def test_symlink_silly(self):
    create_test_file('src.cpp', r'''
#include <dirent.h>
#include <errno.h>
#include <sys/stat.h>
#include <sys/types.h>
#include <unistd.h>
#include <stdio.h>

int main(int argc, char **argv) {
  if (symlink(argv[1], argv[2]) != 0) {
    printf("Failed to symlink paths: %s, %s; errno=%d\n", argv[1], argv[2], errno);
  } else {
    printf("ok\n");
  }
}
    ''')
    run_process([EMCC, 'src.cpp'])

    # cannot symlink nonexistents
    self.assertContained(r'Failed to symlink paths: , abc; errno=44', run_js('a.out.js', args=['', 'abc']))
    self.assertContained(r'Failed to symlink paths: , ; errno=44', run_js('a.out.js', args=['', '']))
    self.assertContained(r'ok', run_js('a.out.js', args=['123', 'abc']))
    self.assertContained(r'Failed to symlink paths: abc, ; errno=44', run_js('a.out.js', args=['abc', '']))

  def test_rename_silly(self):
    create_test_file('src.cpp', r'''
#include <stdio.h>
#include <errno.h>

int main(int argc, char **argv) {
  if (rename(argv[1], argv[2]) != 0) {
    printf("Failed to rename paths: %s, %s; errno=%d\n", argv[1], argv[2], errno);
  } else {
    printf("ok\n");
  }
}
''')
    run_process([EMCC, 'src.cpp'])

    # cannot symlink nonexistents
    self.assertContained(r'Failed to rename paths: , abc; errno=44', run_js('a.out.js', args=['', 'abc']))
    self.assertContained(r'Failed to rename paths: , ; errno=44', run_js('a.out.js', args=['', '']))
    self.assertContained(r'Failed to rename paths: 123, abc; errno=44', run_js('a.out.js', args=['123', 'abc']))
    self.assertContained(r'Failed to rename paths: abc, ; errno=44', run_js('a.out.js', args=['abc', '']))

  def test_readdir_r_silly(self):
    create_test_file('src.cpp', r'''
#include <iostream>
#include <cstring>
#include <cerrno>
#include <unistd.h>
#include <fcntl.h>
#include <cstdlib>
#include <dirent.h>
#include <sys/stat.h>
#include <sys/types.h>
using std::endl;
namespace
{
  void check(const bool result)
  {
    if(not result) {
      std::cout << "Check failed!" << endl;
      throw "bad";
    }
  }
  // Do a recursive directory listing of the directory whose path is specified
  // by \a name.
  void ls(const std::string& name, std::size_t indent = 0)
  {
    ::DIR *dir;
    struct ::dirent *entry;
    if(indent == 0) {
      std::cout << name << endl;
      ++indent;
    }
    // Make sure we can open the directory.  This should also catch cases where
    // the empty string is passed in.
    if (not (dir = ::opendir(name.c_str()))) {
      const int error = errno;
      std::cout
        << "Failed to open directory: " << name << "; " << error << endl;
      return;
    }
    // Just checking the sanity.
    if (name.empty()) {
      std::cout
        << "Managed to open a directory whose name was the empty string.."
        << endl;
      check(::closedir(dir) != -1);
      return;
    }
    // Iterate over the entries in the directory.
    while ((entry = ::readdir(dir))) {
      const std::string entryName(entry->d_name);
      if (entryName == "." || entryName == "..") {
        // Skip the dot entries.
        continue;
      }
      const std::string indentStr(indent * 2, ' ');
      if (entryName.empty()) {
        std::cout
          << indentStr << "\"\": Found empty string as a "
          << (entry->d_type == DT_DIR ? "directory" : "file")
          << " entry!" << endl;
        continue;
      } else {
        std::cout << indentStr << entryName
                  << (entry->d_type == DT_DIR ? "/" : "") << endl;
      }
      if (entry->d_type == DT_DIR) {
        // We found a subdirectory; recurse.
        ls(std::string(name + (name == "/" ? "" : "/" ) + entryName),
           indent + 1);
      }
    }
    // Close our handle.
    check(::closedir(dir) != -1);
  }
  void touch(const std::string &path)
  {
    const int fd = ::open(path.c_str(), O_CREAT | O_TRUNC, 0644);
    check(fd != -1);
    check(::close(fd) != -1);
  }
}
int main()
{
  check(::mkdir("dir", 0755) == 0);
  touch("dir/a");
  touch("dir/b");
  touch("dir/c");
  touch("dir/d");
  touch("dir/e");
  std::cout << "Before:" << endl;
  ls("dir");
  std::cout << endl;
  // Attempt to delete entries as we walk the (single) directory.
  ::DIR * const dir = ::opendir("dir");
  check(dir != NULL);
  struct ::dirent *entry;
  while((entry = ::readdir(dir)) != NULL) {
    const std::string name(entry->d_name);
    // Skip "." and "..".
    if(name == "." || name == "..") {
      continue;
    }
    // Unlink it.
    std::cout << "Unlinking " << name << endl;
    check(::unlink(("dir/" + name).c_str()) != -1);
  }
  check(::closedir(dir) != -1);
  std::cout << "After:" << endl;
  ls("dir");
  std::cout << endl;
  return 0;
}
    ''')
    run_process([EMCC, 'src.cpp'])

    # cannot symlink nonexistents
    self.assertContained(r'''Before:
dir
  a
  b
  c
  d
  e

Unlinking a
Unlinking b
Unlinking c
Unlinking d
Unlinking e
After:
dir
''', run_js('a.out.js', args=['', 'abc']))

  def test_emversion(self):
    create_test_file('src.cpp', r'''
      #include <stdio.h>
      int main() {
        printf("major: %d\n", __EMSCRIPTEN_major__);
        printf("minor: %d\n", __EMSCRIPTEN_minor__);
        printf("tiny: %d\n", __EMSCRIPTEN_tiny__);
      }
    ''')
    run_process([EMCC, 'src.cpp'])
    expected = '''\
major: %d
minor: %d
tiny: %d
''' % (shared.EMSCRIPTEN_VERSION_MAJOR, shared.EMSCRIPTEN_VERSION_MINOR, shared.EMSCRIPTEN_VERSION_TINY)
    self.assertContained(expected, run_js('a.out.js'))

  def test_libc_files_without_syscalls(self):
    # a program which includes FS due to libc js library support, but has no syscalls,
    # so full FS support would normally be optimized out
    create_test_file('src.cpp', r'''
#include <sys/time.h>
#include <stddef.h>
int main() {
    return utimes(NULL, NULL);
}''')
    run_process([EMCC, 'src.cpp'])

  def test_syscall_without_filesystem(self):
    # a program which includes a non-trivial syscall, but disables the filesystem.
    create_test_file('src.c', r'''
#include <sys/time.h>
#include <stddef.h>
extern int __sys_openat(int);
int main() {
  return __sys_openat(0);
}''')
    run_process([EMCC, 'src.c', '-s', 'NO_FILESYSTEM=1'])

  def test_dashS(self):
    run_process([EMCC, path_from_root('tests', 'hello_world.c'), '-S'])
    self.assertExists('hello_world.s')

  def test_dashS_stdout(self):
    stdout = run_process([EMCC, path_from_root('tests', 'hello_world.c'), '-S', '-o', '-'], stdout=PIPE).stdout
    self.assertEqual(os.listdir('.'), [])
    self.assertContained('hello_world.c', stdout)

  def test_emit_llvm(self):
    # TODO(https://github.com/emscripten-core/emscripten/issues/9016):
    # We shouldn't need to copy the file here but if we don't then emcc will
    # internally clobber the hello_world.ll in tests.
    shutil.copyfile(path_from_root('tests', 'hello_world.c'), 'hello_world.c')
    run_process([EMCC, 'hello_world.c', '-S', '-emit-llvm'])
    self.assertExists('hello_world.ll')
    bitcode = open('hello_world.ll').read()
    self.assertContained('target triple = "', bitcode)

    run_process([EMCC, path_from_root('tests', 'hello_world.c'), '-c', '-emit-llvm'])
    self.assertTrue(building.is_bitcode('hello_world.bc'))

  def test_dashE(self):
    create_test_file('src.cpp', r'''#include <emscripten.h>
__EMSCRIPTEN_major__ __EMSCRIPTEN_minor__ __EMSCRIPTEN_tiny__ EMSCRIPTEN_KEEPALIVE
''')

    def test(args=[]):
      print(args)
      out = run_process([EMCC, 'src.cpp', '-E'] + args, stdout=PIPE).stdout
      self.assertContained('%d %d %d __attribute__((used))' % (shared.EMSCRIPTEN_VERSION_MAJOR, shared.EMSCRIPTEN_VERSION_MINOR, shared.EMSCRIPTEN_VERSION_TINY), out)

    test()
    test(['--bind'])

  def test_dashE_respect_dashO(self):
    # issue #3365
    with_dash_o = run_process([EMXX, path_from_root('tests', 'hello_world.cpp'), '-E', '-o', 'ignored.js'], stdout=PIPE, stderr=PIPE).stdout
    without_dash_o = run_process([EMXX, path_from_root('tests', 'hello_world.cpp'), '-E'], stdout=PIPE, stderr=PIPE).stdout
    self.assertEqual(len(with_dash_o), 0)
    self.assertNotEqual(len(without_dash_o), 0)

  def test_dashM(self):
    out = run_process([EMXX, path_from_root('tests', 'hello_world.cpp'), '-M'], stdout=PIPE).stdout
    self.assertContained('hello_world.o:', out) # Verify output is just a dependency rule instead of bitcode or js

  def test_dashM_respect_dashO(self):
    # issue #3365
    with_dash_o = run_process([EMXX, path_from_root('tests', 'hello_world.cpp'), '-M', '-o', 'ignored.js'], stdout=PIPE).stdout
    without_dash_o = run_process([EMXX, path_from_root('tests', 'hello_world.cpp'), '-M'], stdout=PIPE).stdout
    self.assertEqual(len(with_dash_o), 0)
    self.assertNotEqual(len(without_dash_o), 0)

  def test_malloc_implicit(self):
    self.do_other_test(os.path.join('other', 'malloc_implicit'))

  def test_switch64phi(self):
    # issue 2539, fastcomp segfault on phi-i64 interaction
    create_test_file('src.cpp', r'''
#include <cstdint>
#include <limits>
#include <cstdio>

//============================================================================

namespace
{
  class int_adapter {
  public:
    typedef ::int64_t int_type;

    int_adapter(int_type v = 0)
      : value_(v)
    {}
    static const int_adapter pos_infinity()
    {
      return (::std::numeric_limits<int_type>::max)();
    }
    static const int_adapter neg_infinity()
    {
      return (::std::numeric_limits<int_type>::min)();
    }
    static const int_adapter not_a_number()
    {
      return (::std::numeric_limits<int_type>::max)()-1;
    }
    static bool is_neg_inf(int_type v)
    {
      return (v == neg_infinity().as_number());
    }
    static bool is_pos_inf(int_type v)
    {
      return (v == pos_infinity().as_number());
    }
    static bool is_not_a_number(int_type v)
    {
      return (v == not_a_number().as_number());
    }

    bool is_infinity() const
    {
      return (value_ == neg_infinity().as_number() ||
              value_ == pos_infinity().as_number());
    }
    bool is_special() const
    {
      return(is_infinity() || value_ == not_a_number().as_number());
    }
    bool operator<(const int_adapter& rhs) const
    {
      if(value_ == not_a_number().as_number()
         || rhs.value_ == not_a_number().as_number()) {
        return false;
      }
      if(value_ < rhs.value_) return true;
      return false;
    }
    int_type as_number() const
    {
      return value_;
    }

    int_adapter operator-(const int_adapter& rhs)const
    {
      if(is_special() || rhs.is_special())
      {
        if (rhs.is_pos_inf(rhs.as_number()))
        {
          return int_adapter(1);
        }
        if (rhs.is_neg_inf(rhs.as_number()))
        {
          return int_adapter();
        }
      }
      return int_adapter();
    }


  private:
    int_type value_;
  };

  class time_iterator {
  public:
    time_iterator(int_adapter t, int_adapter d)
      : current_(t),
        offset_(d)
    {}

    time_iterator& operator--()
    {
      current_ = int_adapter(current_ - offset_);
      return *this;
    }

    bool operator>=(const int_adapter& t)
    {
      return not (current_ < t);
    }

  private:
    int_adapter current_;
    int_adapter offset_;
  };

  void iterate_backward(const int_adapter *answers, const int_adapter& td)
  {
    int_adapter end = answers[0];
    time_iterator titr(end, td);

    std::puts("");
    for (; titr >= answers[0]; --titr) {
    }
  }
}

int
main()
{
  const int_adapter answer1[] = {};
  iterate_backward(NULL, int_adapter());
  iterate_backward(answer1, int_adapter());
}
    ''')
    run_process([EMCC, 'src.cpp', '-O2', '-s', 'SAFE_HEAP=1'])

  @parameterized({
    'none': [{'EMCC_FORCE_STDLIBS': None}, False],
    # forced libs is ok, they were there anyhow
    'normal': [{'EMCC_FORCE_STDLIBS': 'libc,libc++abi,libc++'}, False],
    # partial list, but ok since we grab them as needed
    'parial': [{'EMCC_FORCE_STDLIBS': 'libc++'}, False],
    # fail! not enough stdlibs
    'partial_only': [{'EMCC_FORCE_STDLIBS': 'libc++,libc,libc++abi', 'EMCC_ONLY_FORCED_STDLIBS': '1'}, True],
    # force all the needed stdlibs, so this works even though we ignore the input file
    'full_only': [{'EMCC_FORCE_STDLIBS': 'libc,libc++abi,libc++,libpthread,libmalloc', 'EMCC_ONLY_FORCED_STDLIBS': '1'}, False],
  })
  def test_only_force_stdlibs(self, env, fail):
    with env_modify(env):
      run_process([EMXX, path_from_root('tests', 'hello_libcxx.cpp'), '-s', 'WARN_ON_UNDEFINED_SYMBOLS=0'])
      if fail:
        output = self.expect_fail(NODE_JS + ['a.out.js'], stdout=PIPE)
        self.assertContained('missing function', output)
      else:
        self.assertContained('hello, world!', run_js('a.out.js'))

  def test_only_force_stdlibs_2(self):
    create_test_file('src.cpp', r'''
#include <iostream>
#include <stdexcept>

int main()
{
  try {
    throw std::exception();
    std::cout << "got here" << std::endl;
  }
  catch (const std::exception& ex) {
    std::cout << "Caught exception: " << ex.what() << std::endl;
  }
}
''')
    with env_modify({'EMCC_FORCE_STDLIBS': 'libc,libc++abi,libc++,libmalloc,libpthread', 'EMCC_ONLY_FORCED_STDLIBS': '1'}):
      run_process([EMXX, 'src.cpp', '-s', 'DISABLE_EXCEPTION_CATCHING=0'])
    self.assertContained('Caught exception: std::exception', run_js('a.out.js', stderr=PIPE))

  def test_strftime_zZ(self):
    create_test_file('src.cpp', r'''
#include <cerrno>
#include <cstring>
#include <ctime>
#include <iostream>

int main()
{
  // Buffer to hold the current hour of the day.  Format is HH + nul
  // character.
  char hour[3];

  // Buffer to hold our ISO 8601 formatted UTC offset for the current
  // timezone.  Format is [+-]hhmm + nul character.
  char utcOffset[6];

  // Buffer to hold the timezone name or abbreviation.  Just make it
  // sufficiently large to hold most timezone names.
  char timezone[128];

  std::tm tm;

  // Get the current timestamp.
  const std::time_t now = std::time(NULL);

  // What time is that here?
  if (::localtime_r(&now, &tm) == NULL) {
    const int error = errno;
    std::cout
      << "Failed to get localtime for timestamp=" << now << "; errno=" << error
      << "; " << std::strerror(error) << std::endl;
    return 1;
  }

  size_t result = 0;

  // Get the formatted hour of the day.
  if ((result = std::strftime(hour, 3, "%H", &tm)) != 2) {
    const int error = errno;
    std::cout
      << "Failed to format hour for timestamp=" << now << "; result="
      << result << "; errno=" << error << "; " << std::strerror(error)
      << std::endl;
    return 1;
  }
  std::cout << "The current hour of the day is: " << hour << std::endl;

  // Get the formatted UTC offset in ISO 8601 format.
  if ((result = std::strftime(utcOffset, 6, "%z", &tm)) != 5) {
    const int error = errno;
    std::cout
      << "Failed to format UTC offset for timestamp=" << now << "; result="
      << result << "; errno=" << error << "; " << std::strerror(error)
      << std::endl;
    return 1;
  }
  std::cout << "The current timezone offset is: " << utcOffset << std::endl;

  // Get the formatted timezone name or abbreviation.  We don't know how long
  // this will be, so just expect some data to be written to the buffer.
  if ((result = std::strftime(timezone, 128, "%Z", &tm)) == 0) {
    const int error = errno;
    std::cout
      << "Failed to format timezone for timestamp=" << now << "; result="
      << result << "; errno=" << error << "; " << std::strerror(error)
      << std::endl;
    return 1;
  }
  std::cout << "The current timezone is: " << timezone << std::endl;

  std::cout << "ok!\n";
}
''')
    run_process([EMCC, 'src.cpp'])
    self.assertContained('ok!', run_js('a.out.js'))

  def test_strptime_symmetry(self):
    building.emcc(path_from_root('tests', 'strptime_symmetry.cpp'), output_filename='a.out.js')
    self.assertContained('TEST PASSED', run_js('a.out.js'))

  def test_truncate_from_0(self):
    create_test_file('src.cpp', r'''
#include <cerrno>
#include <cstring>
#include <iostream>

#include <fcntl.h>
#include <sys/stat.h>
#include <sys/types.h>
#include <unistd.h>

using std::endl;

//============================================================================
// :: Helpers

namespace
{
  // Returns the size of the regular file specified as 'path'.
  ::off_t getSize(const char* const path)
  {
    // Stat the file and make sure that it's the expected size.
    struct ::stat path_stat;
    if (::stat(path, &path_stat) != 0) {
      const int error = errno;
      std::cout
        << "Failed to lstat path: " << path << "; errno=" << error << "; "
        << std::strerror(error) << endl;
      return -1;
    }

    std::cout
      << "Size of file is: " << path_stat.st_size << endl;
    return path_stat.st_size;
  }

  // Causes the regular file specified in 'path' to have a size of 'length'
  // bytes.
  void resize(const char* const path,
              const ::off_t length)
  {
    std::cout
      << "Truncating file=" << path << " to length=" << length << endl;
    if (::truncate(path, length) == -1)
    {
      const int error = errno;
      std::cout
        << "Failed to truncate file=" << path << "; errno=" << error
        << "; " << std::strerror(error) << endl;
    }

    const ::off_t size = getSize(path);
    if (size != length) {
      std::cout
        << "Failed to truncate file=" << path << " to length=" << length
        << "; got size=" << size << endl;
    }
  }

  // Helper to create a file with the given content.
  void createFile(const std::string& path, const std::string& content)
  {
    std::cout
      << "Creating file: " << path << " with content=" << content << endl;

    const int fd = ::open(path.c_str(), O_CREAT | O_WRONLY, 0644);
    if (fd == -1) {
      const int error = errno;
      std::cout
        << "Failed to open file for writing: " << path << "; errno=" << error
        << "; " << std::strerror(error) << endl;
      return;
    }

    if (::write(fd, content.c_str(), content.size()) != content.size()) {
      const int error = errno;
      std::cout
        << "Failed to write content=" << content << " to file=" << path
        << "; errno=" << error << "; " << std::strerror(error) << endl;

      // Fall through to close FD.
    }

    ::close(fd);
  }
}

//============================================================================
// :: Entry Point
int main()
{
  const char* const file = "/tmp/file";
  createFile(file, "This is some content");
  getSize(file);
  resize(file, 32);
  resize(file, 17);
  resize(file, 0);

  // This throws a JS exception.
  resize(file, 32);
  return 0;
}
''')
    run_process([EMCC, 'src.cpp'])
    self.assertContained(r'''Creating file: /tmp/file with content=This is some content
Size of file is: 20
Truncating file=/tmp/file to length=32
Size of file is: 32
Truncating file=/tmp/file to length=17
Size of file is: 17
Truncating file=/tmp/file to length=0
Size of file is: 0
Truncating file=/tmp/file to length=32
Size of file is: 32
''', run_js('a.out.js'))

  def test_create_readonly(self):
    create_test_file('src.cpp', r'''
#include <cerrno>
#include <cstring>
#include <iostream>

#include <fcntl.h>
#include <unistd.h>

using std::endl;

//============================================================================
// :: Helpers

namespace
{
  // Helper to create a read-only file with content.
  void readOnlyFile(const std::string& path, const std::string& content)
  {
    std::cout
      << "Creating file: " << path << " with content of size="
      << content.size() << endl;

    const int fd = ::open(path.c_str(), O_CREAT | O_WRONLY, 0400);
    if (fd == -1) {
      const int error = errno;
      std::cout
        << "Failed to open file for writing: " << path << "; errno=" << error
        << "; " << std::strerror(error) << endl;
      return;
    }

    // Write the content to the file.
    ssize_t result = 0;
    if ((result = ::write(fd, content.data(), content.size()))
        != ssize_t(content.size()))
    {
      const int error = errno;
      std::cout
        << "Failed to write to file=" << path << "; errno=" << error
        << "; " << std::strerror(error) << endl;
      // Fall through to close the file.
    }
    else {
      std::cout
        << "Data written to file=" << path << "; successfully wrote "
        << result << " bytes" << endl;
    }

    ::close(fd);
  }
}

//============================================================================
// :: Entry Point

int main()
{
  const char* const file = "/tmp/file";
  unlink(file);
  readOnlyFile(file, "This content should get written because the file "
                     "does not yet exist and so, only the mode of the "
                     "containing directory will influence my ability to "
                     "create and open the file. The mode of the file only "
                     "applies to opening of the stream, not subsequent stream "
                     "operations after stream has opened.\n\n");
  readOnlyFile(file, "This should not get written because the file already "
                     "exists and is read-only.\n\n");
}
''')
    run_process([EMCC, 'src.cpp'])
    self.assertContained(r'''Creating file: /tmp/file with content of size=292
Data written to file=/tmp/file; successfully wrote 292 bytes
Creating file: /tmp/file with content of size=79
Failed to open file for writing: /tmp/file; errno=2; Permission denied
''', run_js('a.out.js'))

  def test_embed_file_large(self):
    # If such long files are encoded on one line,
    # they overflow the interpreter's limit
    large_size = int(1500000)
    create_test_file('large.txt', 'x' * large_size)
    create_test_file('src.cpp', r'''
      #include <stdio.h>
      #include <unistd.h>
      int main()
      {
          FILE* fp = fopen("large.txt", "r");
          if (fp) {
              printf("ok\n");
              fseek(fp, 0L, SEEK_END);
              printf("%ld\n", ftell(fp));
          } else {
              printf("failed to open large file.txt\n");
          }
          return 0;
      }
    ''')
    run_process([EMCC, 'src.cpp', '--embed-file', 'large.txt'])
    for engine in JS_ENGINES:
      if engine == V8_ENGINE:
        continue # ooms
      print(engine)
      self.assertContained('ok\n' + str(large_size) + '\n', run_js('a.out.js', engine=engine))

  def test_force_exit(self):
    create_test_file('src.cpp', r'''
#include <emscripten/emscripten.h>

namespace
{
  extern "C"
  EMSCRIPTEN_KEEPALIVE
  void callback()
  {
    EM_ASM({ out('callback pre()') });
    ::emscripten_force_exit(42);
    EM_ASM({ out('callback post()') });
    }
}

int
main()
{
  EM_ASM({ setTimeout(function() { out("calling callback()"); _callback() }, 100) });
  ::emscripten_exit_with_live_runtime();
  return 123;
}
    ''')
    run_process([EMCC, 'src.cpp'])
    output = run_js('a.out.js', engine=NODE_JS, assert_returncode=42)
    assert 'callback pre()' in output
    assert 'callback post()' not in output

  def test_bad_locale(self):
    create_test_file('src.cpp', r'''

#include <locale.h>
#include <stdio.h>
#include <wctype.h>

int
main(const int argc, const char * const * const argv)
{
  const char * const locale = (argc > 1 ? argv[1] : "C");
  const char * const actual = setlocale(LC_ALL, locale);
  if(actual == NULL) {
    printf("%s locale not supported\n",
           locale);
    return 0;
  }
  printf("locale set to %s: %s\n", locale, actual);
}

    ''')
    run_process([EMCC, 'src.cpp'])

    self.assertContained('locale set to C: C;C;C;C;C;C',
                         run_js('a.out.js', args=['C']))
    self.assertContained('locale set to waka: waka;waka;waka;waka;waka;waka',
                         run_js('a.out.js', args=['waka']))

  def test_browser_language_detection(self):
    # Test HTTP Accept-Language parsing by simulating navigator.languages #8751
    run_process([EMCC,
                 path_from_root('tests', 'test_browser_language_detection.c')])
    self.assertContained('C.UTF-8', run_js('a.out.js'))

    # Accept-Language: fr,fr-FR;q=0.8,en-US;q=0.5,en;q=0.3
    create_test_file('preamble.js', r'''navigator = {};
      navigator.languages = [ "fr", "fr-FR", "en-US", "en" ];''')
    run_process([EMCC, '--pre-js', 'preamble.js',
                 path_from_root('tests', 'test_browser_language_detection.c')])
    self.assertContained('fr.UTF-8', run_js('a.out.js'))

    # Accept-Language: fr-FR,fr;q=0.8,en-US;q=0.5,en;q=0.3
    create_test_file('preamble.js', r'''navigator = {};
      navigator.languages = [ "fr-FR", "fr", "en-US", "en" ];''')
    run_process([EMCC, '--pre-js', 'preamble.js',
                 path_from_root('tests', 'test_browser_language_detection.c')])
    self.assertContained('fr_FR.UTF-8', run_js('a.out.js'))

  def test_js_main(self):
    # try to add a main() from JS, at runtime. this is not supported (the
    # compiler needs to know at compile time about main).
    create_test_file('pre_main.js', r'''
      var Module = {
        '_main': function() {
        }
      };
    ''')
    create_test_file('src.cpp', '')
    run_process([EMCC, 'src.cpp', '--pre-js', 'pre_main.js'])
    self.assertContained('compiled without a main, but one is present. if you added it from JS, use Module["onRuntimeInitialized"]',
                         run_js('a.out.js', assert_returncode=None, stderr=PIPE))

  def test_js_malloc(self):
    create_test_file('src.cpp', r'''
#include <stdio.h>
#include <emscripten.h>

int main() {
  EM_ASM({
    for (var i = 0; i < 1000; i++) {
      var ptr = Module._malloc(1024 * 1024); // only done in JS, but still must not leak
      Module._free(ptr);
    }
  });
  printf("ok.\n");
}
    ''')
    run_process([EMCC, 'src.cpp'])
    self.assertContained('ok.', run_js('a.out.js', args=['C']))

  def test_locale_wrong(self):
    create_test_file('src.cpp', r'''
#include <locale>
#include <iostream>
#include <stdexcept>

int
main(const int argc, const char * const * const argv)
{
  const char * const name = argc > 1 ? argv[1] : "C";

  try {
    const std::locale locale(name);
    std::cout
      << "Constructed locale \"" << name << "\"\n"
      << "This locale is "
      << (locale == std::locale::global(locale) ? "" : "not ")
      << "the global locale.\n"
      << "This locale is " << (locale == std::locale::classic() ? "" : "not ")
      << "the C locale." << std::endl;

  } catch(const std::runtime_error &ex) {
    std::cout
      << "Can't construct locale \"" << name << "\": " << ex.what()
      << std::endl;
    return 1;

  } catch(...) {
    std::cout
      << "FAIL: Unexpected exception constructing locale \"" << name << '\"'
      << std::endl;
    return 127;
  }
}
    ''')
    run_process([EMCC, 'src.cpp', '-s', 'EXIT_RUNTIME=1', '-s', 'DISABLE_EXCEPTION_CATCHING=0'])
    self.assertContained('Constructed locale "C"\nThis locale is the global locale.\nThis locale is the C locale.', run_js('a.out.js', args=['C']))
    self.assertContained('''Can't construct locale "waka": collate_byname<char>::collate_byname failed to construct for waka''', run_js('a.out.js', args=['waka'], assert_returncode=1))

  def test_cleanup_os(self):
    # issue 2644
    def test(args, be_clean):
      print(args)
      self.clear()
      shutil.copyfile(path_from_root('tests', 'hello_world.c'), 'a.c')
      create_test_file('b.c', ' ')
      run_process([EMCC, 'a.c', 'b.c'] + args)
      clutter = glob.glob('*.o')
      if be_clean:
        assert len(clutter) == 0, 'should not leave clutter ' + str(clutter)
      else:
         assert len(clutter) == 2, 'should leave .o files'
    test(['-o', 'c.bc'], True)
    test(['-o', 'c.js'], True)
    test(['-o', 'c.html'], True)
    test(['-c'], False)

  @no_wasm_backend('asm.js debug info')
  def test_js_dash_g(self):
    create_test_file('src.c', '''
      #include <stdio.h>
      #include <assert.h>

      void checker(int x) {
        x += 20;
        assert(x < 15); // this is line 7!
      }

      int main() {
        checker(10);
        return 0;
      }
    ''')

    def check(has):
      print(has)
      lines = open('a.out.js').readlines()
      lines = [line for line in lines if '___assert_fail(' in line or '___assert_func(' in line]
      found_line_num = any(('//@line 7 "' in line) for line in lines)
      found_filename = any(('src.c"\n' in line) for line in lines)
      assert found_line_num == has, 'Must have debug info with the line number'
      assert found_filename == has, 'Must have debug info with the filename'

    run_process([EMCC, '-s', 'WASM=0', 'src.c', '-g'])
    check(True)
    run_process([EMCC, '-s', 'WASM=0', 'src.c'])
    check(False)
    run_process([EMCC, '-s', 'WASM=0', 'src.c', '-g0'])
    check(False)
    run_process([EMCC, '-s', 'WASM=0', 'src.c', '-g0', '-g']) # later one overrides
    check(True)
    run_process([EMCC, '-s', 'WASM=0', 'src.c', '-g', '-g0']) # later one overrides
    check(False)

  def test_dash_g_bc(self):
    def test(opts):
      print(opts)
      run_process([EMCC, path_from_root('tests', 'hello_world.c'), '-o', 'a_.bc'] + opts)
      sizes = {'_': os.path.getsize('a_.bc')}
      run_process([EMCC, path_from_root('tests', 'hello_world.c'), '-g', '-o', 'ag.bc'] + opts)
      sizes['g'] = os.path.getsize('ag.bc')
      for i in range(0, 5):
        run_process([EMCC, path_from_root('tests', 'hello_world.c'), '-g' + str(i), '-o', 'a' + str(i) + '.bc'] + opts)
        sizes[i] = os.path.getsize('a' + str(i) + '.bc')
      print('  ', sizes)
      assert sizes['_'] == sizes[0] == sizes[1] == sizes[2], 'no debug means no llvm debug info ' + str(sizes)
      assert sizes['g'] == sizes[3] == sizes[4], '-g or -g4 means llvm debug info ' + str(sizes)
      assert sizes['_'] < sizes['g'], 'llvm debug info has positive size ' + str(sizes)
    test([])
    test(['-O1'])

  def test_no_filesystem(self):
    FS_MARKER = 'var FS'
    # fopen forces full filesystem support
    run_process([EMCC, path_from_root('tests', 'hello_world_fopen.c'), '-s', 'ASSERTIONS=0'])
    yes_size = os.path.getsize('a.out.js')
    self.assertContained('hello, world!', run_js('a.out.js'))
    self.assertContained(FS_MARKER, open('a.out.js').read())
    run_process([EMCC, path_from_root('tests', 'hello_world.c'), '-s', 'ASSERTIONS=0'])
    no_size = os.path.getsize('a.out.js')
    self.assertContained('hello, world!', run_js('a.out.js'))
    self.assertNotContained(FS_MARKER, open('a.out.js').read())
    print('yes fs, no fs:', yes_size, no_size)
    # ~100K of FS code is removed
    self.assertGreater(yes_size - no_size, 90000)
    self.assertLess(no_size, 360000)

  def test_no_filesystem_libcxx(self):
    run_process([EMCC, path_from_root('tests', 'hello_libcxx.cpp'), '-s', 'FILESYSTEM=0'])
    self.assertContained('hello, world!', run_js('a.out.js'))

  def test_no_nuthin(self):
    # check FILESYSTEM is automatically set, and effective

    def test(opts, absolute):
      print('opts, absolute:', opts, absolute)
      sizes = {}

      def do(name, source, moar_opts):
        self.clear()
        # pad the name to a common length so that doesn't effect the size of the
        # output
        padded_name = name + '_' * (20 - len(name))
        run_process([EMCC, path_from_root('tests', source), '-o', padded_name + '.js'] + opts + moar_opts)
        sizes[name] = os.path.getsize(padded_name + '.js')
        if os.path.exists(padded_name + '.wasm'):
          sizes[name] += os.path.getsize(padded_name + '.wasm')
        self.assertContained('hello, world!', run_js(padded_name + '.js'))

      do('normal', 'hello_world_fopen.c', [])
      do('no_fs', 'hello_world.c', []) # without fopen, we should auto-detect we do not need full fs support and can do FILESYSTEM=0
      do('no_fs_manual', 'hello_world.c', ['-s', 'FILESYSTEM=0'])
      print('  ', sizes)
      self.assertLess(sizes['no_fs'], sizes['normal'])
      self.assertLess(sizes['no_fs'], absolute)
      # manual can usually remove a tiny bit more
      self.assertLess(sizes['no_fs_manual'], sizes['no_fs'] + 30)

    test(['-s', 'ASSERTIONS=0'], 120000) # we don't care about code size with assertions
    test(['-O1'], 91000)
    test(['-O2'], 46000)
    test(['-O3', '--closure', '1'], 17000)
    # asm.js too
    if not self.is_wasm_backend():
      test(['-O3', '--closure', '1', '-s', 'WASM=0'], 36000)
      test(['-O3', '--closure', '2', '-s', 'WASM=0'], 33000) # might change now and then

  def test_no_browser(self):
    BROWSER_INIT = 'var Browser'

    run_process([EMCC, path_from_root('tests', 'hello_world.c')])
    self.assertNotContained(BROWSER_INIT, open('a.out.js').read())

    run_process([EMCC, path_from_root('tests', 'browser_main_loop.c')]) # uses emscripten_set_main_loop, which needs Browser
    self.assertContained(BROWSER_INIT, open('a.out.js').read())

  def test_EXPORTED_RUNTIME_METHODS(self):
    def test(opts, has, not_has):
      print(opts, has, not_has)
      self.clear()
      # check without assertions, as with assertions we add stubs for the things we remove (which
      # print nice error messages)
      run_process([EMCC, path_from_root('tests', 'hello_world.c'), '-s', 'ASSERTIONS=0'] + opts)
      self.assertContained('hello, world!', run_js('a.out.js'))
      src = open('a.out.js').read()
      self.assertContained(has, src)
      self.assertNotContained(not_has, src)

    test([], 'Module["', 'Module["waka')
    test(['-s', 'EXPORTED_RUNTIME_METHODS=[]'], '', 'Module["addRunDependency')
    test(['-s', 'EXPORTED_RUNTIME_METHODS=["addRunDependency"]'], 'Module["addRunDependency', 'Module["waka')
    test(['-s', 'EXPORTED_RUNTIME_METHODS=[]', '-s', 'EXTRA_EXPORTED_RUNTIME_METHODS=["addRunDependency"]'], 'Module["addRunDependency', 'Module["waka')

  def test_stat_fail_alongtheway(self):
    create_test_file('src.cpp', r'''
#include <errno.h>
#include <stdio.h>
#include <sys/types.h>
#include <sys/stat.h>
#include <unistd.h>
#include <stdlib.h>
#include <fcntl.h>
#include <string.h>

#define CHECK(expression) \
  if(!(expression)) {                            \
    error = errno;                               \
    printf("FAIL: %s\n", #expression); fail = 1; \
  } else {                                       \
    error = errno;                               \
    printf("pass: %s\n", #expression);           \
  }                                              \

int
main()
{
  int error;
  int fail = 0;
  CHECK(mkdir("path", 0777) == 0);
  CHECK(close(open("path/file", O_CREAT | O_WRONLY, 0644)) == 0);
  {
    struct stat st;
    CHECK(stat("path", &st) == 0);
    CHECK(st.st_mode = 0777);
  }
  {
    struct stat st;
    CHECK(stat("path/nosuchfile", &st) == -1);
    printf("info: errno=%d %s\n", error, strerror(error));
    CHECK(error == ENOENT);
  }
  {
    struct stat st;
    CHECK(stat("path/file", &st) == 0);
    CHECK(st.st_mode = 0666);
  }
  {
    struct stat st;
    CHECK(stat("path/file/impossible", &st) == -1);
    printf("info: errno=%d %s\n", error, strerror(error));
    CHECK(error == ENOTDIR);
  }
  {
    struct stat st;
    CHECK(lstat("path/file/impossible", &st) == -1);
    printf("info: errno=%d %s\n", error, strerror(error));
    CHECK(error == ENOTDIR);
  }
  return fail;
}
''')
    run_process([EMCC, 'src.cpp'])
    self.assertContained(r'''pass: mkdir("path", 0777) == 0
pass: close(open("path/file", O_CREAT | O_WRONLY, 0644)) == 0
pass: stat("path", &st) == 0
pass: st.st_mode = 0777
pass: stat("path/nosuchfile", &st) == -1
info: errno=44 No such file or directory
pass: error == ENOENT
pass: stat("path/file", &st) == 0
pass: st.st_mode = 0666
pass: stat("path/file/impossible", &st) == -1
info: errno=54 Not a directory
pass: error == ENOTDIR
pass: lstat("path/file/impossible", &st) == -1
info: errno=54 Not a directory
pass: error == ENOTDIR
''', run_js('a.out.js'))

  def test_link_with_a_static(self):
    create_test_file('x.c', r'''
int init_weakref(int a, int b) {
  return a + b;
}
''')
    create_test_file('y.c', r'''
static int init_weakref(void) { // inlined in -O2, not in -O0 where it shows up in llvm-nm as 't'
  return 150;
}

int testy(void) {
  return init_weakref();
}
''')
    create_test_file('z.c', r'''
extern int init_weakref(int, int);
extern int testy(void);

int main(void) {
  return testy() + init_weakref(5, 6);
}
''')
    run_process([EMCC, 'x.c', '-o', 'x.o'])
    run_process([EMCC, 'y.c', '-o', 'y.o'])
    run_process([EMCC, 'z.c', '-o', 'z.o'])
    try_delete('libtest.a')
    run_process([EMAR, 'rc', 'libtest.a', 'y.o'])
    run_process([EMAR, 'rc', 'libtest.a', 'x.o'])
    run_process([EMRANLIB, 'libtest.a'])

    for args in [[], ['-O2']]:
      print('args:', args)
      run_process([EMCC, 'z.o', 'libtest.a', '-s', 'EXIT_RUNTIME=1'] + args)
      run_js('a.out.js', assert_returncode=161)

  def test_link_with_bad_o_in_a(self):
    # when building a .a, we force-include all the objects inside it. but, some
    # may not be valid bitcode, e.g. if it contains metadata or something else
    # weird. we should just ignore those
    run_process([EMCC, '-c', path_from_root('tests', 'hello_world.c'), '-o', 'hello_world.o'])
    create_test_file('bad.obj', 'this is not a good file, it should be ignored!')
    run_process([LLVM_AR, 'cr', 'libfoo.a', 'hello_world.o', 'bad.obj'])
    run_process([EMCC, 'libfoo.a'])
    self.assertContained('hello, world!', run_js('a.out.js'))

  def test_require(self):
    inname = path_from_root('tests', 'hello_world.c')
    building.emcc(inname, args=['-s', 'ASSERTIONS=0'], output_filename='a.out.js')
    output = run_process(NODE_JS + ['-e', 'require("./a.out.js")'], stdout=PIPE, stderr=PIPE)
    assert output.stdout == 'hello, world!\n' and output.stderr == '', 'expected no output, got\n===\nSTDOUT\n%s\n===\nSTDERR\n%s\n===\n' % (output.stdout, output.stderr)

  def test_require_modularize(self):
    run_process([EMCC, path_from_root('tests', 'hello_world.c'), '-s', 'MODULARIZE=1', '-s', 'ASSERTIONS=0'])
    src = open('a.out.js').read()
    self.assertContained('module.exports = Module;', src)
    output = run_process(NODE_JS + ['-e', 'var m = require("./a.out.js"); m();'], stdout=PIPE, stderr=PIPE)
    self.assertFalse(output.stderr)
    self.assertEqual(output.stdout, 'hello, world!\n')
    run_process([EMCC, path_from_root('tests', 'hello_world.c'), '-s', 'MODULARIZE=1', '-s', 'EXPORT_NAME="NotModule"', '-s', 'ASSERTIONS=0'])
    src = open('a.out.js').read()
    self.assertContained('module.exports = NotModule;', src)
    output = run_process(NODE_JS + ['-e', 'var m = require("./a.out.js"); m();'], stdout=PIPE, stderr=PIPE)
    self.assertFalse(output.stderr)
    self.assertEqual(output.stdout, 'hello, world!\n')
    run_process([EMCC, path_from_root('tests', 'hello_world.c'), '-s', 'MODULARIZE=1'])
    # We call require() twice to ensure it returns wrapper function each time
    output = run_process(NODE_JS + ['-e', 'require("./a.out.js")();var m = require("./a.out.js"); m();'], stdout=PIPE, stderr=PIPE)
    self.assertFalse(output.stderr)
    self.assertEqual(output.stdout, 'hello, world!\nhello, world!\n')

  def test_define_modularize(self):
    run_process([EMCC, path_from_root('tests', 'hello_world.c'), '-s', 'MODULARIZE=1', '-s', 'ASSERTIONS=0'])
    with open('a.out.js') as f:
      src = 'var module = 0; ' + f.read()
    create_test_file('a.out.js', src)
    assert "define([], function() { return Module; });" in src
    output = run_process(NODE_JS + ['-e', 'var m; (global.define = function(deps, factory) { m = factory(); }).amd = true; require("./a.out.js"); m();'], stdout=PIPE, stderr=PIPE)
    assert output.stdout == 'hello, world!\n' and output.stderr == '', 'expected output, got\n===\nSTDOUT\n%s\n===\nSTDERR\n%s\n===\n' % (output.stdout, output.stderr)
    run_process([EMCC, path_from_root('tests', 'hello_world.c'), '-s', 'MODULARIZE=1', '-s', 'EXPORT_NAME="NotModule"', '-s', 'ASSERTIONS=0'])
    with open('a.out.js') as f:
      src = 'var module = 0; ' + f.read()
    create_test_file('a.out.js', src)
    assert "define([], function() { return NotModule; });" in src
    output = run_process(NODE_JS + ['-e', 'var m; (global.define = function(deps, factory) { m = factory(); }).amd = true; require("./a.out.js"); m();'], stdout=PIPE, stderr=PIPE)
    assert output.stdout == 'hello, world!\n' and output.stderr == '', 'expected output, got\n===\nSTDOUT\n%s\n===\nSTDERR\n%s\n===\n' % (output.stdout, output.stderr)

  def test_EXPORT_NAME_with_html(self):
    result = run_process([EMCC, path_from_root('tests', 'hello_world.c'), '-o', 'a.html', '-s', 'EXPORT_NAME=Other'], stdout=PIPE, check=False, stderr=STDOUT)
    self.assertNotEqual(result.returncode, 0)
    self.assertContained('Customizing EXPORT_NAME requires that the HTML be customized to use that name', result.stdout)

  @no_wasm_backend('tests fastcomp specific passes')
  def test_emcc_c_multi(self):
    def test(args, llvm_opts=None):
      print(args)
      lib = r'''
        int mult() { return 1; }
      '''

      lib_name = 'libA.c'
      create_test_file(lib_name, lib)
      main = r'''
        #include <stdio.h>
        int mult();
        int main() {
          printf("result: %d\n", mult());
          return 0;
        }
      '''
      main_name = 'main.c'
      create_test_file(main_name, main)

      err = run_process([EMCC, '-v', '-c', main_name, lib_name] + args, stderr=PIPE).stderr

      VECTORIZE = '-disable-loop-vectorization'

      if args:
        assert err.count(VECTORIZE) == 2, err # specified twice, once per file
        # corresponding to exactly once per invocation of optimizer
        assert err.count(os.path.sep + 'opt') == 2, err
      else:
        assert err.count(VECTORIZE) == 0, err # no optimizations

      run_process([EMCC, main_name.replace('.c', '.o'), lib_name.replace('.c', '.o')])

      self.assertContained('result: 1', run_js('a.out.js'))

    test([])
    test(['-O2'], '-O3')
    test(['-Oz'], '-Oz')
    test(['-Os'], '-Os')

  def test_export_all_3142(self):
    create_test_file('src.cpp', r'''
typedef unsigned int Bit32u;

struct S_Descriptor {
    Bit32u limit_0_15   :16;
    Bit32u base_0_15    :16;
    Bit32u base_16_23   :8;
};

class Descriptor
{
public:
    Descriptor() { saved.fill[0]=saved.fill[1]=0; }
    union {
        S_Descriptor seg;
        Bit32u fill[2];
    } saved;
};

Descriptor desc;
    ''')
    try_delete('a.out.js')
    run_process([EMCC, 'src.cpp', '-O2', '-s', 'EXPORT_ALL'])
    self.assertExists('a.out.js')

  @no_wasm_backend('tests PRECISE_F32=1')
  def test_f0(self):
    run_process([EMCC, path_from_root('tests', 'fasta.cpp'), '-O2', '-s', 'PRECISE_F32=1', '-profiling', '-s', 'WASM=0'])
    src = open('a.out.js').read()
    assert ' = f0;' in src or ' = f0,' in src

  def test_emmake_emconfigure(self):
    def check(what, args, fail=True, expect=''):
      args = [what] + args
      print(what, args, fail, expect)
      output = run_process(args, stdout=PIPE, stderr=PIPE, check=False)
      assert ('is a helper for' in output.stderr) == fail
      assert ('Typical usage' in output.stderr) == fail
      self.assertContained(expect, output.stdout)
    check(emmake, [])
    check(emconfigure, [])
    check(emmake, ['--version'])
    check(emconfigure, ['--version'])
    check(emmake, ['make'], fail=False)
    check(emconfigure, ['configure'], fail=False)
    check(emconfigure, ['./configure'], fail=False)
    check(emcmake, ['cmake'], fail=False)

    create_test_file('test.py', '''
import os
print(os.environ.get('CROSS_COMPILE'))
''')
    check(emconfigure, [PYTHON, 'test.py'], expect=path_from_root('em'), fail=False)
    check(emmake, [PYTHON, 'test.py'], expect=path_from_root('em'), fail=False)

    create_test_file('test.py', '''
import os
print(os.environ.get('NM'))
''')
    check(emconfigure, [PYTHON, 'test.py'], expect=shared.LLVM_NM, fail=False)

  @no_windows('This test is broken, https://github.com/emscripten-core/emscripten/issues/8872')
  def test_emmake_python(self):
    # simulates a configure/make script that looks for things like CC, AR, etc., and which we should
    # not confuse by setting those vars to something containing `python X` as the script checks for
    # the existence of an executable.
    result = run_process([emmake, PYTHON, path_from_root('tests', 'emmake', 'make.py')], stdout=PIPE, stderr=PIPE)
    print(result.stdout, result.stderr)

  def test_sdl2_config(self):
    for args, expected in [
      [['--version'], '2.0.0'],
      [['--cflags'], '-s USE_SDL=2'],
      [['--libs'], '-s USE_SDL=2'],
      [['--cflags', '--libs'], '-s USE_SDL=2'],
    ]:
      print(args, expected)
      out = run_process([PYTHON, path_from_root('system', 'bin', 'sdl2-config')] + args, stdout=PIPE, stderr=PIPE).stdout
      assert expected in out, out
      print('via emmake')
      out = run_process([emmake, 'sdl2-config'] + args, stdout=PIPE, stderr=PIPE).stdout
      assert expected in out, out

  def test_module_onexit(self):
    create_test_file('src.cpp', r'''
#include <emscripten.h>
int main() {
  EM_ASM({
    Module['onExit'] = function(status) { out('exiting now, status ' + status) };
  });
  return 14;
}
''')
    try_delete('a.out.js')
    run_process([EMCC, 'src.cpp', '-s', 'EXIT_RUNTIME=1'])
    self.assertContained('exiting now, status 14', run_js('a.out.js', assert_returncode=14))

  def test_NO_aliasing(self):
    # the NO_ prefix flips boolean options
    run_process([EMCC, path_from_root('tests', 'hello_world.c'), '-s', 'EXIT_RUNTIME=1'])
    exit_1 = open('a.out.js').read()
    run_process([EMCC, path_from_root('tests', 'hello_world.c'), '-s', 'NO_EXIT_RUNTIME=0'])
    no_exit_0 = open('a.out.js').read()
    run_process([EMCC, path_from_root('tests', 'hello_world.c'), '-s', 'EXIT_RUNTIME=0'])
    exit_0 = open('a.out.js').read()

    assert exit_1 == no_exit_0
    assert exit_1 != exit_0

  def test_underscore_exit(self):
    create_test_file('src.cpp', r'''
#include <unistd.h>
int main() {
  _exit(0); // should not end up in an infinite loop with non-underscore exit
}
''')
    run_process([EMCC, 'src.cpp'])
    self.assertContained('', run_js('a.out.js', assert_returncode=0))

  def test_file_packager_huge(self):
    MESSAGE = 'warning: file packager is creating an asset bundle of 257 MB. this is very large, and browsers might have trouble loading it'
    create_test_file('huge.dat', 'a' * (1024 * 1024 * 257))
    create_test_file('tiny.dat', 'a')
    err = run_process([PYTHON, FILE_PACKAGER, 'test.data', '--preload', 'tiny.dat'], stdout=PIPE, stderr=PIPE).stderr
    self.assertNotContained(MESSAGE, err)
    err = run_process([PYTHON, FILE_PACKAGER, 'test.data', '--preload', 'huge.dat'], stdout=PIPE, stderr=PIPE).stderr
    self.assertContained(MESSAGE, err)
    self.clear()

  def test_massive_alloc(self):
    create_test_file('main.cpp', r'''
#include <stdio.h>
#include <stdlib.h>

int main() {
  volatile int x = (int)malloc(1024 * 1024 * 1400);
  return x == 0; // can't alloc it, but don't fail catastrophically, expect null
}
    ''')
    run_process([EMCC, 'main.cpp', '-s', 'ALLOW_MEMORY_GROWTH=1', '-s', 'WASM=0'])
    # just care about message regarding allocating over 1GB of memory
    output = run_js('a.out.js', stderr=PIPE, full_output=True)
    if self.is_wasm_backend():
      self.assertContained('''Warning: Enlarging memory arrays, this is not fast! 16777216,1473314816\n''', output)
    else:
      self.assertContained('''Warning: Enlarging memory arrays, this is not fast! 16777216,1476395008\n''', output)
    print('wasm')
    run_process([EMCC, 'main.cpp', '-s', 'ALLOW_MEMORY_GROWTH=1'])
    # no message about growth, just check return code
    run_js('a.out.js', stderr=PIPE, full_output=True)

  def test_failing_alloc(self):
    for pre_fail, post_fail, opts in [
      ('', '', []),
      ('EM_ASM( Module.temp = HEAP32[DYNAMICTOP_PTR>>2] );', 'EM_ASM( assert(Module.temp === HEAP32[DYNAMICTOP_PTR>>2], "must not adjust DYNAMICTOP when an alloc fails!") );', []),
      # also test non-wasm in normal mode
      ('', '', ['-s', 'WASM=0']),
      ('EM_ASM( Module.temp = HEAP32[DYNAMICTOP_PTR>>2] );', 'EM_ASM( assert(Module.temp === HEAP32[DYNAMICTOP_PTR>>2], "must not adjust DYNAMICTOP when an alloc fails!") );', ['-s', 'WASM=0']),
    ]:
      for growth in [0, 1]:
        for aborting_args in [[], ['-s', 'ABORTING_MALLOC=0'], ['-s', 'ABORTING_MALLOC=1']]:
          create_test_file('main.cpp', r'''
#include <stdio.h>
#include <stdlib.h>
#include <vector>
#include <assert.h>
#include <emscripten.h>

#define CHUNK_SIZE (10 * 1024 * 1024)

int main() {
  std::vector<void*> allocs;
  bool has = false;
  while (1) {
    printf("trying an allocation\n");
    %s
    void* curr = malloc(CHUNK_SIZE);
    if (!curr) {
      %s
      break;
    }
    has = true;
    printf("allocated another chunk, %%zu so far\n", allocs.size());
    allocs.push_back(curr);
  }
  assert(has);
  printf("an allocation failed!\n");
#ifdef SPLIT
  return 0;
#endif
  while (1) {
    assert(allocs.size() > 0);
    void *curr = allocs.back();
    allocs.pop_back();
    free(curr);
    printf("freed one\n");
    if (malloc(CHUNK_SIZE)) break;
  }
  printf("managed another malloc!\n");
}
''' % (pre_fail, post_fail))
          args = [EMCC, 'main.cpp'] + opts + aborting_args
          args += ['-s', 'TEST_MEMORY_GROWTH_FAILS=1'] # In this test, force memory growing to fail
          if growth:
            args += ['-s', 'ALLOW_MEMORY_GROWTH=1']
          # growth disables aborting by default, but it can be overridden
          aborting = 'ABORTING_MALLOC=1' in aborting_args or (not aborting_args and not growth)
          print('test_failing_alloc', args, pre_fail)
          run_process(args)
          # growth also disables aborting
          can_manage_another = not aborting
          split = '-DSPLIT' in args
          print('can manage another:', can_manage_another, 'split:', split, 'aborting:', aborting)
          output = run_js('a.out.js', stderr=PIPE, full_output=True, assert_returncode=0 if can_manage_another else None)
          if can_manage_another:
            self.assertContained('an allocation failed!\n', output)
            if not split:
              # split memory allocation may fail due to GC objects no longer being allocatable,
              # and we can't expect to recover from that deterministically. So just check we
              # get to the fail.
              # otherwise, we should fail eventually, then free, then succeed
              self.assertContained('managed another malloc!\n', output)
          else:
            # we should see an abort
            self.assertContained('abort(Cannot enlarge memory arrays', output)
            if growth:
              # when growth is enabled, the default is to not abort, so just explain that
              self.assertContained('If you want malloc to return NULL (0) instead of this abort, do not link with -s ABORTING_MALLOC=1', output)
            else:
              # when growth is not enabled, suggest 3 possible solutions (start with more memory, allow growth, or don't abort)
              self.assertContained(('higher than the current value 16777216,', 'higher than the current value 33554432,'), output)
              self.assertContained('compile with  -s ALLOW_MEMORY_GROWTH=1 ', output)
              self.assertContained('compile with  -s ABORTING_MALLOC=0 ', output)

  def test_failing_growth_2gb(self):
    create_test_file('test.cpp', r'''
#include <stdio.h>
#include <stdlib.h>

void* out;
int main() {
  while (1) {
    puts("loop...");
    out = malloc(1024 * 1024);
    if (!out) {
      puts("done");
      return 0;
    }
  }
}
''')

    run_process([EMCC, '-O1', 'test.cpp', '-s', 'ALLOW_MEMORY_GROWTH'])
    self.assertContained('done', run_js('a.out.js'))

  def test_libcxx_minimal(self):
    create_test_file('vector.cpp', r'''
#include <vector>
int main(int argc, char** argv) {
  std::vector<void*> v;
  for (int i = 0 ; i < argc; i++) {
    v.push_back(nullptr);
  }
  return v.size();
}
''')

    run_process([EMCC, '-O2', 'vector.cpp', '-o', 'vector.js'])
    run_process([EMCC, '-O2', path_from_root('tests', 'hello_libcxx.cpp'), '-o', 'iostream.js'])

    vector = os.path.getsize('vector.js')
    iostream = os.path.getsize('iostream.js')
    print(vector, iostream)

    self.assertGreater(vector, 1000)
    # we can strip out almost all of libcxx when just using vector
    self.assertLess(2.25 * vector, iostream)

  @no_wasm_backend('relies on EMULATED_FUNCTION_POINTERS')
  def test_emulated_function_pointers(self):
    create_test_file('src.c', r'''
      #include <emscripten.h>
      typedef void (*fp)();
      int main(int argc, char **argv) {
        volatile fp f = 0;
        EM_ASM({
          if (typeof FUNCTION_TABLE_v !== 'undefined') {
            out('function table: ' + FUNCTION_TABLE_v);
          } else {
            out('no visible function tables');
          }
        });
        if (f) f();
        return 0;
      }
      ''')

    def test(args, expected):
      print(args, expected)
      run_process([EMCC, 'src.c', '-s', 'WASM=0'] + args, stderr=PIPE)
      self.assertContained(expected, run_js('a.out.js'))

    for opts in [0, 1, 2, 3]:
      test(['-O' + str(opts)], 'no visible function tables')
      test(['-O' + str(opts), '-s', 'EMULATED_FUNCTION_POINTERS=1'], 'function table: ')

  @no_wasm_backend('relies on EMULATED_FUNCTION_POINTERS')
  def test_emulated_function_pointers_2(self):
    create_test_file('src.c', r'''
      #include <emscripten.h>
      typedef void (*fp)();
      static void one() { EM_ASM( out('one') ); }
      static void two() { EM_ASM( out('two') ); }
      void test() {
        volatile fp f = one;
        f();
        f = two;
        f();
      }
      int main(int argc, char **argv) {
        test();
        // swap them!
        EM_ASM_INT({
          var one = $0;
          var two = $1;
          if (typeof FUNCTION_TABLE_v === 'undefined') {
            out('no');
            return;
          }
          var temp = FUNCTION_TABLE_v[one];
          FUNCTION_TABLE_v[one] = FUNCTION_TABLE_v[two];
          FUNCTION_TABLE_v[two] = temp;
        }, (int)&one, (int)&two);
        test();
        return 0;
      }
      ''')

    flipped = 'one\ntwo\ntwo\none\n'
    unchanged = 'one\ntwo\none\ntwo\n'
    no_table = 'one\ntwo\nno\none\ntwo\n'

    def test(args, expected):
      print(args, expected.replace('\n', ' '))
      run_process([EMCC, 'src.c', '-s', 'WASM=0'] + args)
      self.assertContained(expected, run_js('a.out.js'))

    for opts in [0, 1, 2]:
      test(['-O' + str(opts)], no_table)
      test(['-O' + str(opts), '-s', 'EMULATED_FUNCTION_POINTERS=1'], flipped)
      test(['-O' + str(opts), '-s', 'EMULATED_FUNCTION_POINTERS=2'], flipped)
      test(['-O' + str(opts), '-s', 'EMULATED_FUNCTION_POINTERS=1', '-s', 'RELOCATABLE=1'], flipped)
      test(['-O' + str(opts), '-s', 'EMULATED_FUNCTION_POINTERS=2', '-s', 'RELOCATABLE=1'], unchanged) # with both of those, we optimize and you cannot flip them
      test(['-O' + str(opts), '-s', 'MAIN_MODULE=1'], unchanged) # default for modules is optimized
      test(['-O' + str(opts), '-s', 'MAIN_MODULE=1', '-s', 'EMULATED_FUNCTION_POINTERS=2'], unchanged)
      test(['-O' + str(opts), '-s', 'MAIN_MODULE=1', '-s', 'EMULATED_FUNCTION_POINTERS=1'], flipped) # but you can disable that

  def test_minimal_dynamic(self):
    def run(wasm):
      print('wasm?', wasm)
      library_file = 'library.wasm' if wasm else 'library.js'

      def test(main_args, library_args=[], expected='hello from main\nhello from library'):
        print('testing', main_args, library_args)
        self.clear()
        create_test_file('library.c', r'''
          #include <stdio.h>
          void library_func() {
          #ifdef USE_PRINTF
            printf("hello from library: %p\n", &library_func);
          #else
            puts("hello from library");
          #endif
          }
        ''')
        # -fno-builtin to prevent printf -> iprintf optimization
        run_process([EMCC, 'library.c', '-fno-builtin', '-s', 'SIDE_MODULE=1', '-O2', '-o', library_file, '-s', 'WASM=' + str(wasm), '-s', 'EXPORT_ALL'] + library_args)
        create_test_file('main.c', r'''
          #include <dlfcn.h>
          #include <stdio.h>
          int main() {
            puts("hello from main");
            void *lib_handle = dlopen("%s", 0);
            if (!lib_handle) {
              puts("cannot load side module");
              return 1;
            }
            typedef void (*voidfunc)();
            voidfunc x = (voidfunc)dlsym(lib_handle, "library_func");
            if (!x) puts("cannot find side function");
            else x();
          }
        ''' % library_file)
        run_process([EMCC, 'main.c', '--embed-file', library_file, '-O2', '-s', 'WASM=' + str(wasm)] + main_args)
        self.assertContained(expected, run_js('a.out.js', assert_returncode=None, stderr=STDOUT))
        size = os.path.getsize('a.out.js')
        if wasm:
          size += os.path.getsize('a.out.wasm')
        side_size = os.path.getsize(library_file)
        print('  sizes:', size, side_size)
        return (size, side_size)

      def percent_diff(x, y):
        small = min(x, y)
        large = max(x, y)
        return float(100 * large) / small - 100

      full = test(main_args=['-s', 'MAIN_MODULE=1'])
      # printf is not used in main, but libc was linked in, so it's there
      printf = test(main_args=['-s', 'MAIN_MODULE=1'], library_args=['-DUSE_PRINTF'])

      # main module tests

      # dce in main, and it fails since puts is not exported
      dce = test(main_args=['-s', 'MAIN_MODULE=2'], expected=('cannot', 'undefined'))

      # with exporting, it works
      dce = test(main_args=['-s', 'MAIN_MODULE=2', '-s', 'EXPORTED_FUNCTIONS=["_main", "_puts"]'])

      # printf is not used in main, and we dce, so we failz
      dce_fail = test(main_args=['-s', 'MAIN_MODULE=2'], library_args=['-DUSE_PRINTF'], expected=('cannot', 'undefined'))

      # exporting printf in main keeps it alive for the library
      dce_save = test(main_args=['-s', 'MAIN_MODULE=2', '-s', 'EXPORTED_FUNCTIONS=["_main", "_printf", "_puts"]'], library_args=['-DUSE_PRINTF'])

      self.assertLess(percent_diff(full[0], printf[0]), 4)
      self.assertLess(percent_diff(dce[0], dce_fail[0]), 4)
      self.assertLess(dce[0], 0.2 * full[0]) # big effect, 80%+ is gone
      self.assertGreater(dce_save[0], 1.05 * dce[0]) # save exported all of printf

      # side module tests

      # mode 2, so dce in side, but library_func is not exported, so it is dce'd
      side_dce_fail = test(main_args=['-s', 'MAIN_MODULE=1'], library_args=['-s', 'SIDE_MODULE=2'], expected='cannot find side function')
      # mode 2, so dce in side, and library_func is not exported
      side_dce_work = test(main_args=['-s', 'MAIN_MODULE=1'], library_args=['-s', 'SIDE_MODULE=2', '-s', 'EXPORTED_FUNCTIONS=["_library_func"]'], expected='hello from library')

      self.assertLess(side_dce_fail[1], 0.95 * side_dce_work[1]) # removing that function saves a chunk

    run(wasm=1)
    if not self.is_wasm_backend():
      run(wasm=0)

  def test_ld_library_path(self):
    create_test_file('hello1.c', r'''
#include <stdio.h>

void
hello1 ()
{
  printf ("Hello1\n");
  return;
}

''')
    create_test_file('hello2.c', r'''
#include <stdio.h>

void
hello2 ()
{
  printf ("Hello2\n");
  return;
}

''')
    create_test_file('hello3.c', r'''
#include <stdio.h>

void
hello3 ()
{
  printf ("Hello3\n");
  return;
}

''')
    create_test_file('hello4.c', r'''
#include <stdio.h>
#include <math.h>

double
hello4 (double x)
{
  printf ("Hello4\n");
  return fmod(x, 2.0);
}

''')
    create_test_file('pre.js', r'''
Module['preRun'].push(function (){
  ENV['LD_LIBRARY_PATH']='/lib:/usr/lib';
});
''')
    create_test_file('main.c', r'''
#include <stdio.h>
#include <stdlib.h>
#include <string.h>
#include <dlfcn.h>

int
main()
{
  void *h;
  void (*f) ();
  double (*f2) (double);

  h = dlopen ("libhello1.wasm", RTLD_NOW);
  f = dlsym (h, "hello1");
  f();
  dlclose (h);
  h = dlopen ("libhello2.wasm", RTLD_NOW);
  f = dlsym (h, "hello2");
  f();
  dlclose (h);
  h = dlopen ("libhello3.wasm", RTLD_NOW);
  f = dlsym (h, "hello3");
  f();
  dlclose (h);
  h = dlopen ("/usr/local/lib/libhello4.wasm", RTLD_NOW);
  f2 = dlsym (h, "hello4");
  double result = f2(5.5);
  dlclose (h);

  if (result == 1.5) {
    printf("Ok\n");
  }
  return 0;
}

''')

    run_process([EMCC, '-o', 'libhello1.wasm', 'hello1.c', '-s', 'SIDE_MODULE=1', '-s', 'EXPORT_ALL=1'])
    run_process([EMCC, '-o', 'libhello2.wasm', 'hello2.c', '-s', 'SIDE_MODULE=1', '-s', 'EXPORT_ALL=1'])
    run_process([EMCC, '-o', 'libhello3.wasm', 'hello3.c', '-s', 'SIDE_MODULE=1', '-s', 'EXPORT_ALL=1'])
    run_process([EMCC, '-o', 'libhello4.wasm', 'hello4.c', '-s', 'SIDE_MODULE=1', '-s', 'EXPORT_ALL=1'])
    run_process([EMCC, '-o', 'main.js', 'main.c', '-s', 'MAIN_MODULE=1', '-s', 'INITIAL_MEMORY=' + str(32 * 1024 * 1024),
                 '--embed-file', 'libhello1.wasm@/lib/libhello1.wasm',
                 '--embed-file', 'libhello2.wasm@/usr/lib/libhello2.wasm',
                 '--embed-file', 'libhello3.wasm@/libhello3.wasm',
                 '--embed-file', 'libhello4.wasm@/usr/local/lib/libhello4.wasm',
                 '--pre-js', 'pre.js'])
    out = run_js('main.js')
    self.assertContained('Hello1', out)
    self.assertContained('Hello2', out)
    self.assertContained('Hello3', out)
    self.assertContained('Hello4', out)
    self.assertContained('Ok', out)

  def test_dlopen_rtld_global(self):
    # This test checks RTLD_GLOBAL where a module is loaded
    # before the module providing a global it needs is. in asm.js we use JS
    # to create a redirection function. In wasm we just have wasm, so we
    # need to introspect the wasm module. Browsers may add that eventually,
    # or we could ship a little library that does it.
    create_test_file('hello1.c', r'''
#include <stdio.h>

extern int hello1_val;
int hello1_val=3;

void
hello1 (int i)
{
  printf ("hello1_val by hello1:%d\n",hello1_val);
  printf ("Hello%d\n",i);
}
''')
    create_test_file('hello2.c', r'''
#include <stdio.h>

extern int hello1_val;
extern void hello1 (int);

void
hello2 (int i)
{
  void (*f) (int);
  printf ("hello1_val by hello2:%d\n",hello1_val);
  f = hello1;
  f(i);
}
''')
    create_test_file('main.c', r'''
#include <stdio.h>
#include <stdlib.h>
#include <string.h>
#include <dlfcn.h>

int
main(int argc,char** argv)
{
  void *h;
  void *h2;
  void (*f) (int);
  h = dlopen ("libhello1.wasm", RTLD_NOW|RTLD_GLOBAL);
  h2 = dlopen ("libhello2.wasm", RTLD_NOW|RTLD_GLOBAL);
  f = dlsym (h, "hello1");
  f(1);
  f = dlsym (h2, "hello2");
  f(2);
  dlclose (h);
  dlclose (h2);
  return 0;
}
''')

    run_process([EMCC, '-o', 'libhello1.js', 'hello1.c', '-s', 'SIDE_MODULE=1', '-s', 'EXPORT_ALL=1'])
    run_process([EMCC, '-o', 'libhello2.js', 'hello2.c', '-s', 'SIDE_MODULE=1', '-s', 'EXPORT_ALL=1'])
    run_process([EMCC, '-o', 'main.js', 'main.c', '-s', 'MAIN_MODULE=1',
                 '--embed-file', 'libhello1.wasm',
                 '--embed-file', 'libhello2.wasm'])
    out = run_js('main.js')
    self.assertContained('Hello1', out)
    self.assertContained('Hello2', out)
    self.assertContained('hello1_val by hello1:3', out)
    self.assertContained('hello1_val by hello2:3', out)

  @no_fastcomp()
  def test_main_module_without_exceptions_message(self):
    # A side module that needs exceptions needs a main module with that
    # support enabled; show a clear message in that case.
    create_test_file('side.cpp', r'''
      #include <exception>
      #include <stdio.h>

      extern "C" void test_throw() {
        try {
          throw 42;
        } catch(int x) {
          printf("catch %d.\n", x);
          return;
        }
        puts("bad location");
      }
    ''')
    create_test_file('main.cpp', r'''
      #include <assert.h>
      #include <stdio.h>
      #include <stdlib.h>
      #include <string.h>
      #include <dlfcn.h>

      typedef void (*voidf)();

      int main() {
        void* h = dlopen ("libside.wasm", RTLD_NOW|RTLD_GLOBAL);
        assert(h);
        voidf f = (voidf)dlsym(h, "test_throw");
        assert(f);
        f();
        return 0;
      }
      ''')
    run_process([EMCC, '-o', 'libside.wasm', 'side.cpp', '-s', 'SIDE_MODULE=1', '-fexceptions'])

    def build_main(args):
      print(args)
      with env_modify({'EMCC_FORCE_STDLIBS': 'libc++abi'}):
        run_process([EMCC, 'main.cpp', '-s', 'MAIN_MODULE=1',
                     '--embed-file', 'libside.wasm'] + args)

    build_main([])
    out = run_js('a.out.js', assert_returncode=None, stderr=STDOUT)
    self.assertContained('Exception catching is disabled, this exception cannot be caught.', out)
    self.assertContained('note: in dynamic linking, if a side module wants exceptions, the main module must be built with that support', out)

    build_main(['-fexceptions'])
    out = run_js('a.out.js')
    self.assertContained('catch 42', out)

  def test_debug_asmLastOpts(self):
    create_test_file('src.c', r'''
#include <stdio.h>
struct Dtlink_t
{   struct Dtlink_t*   right;  /* right child      */
        union
        { unsigned int  _hash;  /* hash value       */
          struct Dtlink_t* _left;  /* left child       */
        } hl;
};
int treecount(register struct Dtlink_t* e)
{
  return e ? treecount(e->hl._left) + treecount(e->right) + 1 : 0;
}
int main() {
  printf("hello, world!\n");
}
''')
    run_process([EMCC, 'src.c', '-s', 'EXPORTED_FUNCTIONS=["_main", "_treecount"]', '--minify', '0', '-g4', '-Oz'])
    self.assertContained('hello, world!', run_js('a.out.js'))

  @no_wasm_backend('MEM_INIT_METHOD not supported under wasm')
  def test_meminit_crc(self):
    create_test_file('src.c', r'''
#include <stdio.h>
int main() { printf("Mary had a little lamb.\n"); }
''')

    run_process([EMCC, 'src.c', '--memory-init-file', '0', '-s', 'MEM_INIT_METHOD=2', '-s', 'ASSERTIONS=1', '-s', 'WASM=0'])
    with open('a.out.js') as f:
      d = f.read()
    return
    self.assertContained('Mary had', d)
    d = d.replace('Mary had', 'Paul had')
    create_test_file('a.out.js', d)
    out = run_js('a.out.js', assert_returncode=None, stderr=STDOUT)
    self.assertContained('Assertion failed: memory initializer checksum', out)

  def test_emscripten_print_double(self):
    create_test_file('src.c', r'''
#include <stdio.h>
#include <assert.h>
#include <emscripten.h>

void test(double d) {
  char buffer[100], buffer2[100];
  unsigned len, len2, len3;
  len = emscripten_print_double(d, NULL, -1);
  len2 = emscripten_print_double(d, buffer, len+1);
  assert(len == len2);
  buffer[len] = 0;
  len3 = snprintf(buffer2, 100, "%g", d);
  printf("|%g : %u : %s : %s : %d|\n", d, len, buffer, buffer2, len3);
}
int main() {
  printf("\n");
  test(0);
  test(1);
  test(-1);
  test(1.234);
  test(-1.234);
  test(1.1234E20);
  test(-1.1234E20);
  test(1.1234E-20);
  test(-1.1234E-20);
  test(1.0/0.0);
  test(-1.0/0.0);
}
''')
    run_process([EMCC, 'src.c'])
    out = run_js('a.out.js')
    self.assertContained('''
|0 : 1 : 0 : 0 : 1|
|1 : 1 : 1 : 1 : 1|
|-1 : 2 : -1 : -1 : 2|
|1.234 : 5 : 1.234 : 1.234 : 5|
|-1.234 : 6 : -1.234 : -1.234 : 6|
|1.1234e+20 : 21 : 112340000000000000000 : 1.1234e+20 : 10|
|-1.1234e+20 : 22 : -112340000000000000000 : -1.1234e+20 : 11|
|1.1234e-20 : 10 : 1.1234e-20 : 1.1234e-20 : 10|
|-1.1234e-20 : 11 : -1.1234e-20 : -1.1234e-20 : 11|
|inf : 8 : Infinity : inf : 3|
|-inf : 9 : -Infinity : -inf : 4|
''', out)

  def test_emscripten_scan_stack(self):
    create_test_file('src.cpp', r'''
#include <set>
#include <emscripten.h>
#include <stdio.h>
#include <assert.h>

std::set<int> seenInts;

void scan(void* x, void* y) {
  printf("scan\n");
  int* p = (int*)x;
  int* q = (int*)y;
  // The callback sends us the [low, high) range.
  assert(p < q);
  // The range is of a reasonable size - not all of memory.
  assert(q - p < 100);
  while (p < q) {
    seenInts.insert(*p);
    p++;
  }
}

int main() {
  int x;
  int* y = &x;
  *y = 12345678;
  emscripten_scan_stack(scan);
  assert(seenInts.count(12345678));
  puts("ok");
}
''')
    run_process([EMCC, 'src.cpp'])
    self.assertContained('ok', run_js('a.out.js'))

  def test_no_warn_exported_jslibfunc(self):
    err = run_process([EMCC, path_from_root('tests', 'hello_world.c'),
                       '-s', 'DEFAULT_LIBRARY_FUNCS_TO_INCLUDE=["alGetError"]',
                       '-s', 'EXPORTED_FUNCTIONS=["_main", "_alGetError"]'], stderr=PIPE).stderr
    self.assertNotContained('function requested to be exported, but not implemented: "_alGetError"', err)

  @no_wasm_backend()
  def test_almost_asm_warning(self):
    def run(args, expected):
      print(args, expected)
      err = run_process([EMCC, path_from_root('tests', 'hello_world.c'), '-s', 'WASM=0'] + args, stderr=PIPE).stderr
      if expected:
        self.assertContained('[-Walmost-asm]', err)
      else:
        self.assertEqual(err, '')

    run(['-O1', '-s', 'ALLOW_MEMORY_GROWTH=1'], True),  # default
    # suppress almost-asm warning manually
    run(['-O1', '-s', 'ALLOW_MEMORY_GROWTH=1', '-Wno-almost-asm'], False),
    # last warning flag should "win"
    run(['-O1', '-s', 'ALLOW_MEMORY_GROWTH=1', '-Wno-almost-asm', '-Walmost-asm'], True)

  def test_musl_syscalls(self):
    run_process([EMCC, path_from_root('tests', 'hello_world.c')])
    src = open('a.out.js').read()
    # there should be no musl syscalls in hello world output
    self.assertNotContained('__syscall', src)

  @no_windows('posix-only')
  def test_emcc_dev_null(self):
    out = run_process([EMCC, '-dM', '-E', '-x', 'c', '/dev/null'], stdout=PIPE).stdout
    self.assertContained('#define __EMSCRIPTEN__ 1', out) # all our defines should show up

  def test_umask_0(self):
    create_test_file('src.c', r'''
#include <sys/stat.h>
#include <stdio.h>
int main() {
  umask(0);
  printf("hello, world!\n");
}''')
    run_process([EMCC, 'src.c'])
    self.assertContained('hello, world!', run_js('a.out.js'))

  def test_no_missing_symbols(self): # simple hello world should not show any missing symbols
    run_process([EMCC, path_from_root('tests', 'hello_world.c')])

    # main() is implemented in C, and even if requested from JS, we should not warn
    create_test_file('library_foo.js', '''
mergeInto(LibraryManager.library, {
  my_js__deps: ['main'],
  my_js: (function() {
      return function() {
        console.log("hello " + _nonexistingvariable);
      };
  }()),
});
''')
    create_test_file('test.cpp', '''
#include <stdio.h>
#include <stdlib.h>

extern "C" {
  extern void my_js();
}

int main() {
  my_js();
  return EXIT_SUCCESS;
}
''')
    run_process([EMCC, 'test.cpp', '--js-library', 'library_foo.js'])

    # but we do error on a missing js var
    create_test_file('library_foo_missing.js', '''
mergeInto(LibraryManager.library, {
  my_js__deps: ['main', 'nonexistingvariable'],
  my_js: (function() {
      return function() {
        console.log("hello " + _nonexistingvariable);
      };
  }()),
});
''')
    err = self.expect_fail([EMCC, 'test.cpp', '--js-library', 'library_foo_missing.js'])
    self.assertContained('undefined symbol: nonexistingvariable', err)

    # and also for missing C code, of course (without the --js-library, it's just a missing C method)
    err = self.expect_fail([EMCC, 'test.cpp'])
    self.assertContained('undefined symbol: my_js', err)

  @no_fastcomp('fastcomp links in memset in JS in a hackish way')
  def test_js_lib_to_system_lib(self):
    # memset is in compiled code, so a js library __deps can't access it. it
    # would need to be in deps_info.json or EXPORTED_FUNCTIONS
    create_test_file('lib.js', r'''
mergeInto(LibraryManager.library, {
  depper__deps: ['memset'],
  depper: function(ptr) {
    _memset(ptr, 'd'.charCodeAt(0), 10);
  },
});
''')
    create_test_file('test.cpp', r'''
#include <string.h>
#include <stdio.h>

extern "C" {
extern void depper(char*);
}

int main(int argc, char** argv) {
  char buffer[11];
  buffer[10] = '\0';
  // call by a pointer, to force linking of memset, no llvm intrinsic here
  volatile auto ptr = memset;
  (*ptr)(buffer, 'a', 10);
  depper(buffer);
  puts(buffer);
}
''')

    err = self.expect_fail([EMCC, 'test.cpp', '--js-library', 'lib.js'])
    self.assertContained('_memset may need to be added to EXPORTED_FUNCTIONS if it arrives from a system library', err)

    # without the dep, and with EXPORTED_FUNCTIONS, it works ok
    create_test_file('lib.js', r'''
mergeInto(LibraryManager.library, {
  depper: function(ptr) {
    _memset(ptr, 'd'.charCodeAt(0), 10);
  },
});
''')
    run_process([EMCC, 'test.cpp', '--js-library', 'lib.js', '-s', 'EXPORTED_FUNCTIONS=[_main,_memset]'])
    self.assertContained('dddddddddd', run_js('a.out.js'))

  def test_realpath(self):
    create_test_file('src.c', r'''
#include <stdlib.h>
#include <stdio.h>
#include <errno.h>

#define TEST_PATH "/boot/README.txt"

int
main(int argc, char **argv)
{
  errno = 0;
  char *t_realpath_buf = realpath(TEST_PATH, NULL);
  if (NULL == t_realpath_buf) {
    perror("Resolve failed");
    return 1;
  } else {
    printf("Resolved: %s\n", t_realpath_buf);
    free(t_realpath_buf);
    return 0;
  }
}
''')
    ensure_dir('boot')
    create_test_file(os.path.join('boot', 'README.txt'), ' ')
    run_process([EMCC, 'src.c', '--embed-file', 'boot'])
    self.assertContained('Resolved: /boot/README.txt', run_js('a.out.js'))

  def test_realpath_nodefs(self):
    create_test_file('src.c', r'''
#include <stdlib.h>
#include <stdio.h>
#include <errno.h>
#include <emscripten.h>

#define TEST_PATH "/working/TEST_NODEFS.txt"

int
main(int argc, char **argv)
{
  errno = 0;
  EM_ASM({
    FS.mkdir('/working');
    FS.mount(NODEFS, { root: '.' }, '/working');
  });
  char *t_realpath_buf = realpath(TEST_PATH, NULL);
  if (NULL == t_realpath_buf) {
    perror("Resolve failed");
    return 1;
  } else {
    printf("Resolved: %s\n", t_realpath_buf);
    free(t_realpath_buf);
    return 0;
  }
}
''')
    create_test_file('TEST_NODEFS.txt', ' ')
    run_process([EMCC, 'src.c', '-lnodefs.js'])
    self.assertContained('Resolved: /working/TEST_NODEFS.txt', run_js('a.out.js'))

  def test_realpath_2(self):
    ensure_dir('Folder')
    create_test_file('src.c', r'''
#include <stdlib.h>
#include <stdio.h>
#include <errno.h>

int testrealpath(const char* path)    {
  errno = 0;
  char *t_realpath_buf = realpath(path, NULL);
  if (NULL == t_realpath_buf) {
    printf("Resolve failed: \"%s\"\n",path);fflush(stdout);
    return 1;
  } else {
    printf("Resolved: \"%s\" => \"%s\"\n", path, t_realpath_buf);fflush(stdout);
    free(t_realpath_buf);
    return 0;
  }
}

int main(int argc, char **argv)
{
    // files:
    testrealpath("testfile.txt");
    testrealpath("Folder/testfile.txt");
    testrealpath("testnonexistentfile.txt");
    // folders
    testrealpath("Folder");
    testrealpath("/Folder");
    testrealpath("./");
    testrealpath("");
    testrealpath("/");
    return 0;
}
''')
    create_test_file('testfile.txt', '')
    create_test_file(os.path.join('Folder', 'testfile.txt'), '')
    run_process([EMCC, 'src.c', '--embed-file', 'testfile.txt', '--embed-file', 'Folder'])
    self.assertContained('''Resolved: "testfile.txt" => "/testfile.txt"
Resolved: "Folder/testfile.txt" => "/Folder/testfile.txt"
Resolve failed: "testnonexistentfile.txt"
Resolved: "Folder" => "/Folder"
Resolved: "/Folder" => "/Folder"
Resolved: "./" => "/"
Resolve failed: ""
Resolved: "/" => "/"
''', run_js('a.out.js'))

  def test_no_warnings(self):
    # build once before to make sure system libs etc. exist
    run_process([EMCC, path_from_root('tests', 'hello_libcxx.cpp')])
    # check that there is nothing in stderr for a regular compile
    err = run_process([EMCC, path_from_root('tests', 'hello_libcxx.cpp')], stderr=PIPE).stderr
    self.assertEqual(err, '')

  @no_wasm_backend("llvm-lto is fastcomp only flag")
  def test_llvm_lto(self):
    sizes = {}
    lto_levels = [0, 1, 2, 3]
    for lto in lto_levels:
      cmd = [EMCC, path_from_root('tests', 'hello_libcxx.cpp'), '-O2', '--llvm-lto', str(lto)]
      if self.is_wasm_backend():
        cmd += ['-flto']
      print(cmd)
      run_process(cmd)
      self.assertContained('hello, world!', run_js('a.out.js'))
      sizes[lto] = os.path.getsize('a.out.wasm')
    print(sizes)

    # LTO sizes should be distinct
    for i in lto_levels:
      assert sizes[i] not in set(sizes).difference(set([sizes[i]]))

    # LTO should reduce code size
    # Skip mode 2 because it has historically increased code size, but not always
    self.assertLess(sizes[1], sizes[0])
    if not self.is_wasm_backend():
      self.assertLess(sizes[3], sizes[0])

  def test_dlmalloc_modes(self):
    create_test_file('src.cpp', r'''
      #include <stdlib.h>
      #include <stdio.h>
      int main() {
        void* c = malloc(1024);
        free(c);
        free(c);
        printf("double-freed\n");
      }
    ''')
    run_process([EMCC, 'src.cpp'])
    self.assertContained('double-freed', run_js('a.out.js'))
    # in debug mode, the double-free is caught
    run_process([EMCC, 'src.cpp', '-s', 'ASSERTIONS=2'])
    seen_error = False
    out = '?'
    try:
      out = run_js('a.out.js')
    except Exception:
      seen_error = True
    self.assertTrue(seen_error, out)

  def test_mallocs(self):
    def run(opts):
      print(opts)
      sizes = {}
      for malloc, name in (
        ('dlmalloc', 'dlmalloc'),
        (None, 'default'),
        ('emmalloc', 'emmalloc')
      ):
        print(malloc, name)
        cmd = [EMCC, path_from_root('tests', 'hello_libcxx.cpp'), '-o', 'a.out.js'] + opts
        if malloc:
          cmd += ['-s', 'MALLOC="%s"' % malloc]
        print(cmd)
        run_process(cmd)
        sizes[name] = os.path.getsize('a.out.wasm')
      print(sizes)
      # dlmalloc is the default
      self.assertEqual(sizes['dlmalloc'], sizes['default'])
      # emmalloc is much smaller
      self.assertLess(sizes['emmalloc'], sizes['dlmalloc'] - 5000)
    run([])
    run(['-O2'])

  @no_fastcomp("fastcomp doesn't support 2GB+")
  def test_emmalloc_2GB(self):
    def test(args, text=None):
      if text:
        stderr = self.expect_fail([EMCC, path_from_root('tests', 'hello_world.c'), '-s', 'MALLOC=emmalloc'] + args)
        self.assertContained(text, stderr)
      else:
        run_process([EMCC, path_from_root('tests', 'hello_world.c'), '-s', 'MALLOC=emmalloc'] + args)

    test(['-s', 'INITIAL_MEMORY=2GB'], 'INITIAL_MEMORY must be less than 2GB due to current spec limitations')
    # emmalloc allows growth by default (as the max size is fine), but not if
    # a too-high max is set
    test(['-s', 'ALLOW_MEMORY_GROWTH'])
    test(['-s', 'ALLOW_MEMORY_GROWTH', '-s', 'MAXIMUM_MEMORY=1GB'])
    test(['-s', 'ALLOW_MEMORY_GROWTH', '-s', 'MAXIMUM_MEMORY=3GB'], 'emmalloc only works on <2GB of memory. Use the default allocator, or decrease MAXIMUM_MEMORY')

  @no_fastcomp("fastcomp doesn't support 2GB+")
  def test_2GB_plus(self):
    # when the heap size can be over 2GB, we rewrite pointers to be unsigned
    def test(page_diff):
      args = [EMCC, path_from_root('tests', 'hello_world.c'), '-O2', '-s', 'ALLOW_MEMORY_GROWTH']
      if page_diff is not None:
        args += ['-s', 'MAXIMUM_MEMORY=%d' % (2**31 + page_diff * 64 * 1024)]
      print(args)
      run_process(args)
      return os.path.getsize('a.out.js')

    less = test(-1)
    equal = test(0)
    more = test(1)
    none = test(None)

    # exactly 2GB still doesn't require unsigned pointers, as we can't address
    # the 2GB location in memory
    self.assertEqual(less, equal)
    self.assertLess(equal, more)
    # not specifying maximum memory does not result in unsigned pointers, as the
    # default maximum memory is 2GB.
    self.assertEqual(less, none)

  @no_fastcomp('depends on wasm-emscripten-finalize')
  @parameterized({
    'normal': (['-s', 'WASM_BIGINT=0'], 'testbind.js'),
    'bigint': (['-s', 'WASM_BIGINT=1'], 'testbind_bigint.js'),
  })
  def test_sixtyfour_bit_return_value(self, args, bind_js):
    # This test checks that the most significant 32 bits of a 64 bit long are correctly made available
    # to native JavaScript applications that wish to interact with compiled code returning 64 bit longs.
    # The MS 32 bits should be available in Runtime.getTempRet0() even when compiled with -O2 --closure 1

    # Compile test.c and wrap it in a native JavaScript binding so we can call our compiled function from JS.
    run_process([EMCC, path_from_root('tests', 'return64bit', 'test.c'),
                 '--pre-js', path_from_root('tests', 'return64bit', 'testbindstart.js'),
                 '--pre-js', path_from_root('tests', 'return64bit', bind_js),
                 '--post-js', path_from_root('tests', 'return64bit', 'testbindend.js'),
                 '-s', 'EXPORTED_FUNCTIONS=["_test_return64"]', '-o', 'test.js', '-O2',
                 '--closure', '1', '-g1', '-s', 'WASM_ASYNC_COMPILATION=0'] + args)

    # Simple test program to load the test.js binding library and call the binding to the
    # C function returning the 64 bit long.
    create_test_file('testrun.js', '''
      var test = require("./test.js");
      test.runtest();
    ''')

    # Run the test and confirm the output is as expected.
    out = run_js('testrun.js', engine=NODE_JS + ['--experimental-wasm-bigint'])
    self.assertContained('''\
input = 0xaabbccdd11223344
low = 5678
high = 1234
input = 0xabcdef1912345678
low = 5678
high = 1234
''', out)

  def test_lib_include_flags(self):
    run_process([EMCC] + '-l m -l c -I'.split() + [path_from_root('tests', 'include_test'), path_from_root('tests', 'lib_include_flags.c')])

  def test_dash_s(self):
    run_process([EMCC, path_from_root('tests', 'hello_world.cpp'), '-s'])
    self.assertContained('hello, world!', run_js('a.out.js'))

  def test_dash_s_response_file_string(self):
    create_test_file('response_file', '"MyModule"\n')
    run_process([EMCC, path_from_root('tests', 'hello_world.cpp'), '-s', 'EXPORT_NAME=@response_file'])

  def test_dash_s_response_file_list(self):
    create_test_file('response_file', '["_main", "_malloc"]\n')
    run_process([EMCC, path_from_root('tests', 'hello_world.cpp'), '-s', 'EXPORTED_FUNCTIONS=@response_file'])

  def test_dash_s_response_file_misssing(self):
    err = self.expect_fail([EMCC, path_from_root('tests', 'hello_world.cpp'), '-s', 'EXPORTED_FUNCTIONS=@foo'])
    self.assertContained('error: foo: file not found parsing argument: EXPORTED_FUNCTIONS=@foo', err)

  def test_dash_s_unclosed_quote(self):
    # Unclosed quote
    err = run_process([EMCC, path_from_root('tests', 'hello_world.cpp'), "-s", "TEST_KEY='MISSING_QUOTE"], stderr=PIPE, check=False).stderr
    self.assertNotContained('AssertionError', err) # Do not mention that it is an assertion error
    self.assertContained('unclosed opened quoted string. expected final character to be "\'"', err)

  def test_dash_s_single_quote(self):
    # Only one quote
    err = run_process([EMCC, path_from_root('tests', 'hello_world.cpp'), "-s", "TEST_KEY='"], stderr=PIPE, check=False).stderr
    self.assertNotContained('AssertionError', err) # Do not mention that it is an assertion error
    self.assertContained('unclosed opened quoted string.', err)

  def test_dash_s_unclosed_list(self):
    # Unclosed list
    err = self.expect_fail([EMCC, path_from_root('tests', 'hello_world.cpp'), "-s", "TEST_KEY=[Value1, Value2"])
    self.assertNotContained('AssertionError', err) # Do not mention that it is an assertion error
    self.assertContained('unclosed opened string list. expected final character to be "]"', err)

  def test_dash_s_valid_list(self):
    err = self.expect_fail([EMCC, path_from_root('tests', 'hello_world.cpp'), "-s", "TEST_KEY=[Value1, \"Value2\"]"])
    self.assertNotContained('a problem occurred in evaluating the content after a "-s", specifically', err)

  def test_dash_s_wrong_type(self):
    err = self.expect_fail([EMCC, path_from_root('tests', 'hello_world.cpp'), '-s', 'EXPORTED_FUNCTIONS=foo'])
    self.assertContained("error: setting `EXPORTED_FUNCTIONS` expects `<class 'list'>` but got `<class 'str'>`", err)
    err = self.expect_fail([EMCC, path_from_root('tests', 'hello_world.cpp'), '-s', 'EXIT_RUNTIME=[foo,bar]'])
    self.assertContained("error: setting `EXIT_RUNTIME` expects `<class 'int'>` but got `<class 'list'>`", err)

  def test_dash_s_typo(self):
    # with suggestions
    stderr = self.expect_fail([EMCC, path_from_root('tests', 'hello_world.c'), '-s', 'DISABLE_EXCEPTION_CATCH=1'])
    self.assertContained("Attempt to set a non-existent setting: 'DISABLE_EXCEPTION_CATCH'", stderr)
    self.assertContained('did you mean one of DISABLE_EXCEPTION_CATCHING', stderr)
    # no suggestions
    stderr = self.expect_fail([EMCC, path_from_root('tests', 'hello_world.c'), '-s', 'CHEEZ=1'])
    self.assertContained("perhaps a typo in emcc\'s  -s X=Y  notation?", stderr)
    self.assertContained('(see src/settings.js for valid values)', stderr)

  def test_python_2_3(self):
    # check emcc/em++ can be called by any python
    def trim_py_suffix(filename):
      """remove .py from EMCC(=emcc.py)"""
      return filename[:-3] if filename.endswith('.py') else filename

    def run(python):
      if python == 'python3':
        has = is_python3_version_supported()
      else:
        has = shared.which(python) is not None
      print(python, has)
      if has:
        print('  checking emcc.py...')
        run_process([python, path_from_root('emcc.py'), '--version'], stdout=PIPE)
        print('  checking em++.py...')
        run_process([python, path_from_root('em++.py'), '--version'], stdout=PIPE)

    run('python')
    run('python2')
    run('python3')

  def test_zeroinit(self):
    create_test_file('src.c', r'''
#include <stdio.h>
int buf[1048576];
int main() {
  printf("hello, world! %d\n", buf[123456]);
  return 0;
}
''')
    run_process([EMCC, 'src.c', '-O2', '-g'])
    size = os.path.getsize('a.out.wasm')
    # size should be much smaller than the size of that zero-initialized buffer
    self.assertLess(size, 123456 / 2)

  @no_wasm_backend('asm.js')
  def test_separate_asm_warning(self):
    # Test that -s PRECISE_F32=2 raises a warning that --separate-asm is implied.
    stderr = run_process([EMCC, path_from_root('tests', 'hello_world.c'), '-s', 'WASM=0', '-s', 'PRECISE_F32=2', '-o', 'a.html'], stderr=PIPE).stderr
    self.assertContained('forcing separate asm output', stderr)

    # Test that -s PRECISE_F32=2 --separate-asm should not post a warning.
    stderr = run_process([EMCC, path_from_root('tests', 'hello_world.c'), '-s', 'WASM=0', '-s', 'PRECISE_F32=2', '-o', 'a.html', '--separate-asm'], stderr=PIPE).stderr
    self.assertNotContained('forcing separate asm output', stderr)

    # Test that -s PRECISE_F32=1 should not post a warning.
    stderr = run_process([EMCC, path_from_root('tests', 'hello_world.c'), '-s', 'WASM=0', '-s', 'PRECISE_F32=1', '-o', 'a.html'], stderr=PIPE).stderr
    self.assertNotContained('forcing separate asm output', stderr)

    # Manually doing separate asm should show a warning, if not targeting html
    warning = '--separate-asm works best when compiling to HTML'
    stderr = run_process([EMCC, path_from_root('tests', 'hello_world.c'), '-s', 'WASM=0', '--separate-asm'], stderr=PIPE).stderr
    self.assertContained(warning, stderr)
    stderr = run_process([EMCC, path_from_root('tests', 'hello_world.c'), '-s', 'WASM=0', '--separate-asm', '-o', 'a.html'], stderr=PIPE).stderr
    self.assertNotContained(warning, stderr)

    # test that the warning can be suppressed
    stderr = run_process([EMCC, path_from_root('tests', 'hello_world.c'), '-s', 'WASM=0', '--separate-asm', '-Wno-separate-asm'], stderr=PIPE).stderr
    self.assertNotContained(warning, stderr)

  def test_canonicalize_nan_warning(self):
    create_test_file('src.cpp', r'''
#include <stdio.h>

union U {
  int x;
  float y;
} a;


int main() {
  a.x = 0x7FC01234;
  printf("%f\n", a.y);
  printf("0x%x\n", a.x);
  return 0;
}
''')

    stderr = run_process([EMCC, 'src.cpp', '-O1'], stderr=PIPE).stderr
    if not self.is_wasm_backend():
      self.assertContained("emcc: warning: cannot represent a NaN literal", stderr)
      stderr = run_process([EMCC, 'src.cpp', '-O1', '-g'], stderr=PIPE).stderr
      self.assertContained("emcc: warning: cannot represent a NaN literal", stderr)
      self.assertContained('//@line 12 "src.cpp"', stderr)
    else:
      out = run_js('a.out.js')
      self.assertContained('nan\n', out)
      self.assertContained('0x7fc01234\n', out)

  @no_wasm_backend('tests our python linking logic')
  def test_link_response_file_does_not_force_absolute_paths(self):
    with_space = 'with space'
    ensure_dir(with_space)

    create_test_file(os.path.join(with_space, 'main.cpp'), '''
      int main() {
        return 0;
      }
    ''')

    building.emcc(os.path.join(with_space, 'main.cpp'), ['-g'])

    with chdir(with_space):
      link_args = building.link(['main.cpp.o'], 'all.bc', just_calculate=True)

    time.sleep(0.2) # Wait for Windows FS to release access to the directory
    shutil.rmtree(with_space)

    # We want only the relative path to be in the linker args, it should not be converted to an absolute path.
    if hasattr(self, 'assertCountEqual'):
      self.assertCountEqual(link_args, ['main.cpp.o'])
    else:
      # Python 2 compatibility
      self.assertItemsEqual(link_args, ['main.cpp.o'])

  def test_memory_growth_noasm(self):
    run_process([EMCC, path_from_root('tests', 'hello_world.c'), '-O2', '-s', 'ALLOW_MEMORY_GROWTH=1'])
    src = open('a.out.js').read()
    assert 'use asm' not in src

  def test_EM_ASM_i64(self):
    create_test_file('src.cpp', '''
#include <stdint.h>
#include <emscripten.h>

int main() {
  EM_ASM({
    out('inputs: ' + $0 + ', ' + $1 + '.');
  }, int64_t(0x12345678ABCDEF1FLL));
}
''')
    stderr = self.expect_fail([EMCC, 'src.cpp', '-Oz'])
    if not self.is_wasm_backend():
      self.assertContained('EM_ASM should not receive i64s as inputs, they are not valid in JS', stderr)

  def test_eval_ctors_non_terminating(self):
    for wasm in (1, 0):
      if self.is_wasm_backend() and not wasm:
        continue
      print('wasm', wasm)
      src = r'''
        struct C {
          C() {
            volatile int y = 0;
            while (y == 0) {}
          }
        };
        C always;
        int main() {}
      '''
      create_test_file('src.cpp', src)
      run_process([EMCC, 'src.cpp', '-O2', '-s', 'EVAL_CTORS=1', '-profiling-funcs', '-s', 'WASM=%d' % wasm])

  @no_wasm_backend('EVAL_CTORS is monolithic with the wasm backend')
  def test_eval_ctors(self):
    for wasm in (1, 0):
      if self.is_wasm_backend() and not wasm:
        continue
      print('wasm', wasm)
      print('check no ctors is ok')

      # on by default in -Oz, but user-overridable

      def get_size(args):
        print('get_size', args)
        run_process([EMCC, path_from_root('tests', 'hello_libcxx.cpp'), '-s', 'WASM=%d' % wasm] + args)
        self.assertContained('hello, world!', run_js('a.out.js'))
        if wasm:
          codesize = self.count_wasm_contents('a.out.wasm', 'funcs')
          memsize = self.count_wasm_contents('a.out.wasm', 'memory-data')
        else:
          codesize = os.path.getsize('a.out.js')
          memsize = os.path.getsize('a.out.js.mem')
        return (codesize, memsize)

      def check_size(left, right):
        # can't measure just the mem out of the wasm, so ignore [1] for wasm
        if left[0] == right[0] and left[1] == right[1]:
          return 0
        if left[0] < right[0] and left[1] > right[1]:
          return -1 # smaller code, bigger mem
        if left[0] > right[0] and left[1] < right[1]:
          return 1
        assert False, [left, right]

      o2_size = get_size(['-O2'])
      assert check_size(get_size(['-O2']), o2_size) == 0, 'deterministic'
      assert check_size(get_size(['-O2', '-s', 'EVAL_CTORS=1']), o2_size) < 0, 'eval_ctors works if user asks for it'
      oz_size = get_size(['-Oz'])
      assert check_size(get_size(['-Oz']), oz_size) == 0, 'deterministic'
      assert check_size(get_size(['-Oz', '-s', 'EVAL_CTORS=1']), oz_size) == 0, 'eval_ctors is on by default in oz'
      assert check_size(get_size(['-Oz', '-s', 'EVAL_CTORS=0']), oz_size) == 1, 'eval_ctors can be turned off'

      linkable_size = get_size(['-Oz', '-s', 'EVAL_CTORS=1', '-s', 'LINKABLE=1'])
      assert check_size(get_size(['-Oz', '-s', 'EVAL_CTORS=0', '-s', 'LINKABLE=1']), linkable_size) == 1, 'noticeable difference in linkable too'

    def test_eval_ctor_ordering(self):
      # ensure order of execution remains correct, even with a bad ctor
      def test(p1, p2, p3, last, expected):
        src = r'''
          #include <stdio.h>
          #include <stdlib.h>
          volatile int total = 0;
          struct C {
            C(int x) {
              volatile int y = x;
              y++;
              y--;
              if (y == 0xf) {
                printf("you can't eval me ahead of time\n"); // bad ctor
              }
              total <<= 4;
              total += int(y);
            }
          };
          C __attribute__((init_priority(%d))) c1(0x5);
          C __attribute__((init_priority(%d))) c2(0x8);
          C __attribute__((init_priority(%d))) c3(%d);
          int main() {
            printf("total is 0x%%x.\n", total);
          }
        ''' % (p1, p2, p3, last)
        create_test_file('src.cpp', src)
        run_process([EMCC, 'src.cpp', '-O2', '-s', 'EVAL_CTORS=1', '-profiling-funcs', '-s', 'WASM=%d' % wasm])
        self.assertContained('total is %s.' % hex(expected), run_js('a.out.js'))
        shutil.copyfile('a.out.js', 'x' + hex(expected) + '.js')
        if wasm:
          shutil.copyfile('a.out.wasm', 'x' + hex(expected) + '.wasm')
          return self.count_wasm_contents('a.out.wasm', 'funcs')
        else:
          return open('a.out.js').read().count('function _')

      print('no bad ctor')
      first  = test(1000, 2000, 3000, 0xe, 0x58e) # noqa
      second = test(3000, 1000, 2000, 0xe, 0x8e5) # noqa
      third  = test(2000, 3000, 1000, 0xe, 0xe58) # noqa
      print(first, second, third)
      assert first == second and second == third
      print('with bad ctor')
      first  = test(1000, 2000, 3000, 0xf, 0x58f) # noqa; 2 will succeed
      second = test(3000, 1000, 2000, 0xf, 0x8f5) # noqa; 1 will succedd
      third  = test(2000, 3000, 1000, 0xf, 0xf58) # noqa; 0 will succeed
      print(first, second, third)
      assert first < second and second < third, [first, second, third]

  @uses_canonical_tmp
  @with_env_modify({'EMCC_DEBUG': '1'})
  def test_eval_ctors_debug_output(self):
    for wasm in (1, 0):
      print('wasm', wasm)
      create_test_file('lib.js', r'''
mergeInto(LibraryManager.library, {
  external_thing: function() {}
});
''')
      create_test_file('src.cpp', r'''
  extern "C" void external_thing();
  struct C {
    C() { external_thing(); } // don't remove this!
  };
  C c;
  int main() {}
      ''')
      err = run_process([EMCC, 'src.cpp', '--js-library', 'lib.js', '-Oz', '-s', 'WASM=%d' % wasm], stderr=PIPE).stderr
      if self.is_wasm_backend():
        # disabled in the wasm backend
        self.assertContained('Ctor evalling in the wasm backend is disabled', err)
        self.assertNotContained('ctor_evaller: not successful', err) # with logging
      else:
        self.assertContained('external_thing', err) # the failing call should be mentioned
        if not wasm and not self.is_wasm_backend(): # asm.js will show a stack trace
          self.assertContained('ctorEval.js', err) # with a stack trace
        self.assertContained('ctor_evaller: not successful', err) # with logging

  def test_override_js_execution_environment(self):
    create_test_file('main.cpp', r'''
      #include <emscripten.h>
      int main() {
        EM_ASM({
          out('environment is WEB? ' + ENVIRONMENT_IS_WEB);
          out('environment is WORKER? ' + ENVIRONMENT_IS_WORKER);
          out('environment is NODE? ' + ENVIRONMENT_IS_NODE);
          out('environment is SHELL? ' + ENVIRONMENT_IS_SHELL);
        });
      }
''')
    # use SINGLE_FILE since we don't want to depend on loading a side .wasm file on the environment in this test;
    # with the wrong env we have very odd failures
    run_process([EMCC, 'main.cpp', '-s', 'SINGLE_FILE=1'])
    src = open('a.out.js').read()
    envs = ['web', 'worker', 'node', 'shell']
    for env in envs:
      for engine in JS_ENGINES:
        if engine == V8_ENGINE:
          continue # ban v8, weird failures
        actual = 'NODE' if engine == NODE_JS else 'SHELL'
        print(env, actual, engine)
        module = {'ENVIRONMENT': env}
        if env != actual:
          # avoid problems with arguments detection, which may cause very odd failures with the wrong environment code
          module['arguments'] = []
        curr = 'var Module = %s;\n' % str(module)
        print('    ' + curr)
        create_test_file('test.js', curr + src)
        seen = run_js('test.js', engine=engine, stderr=PIPE, full_output=True, assert_returncode=None)
        self.assertContained('Module.ENVIRONMENT has been deprecated. To force the environment, use the ENVIRONMENT compile-time option (for example, -s ENVIRONMENT=web or -s ENVIRONMENT=node', seen)

  def test_override_c_environ(self):
    create_test_file('pre.js', r'''
      var Module = {
        preRun: [function() { ENV.hello = 'world' }]
      };
    ''')
    create_test_file('src.cpp', r'''
      #include <stdlib.h>
      #include <stdio.h>
      int main() {
        printf("|%s|\n", getenv("hello"));
      }
    ''')
    run_process([EMCC, 'src.cpp', '--pre-js', 'pre.js'])
    self.assertContained('|world|', run_js('a.out.js'))

    create_test_file('pre.js', r'''
      var Module = {
        preRun: [function(module) { module.ENV.hello = 'world' }]
      };
    ''')
    run_process([EMCC, 'src.cpp', '--pre-js', 'pre.js', '-s', 'EXTRA_EXPORTED_RUNTIME_METHODS=["ENV"]'])
    self.assertContained('|world|', run_js('a.out.js'))

    run_process([EMCC, 'src.cpp', '--pre-js', 'pre.js', '-s', 'EXTRA_EXPORTED_RUNTIME_METHODS=["ENV"]', '-s', 'MODULARIZE=1'])
    output = run_process(NODE_JS + ['-e', 'require("./a.out.js")();'], stdout=PIPE, stderr=PIPE)
    self.assertContained('|world|', output.stdout)

  def test_warn_no_filesystem(self):
    WARNING = 'Filesystem support (FS) was not included. The problem is that you are using files from JS, but files were not used from C/C++, so filesystem support was not auto-included. You can force-include filesystem support with  -s FORCE_FILESYSTEM=1'

    run_process([EMCC, path_from_root('tests', 'hello_world.c')])
    seen = run_js('a.out.js', stderr=PIPE)
    assert WARNING not in seen

    def test(contents):
      create_test_file('src.cpp', r'''
  #include <stdio.h>
  #include <emscripten.h>
  int main() {
    EM_ASM({ %s });
    printf("hello, world!\n");
    return 0;
  }
  ''' % contents)
      run_process([EMCC, 'src.cpp'])
      self.assertContained(WARNING, run_js('a.out.js', stderr=PIPE, assert_returncode=None))

    # might appear in handwritten code
    test("FS.init()")
    test("FS.createPreloadedFile('waka waka, just warning check')")
    test("FS.createDataFile('waka waka, just warning check')")
    test("FS.analyzePath('waka waka, just warning check')")
    test("FS.loadFilesFromDB('waka waka, just warning check')")
    # might appear in filesystem code from a separate script tag
    test("Module['FS_createDataFile']('waka waka, just warning check')")
    test("Module['FS_createPreloadedFile']('waka waka, just warning check')")

    # text is in the source when needed, but when forcing FS, it isn't there
    run_process([EMCC, 'src.cpp'])
    self.assertContained(WARNING, open('a.out.js').read())
    run_process([EMCC, 'src.cpp', '-s', 'FORCE_FILESYSTEM=1']) # forcing FS means no need
    self.assertNotContained(WARNING, open('a.out.js').read())
    run_process([EMCC, 'src.cpp', '-s', 'ASSERTIONS=0']) # no assertions, no need
    self.assertNotContained(WARNING, open('a.out.js').read())
    run_process([EMCC, 'src.cpp', '-O2']) # optimized, so no assertions
    self.assertNotContained(WARNING, open('a.out.js').read())

  def test_warn_module_print_err(self):
    ERROR = 'was not exported. add it to EXTRA_EXPORTED_RUNTIME_METHODS (see the FAQ)'

    def test(contents, expected, args=[]):
      create_test_file('src.cpp', r'''
  #include <emscripten.h>
  int main() {
    EM_ASM({ %s });
    return 0;
  }
  ''' % contents)
      run_process([EMCC, 'src.cpp'] + args)
      self.assertContained(expected, run_js('a.out.js', stderr=STDOUT, assert_returncode=None))

    # error shown (when assertions are on)
    test("Module.print('x')", ERROR)
    test("Module['print']('x')", ERROR)
    test("Module.printErr('x')", ERROR)
    test("Module['printErr']('x')", ERROR)

    # when exported, all good
    test("Module['print']('print'); Module['printErr']('err'); ", 'print\nerr', ['-s', 'EXTRA_EXPORTED_RUNTIME_METHODS=["print", "printErr"]'])

  def test_warn_unexported_main(self):
    WARNING = 'main() is in the input files, but "_main" is not in EXPORTED_FUNCTIONS, which means it may be eliminated as dead code. Export it if you want main() to run.'

    proc = run_process([EMCC, path_from_root('tests', 'hello_world.c'), '-s', 'EXPORTED_FUNCTIONS=[]'], stderr=PIPE)
    self.assertContained(WARNING, proc.stderr)

  ############################################################
  # Function eliminator tests
  ############################################################
  def normalize_line_endings(self, input):
    return input.replace('\r\n', '\n').replace('\n\n', '\n').replace('\n\n', '\n')

  def get_file_contents(self, file):
    file_contents = ""
    with open(file) as fout:
      file_contents = "".join(fout.readlines())

    file_contents = self.normalize_line_endings(file_contents)

    return file_contents

  def function_eliminator_test_helper(self, input_file, expected_output_file, use_hash_info=False):
    input_file = path_from_root('tests', 'optimizer', input_file)
    expected_output_file = path_from_root('tests', 'optimizer', expected_output_file)
    command = [path_from_root('tools', 'eliminate-duplicate-functions.js'), input_file, '--no-minimize-whitespace', '--use-asm-ast']

    if use_hash_info:
      command.append('--use-hash-info')

    proc = run_process(NODE_JS + command, stdin=PIPE, stderr=PIPE, stdout=PIPE)
    assert proc.stderr == '', proc.stderr
    expected_output = self.get_file_contents(expected_output_file)
    output = self.normalize_line_endings(proc.stdout)

    self.assertIdentical(expected_output, output)

  def test_function_eliminator_simple(self):
    self.function_eliminator_test_helper('test-function-eliminator-simple.js',
                                         'test-function-eliminator-simple-output.js')

  def test_function_eliminator_replace_function_call(self):
    self.function_eliminator_test_helper('test-function-eliminator-replace-function-call.js',
                                         'test-function-eliminator-replace-function-call-output.js')

  def test_function_eliminator_replace_function_call_two_passes(self):
    self.function_eliminator_test_helper('test-function-eliminator-replace-function-call-output.js',
                                         'test-function-eliminator-replace-function-call-two-passes-output.js')

  def test_function_eliminator_replace_array_value(self):
    output_file = 'output.js'

    try:
      shared.safe_copy(path_from_root('tests', 'optimizer', 'test-function-eliminator-replace-array-value.js'), output_file)

      tools.duplicate_function_eliminator.run(output_file)

      output_file_contents = self.get_file_contents(output_file)

      expected_file_contents = self.get_file_contents(path_from_root('tests', 'optimizer', 'test-function-eliminator-replace-array-value-output.js'))

      self.assertIdentical(expected_file_contents, output_file_contents)
    finally:
      tools.tempfiles.try_delete(output_file)

  def test_function_eliminator_replace_object_value_assignment(self):
    self.function_eliminator_test_helper('test-function-eliminator-replace-object-value-assignment.js',
                                         'test-function-eliminator-replace-object-value-assignment-output.js')

  def test_function_eliminator_variable_clash(self):
    self.function_eliminator_test_helper('test-function-eliminator-variable-clash.js',
                                         'test-function-eliminator-variable-clash-output.js')

  def test_function_eliminator_replace_variable_value(self):
    self.function_eliminator_test_helper('test-function-eliminator-replace-variable-value.js',
                                         'test-function-eliminator-replace-variable-value-output.js')

  @no_wasm_backend('tests native asm.js optimizer, which is never build for wasm backend')
  def test_function_eliminator_double_parsed_correctly(self):
    # This is a test that makes sure that when we perform final optimization on
    # the JS file, doubles are preserved (and not converted to ints).
    output_file = 'output.js'

    try:
      shared.safe_copy(path_from_root('tests', 'optimizer', 'test-function-eliminator-double-parsed-correctly.js'), output_file)

      # Run duplicate function elimination
      tools.duplicate_function_eliminator.run(output_file)

      # Run last opts
      shutil.move(tools.js_optimizer.run(output_file, ['last', 'asm']), output_file)
      output_file_contents = self.get_file_contents(output_file)

      # Compare
      expected_file_contents = self.get_file_contents(path_from_root('tests', 'optimizer', 'test-function-eliminator-double-parsed-correctly-output.js'))
      self.assertIdentical(expected_file_contents, output_file_contents)
    finally:
      tools.tempfiles.try_delete(output_file)

  # Now do the same, but using a pre-generated equivalent function hash info that
  # comes in handy for parallel processing
  def test_function_eliminator_simple_with_hash_info(self):
    self.function_eliminator_test_helper('test-function-eliminator-simple-with-hash-info.js',
                                         'test-function-eliminator-simple-output.js',
                                         use_hash_info=True)

  def test_function_eliminator_replace_function_call_with_hash_info(self):
    self.function_eliminator_test_helper('test-function-eliminator-replace-function-call-with-hash-info.js',
                                         'test-function-eliminator-replace-function-call-output.js',
                                         use_hash_info=True)

  def test_function_eliminator_replace_function_call_two_passes_with_hash_info(self):
    self.function_eliminator_test_helper('test-function-eliminator-replace-function-call-output-with-hash-info.js',
                                         'test-function-eliminator-replace-function-call-two-passes-output.js',
                                         use_hash_info=True)

  def test_function_eliminator_replace_object_value_assignment_with_hash_info(self):
    self.function_eliminator_test_helper('test-function-eliminator-replace-object-value-assignment-with-hash-info.js',
                                         'test-function-eliminator-replace-object-value-assignment-output.js',
                                         use_hash_info=True)

  def test_function_eliminator_variable_clash_with_hash_info(self):
    self.function_eliminator_test_helper('test-function-eliminator-variable-clash-with-hash-info.js',
                                         'test-function-eliminator-variable-clash-output.js',
                                         use_hash_info=True)

  def test_function_eliminator_replace_variable_value_with_hash_info(self):
    self.function_eliminator_test_helper('test-function-eliminator-replace-variable-value-with-hash-info.js',
                                         'test-function-eliminator-replace-variable-value-output.js',
                                         use_hash_info=True)

  @no_wasm_backend('uses CYBERDWARF')
  def test_cyberdwarf_pointers(self):
    run_process([EMCC, path_from_root('tests', 'debugger', 'test_pointers.cpp'), '-Oz', '-s', 'CYBERDWARF=1',
                 '--pre-js', path_from_root('tests', 'debugger', 'test_preamble.js'), '-o', 'test_pointers.js'])
    run_js('test_pointers.js', engine=NODE_JS)

  @no_wasm_backend('uses CYBERDWARF')
  def test_cyberdwarf_union(self):
    run_process([EMCC, path_from_root('tests', 'debugger', 'test_union.cpp'), '-Oz', '-s', 'CYBERDWARF=1',
                 '--pre-js', path_from_root('tests', 'debugger', 'test_preamble.js'), '-o', 'test_union.js'])
    run_js('test_union.js', engine=NODE_JS)

  def test_source_file_with_fixed_language_mode(self):
    create_test_file('src_tmp_fixed_lang', '''
#include <string>
#include <iostream>

int main() {
  std::cout << "Test_source_fixed_lang_hello" << std::endl;
  return 0;
}
    ''')
    run_process([EMCC, '-Wall', '-x', 'c++', 'src_tmp_fixed_lang'])
    self.assertContained("Test_source_fixed_lang_hello", run_js('a.out.js'))

    stderr = self.expect_fail([EMCC, '-Wall', 'src_tmp_fixed_lang'])
    self.assertContained("Input file has an unknown suffix, don't know what to do with it!", stderr)

  def test_disable_inlining(self):
    create_test_file('test.c', r'''
#include <stdio.h>

void foo() {
  printf("foo\n");
}

int main() {
  foo();
  return 0;
}
''')
    # Without the 'INLINING_LIMIT=1', -O2 inlines foo()
    cmd = [EMCC, 'test.c', '-O2', '-o', 'test.bc', '-s', 'INLINING_LIMIT=1']
    if self.is_wasm_backend():
      cmd += ['-flto']
    run_process(cmd)
    # If foo() had been wrongly inlined above, internalizing foo and running
    # global DCE makes foo DCE'd
    building.llvm_opt('test.bc', ['-internalize', '-internalize-public-api-list=main', '-globaldce'], 'test2.bc')

    # To this test to be successful, foo() shouldn't have been inlined above and
    # foo() should be in the function list
    syms = building.llvm_nm('test2.bc', include_internal=True)
    assert 'foo' in syms.defs, 'foo() should not be inlined'

  @no_wasm_backend('--separate-asm')
  def test_output_eol(self):
    # --separate-asm only makes sense without wasm (no asm.js with wasm)
    for params in [[], ['--separate-asm', '-s', 'WASM=0'], ['--proxy-to-worker'], ['--proxy-to-worker', '--separate-asm', '-s', 'WASM=0']]:
      for output_suffix in ['html', 'js']:
        for eol in ['windows', 'linux']:
          files = ['a.js']
          if '--separate-asm' in params:
            files += ['a.asm.js']
          if output_suffix == 'html':
            files += ['a.html']
          cmd = [EMCC, path_from_root('tests', 'hello_world.c'), '-o', 'a.' + output_suffix, '--output_eol', eol] + params
          run_process(cmd)
          for f in files:
            print(str(cmd) + ' ' + str(params) + ' ' + eol + ' ' + f)
            assert os.path.isfile(f)
            if eol == 'linux':
              expected_ending = '\n'
            else:
              expected_ending = '\r\n'

            ret = tools.line_endings.check_line_endings(f, expect_only=expected_ending)
            assert ret == 0

          for f in files:
            try_delete(f)

  @no_wasm_backend('asm2wasm specific')
  @uses_canonical_tmp
  def test_binaryen_opts(self):
    with env_modify({'EMCC_DEBUG': '1'}):
      for args, expect_js_opts, expect_wasm_opts, expect_only_wasm in [
          ([], False, False, True),
          (['-O0'], False, False, True),
          (['-O1'], False, True, True),
          (['-O2'], False, True, True),
          (['-O2', '--js-opts', '1'], True, True, False), # user asked
          (['-O2', '-s', 'EVAL_CTORS=1'], False, True, True), # ctor evaller turned off since only-wasm
          (['-O3'], False, True, True),
          (['-Os'], False, True, True),
          (['-Oz'], False, True, True), # ctor evaller turned off since only-wasm
        ]:
        try_delete('a.out.js')
        try_delete('a.out.wasm')
        try_delete('a.out.wat')
        cmd = [EMCC, path_from_root('tests', 'core', 'test_i64.c')] + args
        print(args, 'js opts:', expect_js_opts, 'only-wasm:', expect_only_wasm, '   ', ' '.join(cmd))
        err = run_process(cmd, stdout=PIPE, stderr=PIPE).stderr
        assert expect_js_opts == ('applying js optimization passes:' in err), err
        if not self.is_wasm_backend():
          assert expect_only_wasm == ('-emscripten-only-wasm' in err and '--wasm-only' in err), err # check both flag to fastcomp and to asm2wasm
        wat = run_process([os.path.join(building.get_binaryen_bin(), 'wasm-dis'), 'a.out.wasm'], stdout=PIPE).stdout
        # i64s
        i64s = wat.count('(i64.')
        print('    seen i64s:', i64s)
        assert expect_only_wasm == (i64s > 30), 'i64 opts can be emitted in only-wasm mode, but not normally' # note we emit a few i64s even without wasm-only, when we replace udivmoddi (around 15 such)
        selects = wat.count('(select')
        print('    seen selects:', selects)
        if expect_wasm_opts:
          # when optimizing we should create selects
          self.assertGreater(selects, 15)
        else:
          # when not optimizing for size we should not
          self.assertEqual(selects, 0)
        # asm2wasm opt line
        asm2wasm_line = [line for line in err.split('\n') if 'asm2wasm' in line]
        asm2wasm_line = '' if not asm2wasm_line else asm2wasm_line[0]
        if '-O0' in args or '-O' not in str(args):
          assert '-O' not in asm2wasm_line, 'no opts should be passed to asm2wasm: ' + asm2wasm_line
        else:
          opts_str = args[0]
          assert opts_str.startswith('-O')
          assert opts_str in asm2wasm_line, 'expected opts: ' + asm2wasm_line

  @no_wasm_backend('fastcomp specific')
  def test_binaryen_and_precise_f32(self):
    for args, expect in [
        ([], True),
        (['-s', 'PRECISE_F32=0'], True), # disabled, but no asm.js, so we definitely want f32
        (['-s', 'PRECISE_F32=1'], True),
        (['-s', 'PRECISE_F32=2'], True),
      ]:
      print(args, expect)
      try_delete('a.out.js')
      err = run_process([EMCC, '-v', path_from_root('tests', 'hello_world.cpp'), '-s', 'BINARYEN=1'] + args, stderr=PIPE).stderr
      assert expect == (' -emscripten-precise-f32' in err), err
      self.assertContained('hello, world!', run_js('a.out.js'))

  def test_binaryen_names(self):
    sizes = {}
    for args, expect_names in [
        ([], False),
        (['-g'], True),
        (['-O1'], False),
        (['-O2'], False),
        (['-O2', '-g'], True),
        (['-O2', '-g1'], False),
        (['-O2', '-g2'], True),
        (['-O2', '--profiling'], True),
        (['-O2', '--profiling-funcs'], True),
      ]:
      print(args, expect_names)
      try_delete('a.out.js')
      # we use dlmalloc here, as emmalloc has a bunch of asserts that contain the text "malloc" in them, which makes counting harder
      run_process([EMCC, path_from_root('tests', 'hello_world.cpp')] + args + ['-s', 'MALLOC="dlmalloc"'])
      code = open('a.out.wasm', 'rb').read()
      if expect_names:
        # name section adds the name of malloc (there is also another one for the export)
        self.assertEqual(code.count(b'malloc'), 2)
      else:
        # should be just malloc for the export
        self.assertEqual(code.count(b'malloc'), 1)
      sizes[str(args)] = os.path.getsize('a.out.wasm')
    print(sizes)
    self.assertLess(sizes["['-O2']"], sizes["['-O2', '--profiling-funcs']"], 'when -profiling-funcs, the size increases due to function names')

  def test_binaryen_warn_mem(self):
    # if user changes INITIAL_MEMORY at runtime, the wasm module may not accept the memory import if it is too big/small
    create_test_file('pre.js', 'var Module = { INITIAL_MEMORY: 50 * 1024 * 1024 };\n')
    run_process([EMCC, path_from_root('tests', 'hello_world.cpp'), '-s', 'INITIAL_MEMORY=' + str(16 * 1024 * 1024), '--pre-js', 'pre.js', '-s', 'WASM_ASYNC_COMPILATION=0'])
    out = run_js('a.out.js', full_output=True, stderr=PIPE, assert_returncode=None)
    self.assertContained('LinkError', out)
    self.assertContained('Memory size incompatibility issues may be due to changing INITIAL_MEMORY at runtime to something too large. Use ALLOW_MEMORY_GROWTH to allow any size memory (and also make sure not to set INITIAL_MEMORY at runtime to something smaller than it was at compile time).', out)
    self.assertNotContained('hello, world!', out)
    # and with memory growth, all should be good
    run_process([EMCC, path_from_root('tests', 'hello_world.cpp'), '-s', 'INITIAL_MEMORY=' + str(16 * 1024 * 1024), '--pre-js', 'pre.js', '-s', 'ALLOW_MEMORY_GROWTH=1', '-s', 'WASM_ASYNC_COMPILATION=0'])
    self.assertContained('hello, world!', run_js('a.out.js'))

  @no_wasm_backend('asm.js specific')
  def test_binaryen_asmjs_outputs(self):
    # Test that an .asm.js file is outputted exactly when it is requested.
    for args, output_asmjs in [
      ([], False),
      (['-s', 'MAIN_MODULE=2'], False),
    ]:
      with temp_directory(self.get_dir()) as temp_dir:
        cmd = [EMCC, path_from_root('tests', 'hello_world.c'), '-o', os.path.join(temp_dir, 'a.js')] + args
        print(' '.join(cmd))
        run_process(cmd)
        if output_asmjs:
          self.assertExists(os.path.join(temp_dir, 'a.asm.js'))
        self.assertNotExists(os.path.join(temp_dir, 'a.temp.asm.js'))

    # Test that outputting to .wasm does not nuke an existing .asm.js file, if
    # user wants to manually dual-deploy both to same directory.
    with temp_directory(self.get_dir()) as temp_dir:
      cmd = [EMCC, path_from_root('tests', 'hello_world.c'), '-s', 'WASM=0', '-o', os.path.join(temp_dir, 'a.js'), '--separate-asm']
      print(' '.join(cmd))
      run_process(cmd)
      self.assertExists(os.path.join(temp_dir, 'a.asm.js'))

      cmd = [EMCC, path_from_root('tests', 'hello_world.c'), '-o', os.path.join(temp_dir, 'a.js')]
      print(' '.join(cmd))
      run_process(cmd)
      self.assertExists(os.path.join(temp_dir, 'a.asm.js'))
      self.assertExists(os.path.join(temp_dir, 'a.wasm'))

      self.assertNotExists(os.path.join(temp_dir, 'a.temp.asm.js'))

  def test_binaryen_mem(self):
    for args, expect_initial, expect_max in [
        (['-s', 'INITIAL_MEMORY=20971520'], 320, 320),
        (['-s', 'INITIAL_MEMORY=20971520', '-s', 'ALLOW_MEMORY_GROWTH=1'], 320, None),
        (['-s', 'INITIAL_MEMORY=20971520',                                '-s', 'MAXIMUM_MEMORY=41943040'], 320, 640),
        (['-s', 'INITIAL_MEMORY=20971520', '-s', 'ALLOW_MEMORY_GROWTH=1', '-s', 'MAXIMUM_MEMORY=41943040'], 320, 640),
      ]:
      cmd = [EMCC, path_from_root('tests', 'hello_world.c'), '-s', 'WASM=1', '-O2'] + args
      print(' '.join(cmd))
      run_process(cmd)
      wat = run_process([os.path.join(building.get_binaryen_bin(), 'wasm-dis'), 'a.out.wasm'], stdout=PIPE).stdout
      for line in wat:
        if '(import "env" "memory" (memory ' in line:
          parts = line.strip().replace('(', '').replace(')', '').split(' ')
          print(parts)
          self.assertEqual(parts[5], str(expect_initial))
          if not expect_max:
            self.assertEqual(len(parts), 6)
          else:
            self.assertEqual(parts[6], str(expect_max))

  def test_invalid_mem(self):
    # A large amount is fine, multiple of 16MB or not
    run_process([EMCC, path_from_root('tests', 'hello_world.c'), '-s', 'INITIAL_MEMORY=33MB'])
    run_process([EMCC, path_from_root('tests', 'hello_world.c'), '-s', 'INITIAL_MEMORY=32MB'])

    # But not in asm.js
    if not self.is_wasm_backend():
      ret = self.expect_fail([EMCC, '-s', 'WASM=0', path_from_root('tests', 'hello_world.c'), '-s', 'INITIAL_MEMORY=33MB'])
      self.assertContained('INITIAL_MEMORY must be a multiple of 16MB', ret)

    # A tiny amount is fine in wasm
    run_process([EMCC, path_from_root('tests', 'hello_world.c'), '-s', 'INITIAL_MEMORY=65536', '-s', 'TOTAL_STACK=1024'])
    # And the program works!
    self.assertContained('hello, world!', run_js('a.out.js'))

    # But not in asm.js
    if not self.is_wasm_backend():
      ret = self.expect_fail([EMCC, path_from_root('tests', 'hello_world.c'), '-s', 'INITIAL_MEMORY=65536', '-s', 'WASM=0'])
      self.assertContained('INITIAL_MEMORY must be at least 16MB', ret)

    # Must be a multiple of 64KB
    ret = self.expect_fail([EMCC, path_from_root('tests', 'hello_world.c'), '-s', 'INITIAL_MEMORY=33554433']) # 32MB + 1 byte
    self.assertContained('INITIAL_MEMORY must be a multiple of 64KB', ret)

    run_process([EMCC, path_from_root('tests', 'hello_world.c'), '-s', 'MAXIMUM_MEMORY=33MB'])

    ret = self.expect_fail([EMCC, path_from_root('tests', 'hello_world.c'), '-s', 'MAXIMUM_MEMORY=34603009']) # 33MB + 1 byte
    self.assertContained('MAXIMUM_MEMORY must be a multiple of 64KB', ret)

  def test_invalid_output_dir(self):
    ret = self.expect_fail([EMCC, path_from_root('tests', 'hello_world.c'), '-o', os.path.join('NONEXISTING_DIRECTORY', 'out.js')])
    self.assertContained('specified output file (NONEXISTING_DIRECTORY%sout.js) is in a directory that does not exist' % os.path.sep, ret)

  def test_binaryen_ctors(self):
    # ctor order must be identical to js builds, deterministically
    create_test_file('src.cpp', r'''
      #include <stdio.h>
      struct A {
        A() { puts("constructing A!"); }
      };
      A a;
      struct B {
        B() { puts("constructing B!"); }
      };
      B b;
      int main() {}
    ''')
    run_process([EMCC, 'src.cpp'])
    correct = run_js('a.out.js')
    for args in [[], ['-s', 'RELOCATABLE=1']]:
      print(args)
      run_process([EMCC, 'src.cpp', '-s', 'WASM=1', '-o', 'b.out.js'] + args)
      seen = run_js('b.out.js')
      assert correct == seen, correct + '\n vs \n' + seen

  # test debug info and debuggability of JS output
  @uses_canonical_tmp
  def test_binaryen_debug(self):
    with env_modify({'EMCC_DEBUG': '1'}):
      for args, expect_dash_g, expect_emit_text, expect_clean_js, expect_whitespace_js, expect_closured in [
          (['-O0'], False, False, False, True, False),
          (['-O0', '-g1'], False, False, False, True, False),
          (['-O0', '-g2'], True, False, False, True, False), # in -g2+, we emit -g to asm2wasm so function names are saved
          (['-O0', '-g'], True, True, False, True, False),
          (['-O0', '--profiling-funcs'], True, False, False, True, False),
          (['-O1'],        False, False, False, True, False),
          (['-O2'],        False, False, True,  False, False),
          (['-O2', '-g1'], False, False, True,  True, False),
          (['-O2', '-g'],  True,  True,  False, True, False),
          (['-O2', '--closure', '1'],         False, False, True, False, True),
          (['-O2', '--closure', '1', '-g1'],  False, False, True, True,  True),
          (['-O2', '--js-opts', '1'], False, False, True,  False, False),
        ]:
        print(args, expect_dash_g, expect_emit_text)
        try_delete('a.out.wat')
        cmd = [EMCC, path_from_root('tests', 'hello_world.cpp'), '-s', 'WASM=1'] + args
        print(' '.join(cmd))
        err = run_process(cmd, stdout=PIPE, stderr=PIPE).stderr
        if not self.is_wasm_backend():
          asm2wasm_line = [x for x in err.split('\n') if 'asm2wasm' in x][0]
          asm2wasm_line = asm2wasm_line.strip() + ' ' # ensure it ends with a space, for simpler searches below
          print('|' + asm2wasm_line + '|')
          assert expect_dash_g == (' -g ' in asm2wasm_line)
          assert expect_emit_text == (' -S ' in asm2wasm_line)
          if expect_emit_text:
            text = open('a.out.wat').read()
            assert ';;' in text, 'must see debug info comment'
            assert 'hello_world.cpp:12' in text, 'must be file:line info'
        js = open('a.out.js').read()
        assert expect_clean_js == ('// ' not in js), 'cleaned-up js must not have comments'
        assert expect_whitespace_js == ('{\n  ' in js), 'whitespace-minified js must not have excess spacing'
        assert expect_closured == ('var a;' in js or 'var a,' in js or 'var a=' in js or 'var a ' in js), 'closured js must have tiny variable names'

  @uses_canonical_tmp
  def test_binaryen_ignore_implicit_traps(self):
    sizes = []
    with env_modify({'EMCC_DEBUG': '1'}):
      for args, expect in [
          ([], False),
          (['-s', 'BINARYEN_IGNORE_IMPLICIT_TRAPS=1'], True),
        ]:
        print(args, expect)
        cmd = [EMCC, path_from_root('tests', 'hello_libcxx.cpp'), '-s', 'WASM=1', '-O3'] + args
        print(' '.join(cmd))
        err = run_process(cmd, stdout=PIPE, stderr=PIPE).stderr
        self.assertContainedIf('--ignore-implicit-traps ', err, expect)
        sizes.append(os.path.getsize('a.out.wasm'))
    print('sizes:', sizes)
    # sizes must be different, as the flag has an impact
    self.assertEqual(len(set(sizes)), 2)

  @no_fastcomp('BINARYEN_EXTRA_PASSES is used to optimize only in the wasm backend (fastcomp uses flags to asm2wasm)')
  def test_binaryen_passes_extra(self):
    def build(args=[]):
      return run_process([EMCC, path_from_root('tests', 'hello_world.cpp'), '-O3'] + args, stdout=PIPE).stdout

    build()
    base_size = os.path.getsize('a.out.wasm')
    out = build(['-s', 'BINARYEN_EXTRA_PASSES="--metrics"'])
    # and --metrics output appears
    self.assertContained('[funcs]', out)
    # adding --metrics should not affect code size
    self.assertEqual(base_size, os.path.getsize('a.out.wasm'))

  def assertFileContents(self, filename, contents):
    contents = contents.replace('\r', '')

    if os.environ.get('EMTEST_REBASELINE'):
      with open(filename, 'w') as f:
        f.write(contents)
      return

    if not os.path.exists(filename):
      self.fail('Test expectation file not found: ' + filename + '.\n' +
                'Run with EMTEST_REBASELINE to generate.')
    expected_content = open(filename).read()
    message = "Run with EMTEST_REBASELINE=1 to automatically update expectations"
    self.assertTextDataIdentical(expected_content, contents, message,
                                 filename, filename + '.new')

  def run_metadce_test(self, filename, args, expected_exists, expected_not_exists, expected_size,
                       check_sent=True, check_imports=True, check_exports=True, check_funcs=True):
    size_slack = 0.05

    # in -Os, -Oz, we remove imports wasm doesn't need
    print('Running metadce test: %s:' % filename, args, expected_exists,
          expected_not_exists, expected_size, check_sent, check_imports, check_exports, check_funcs)
    filename = path_from_root('tests', 'other', 'metadce', filename)

    def clean_arg(arg):
      return arg.replace('-', '')

    def args_to_filename(args):
      result = ''
      for a in args:
        if a == '-s':
          continue
        a = a.replace('-', '')
        a = a.replace('=1', '')
        a = a.replace('=[]', '_NONE')
        a = a.replace('=', '_')
        if a:
          result += '_' + a

      return result

    expected_basename = os.path.splitext(filename)[0]
    if not self.is_wasm_backend():
      expected_basename += '_fastcomp'
    expected_basename += args_to_filename(args)

    run_process([EMCC, filename, '-g2'] + args)
    # find the imports we send from JS
    js = open('a.out.js').read()
    start = js.find('asmLibraryArg = ')
    end = js.find('}', start) + 1
    start = js.find('{', start)
    relevant = js[start + 2:end - 2]
    relevant = relevant.replace(' ', '').replace('"', '').replace("'", '').split(',')
    sent = [x.split(':')[0].strip() for x in relevant]
    sent = [x for x in sent if x]
    sent.sort()

    for exists in expected_exists:
      self.assertIn(exists, sent)
    for not_exists in expected_not_exists:
      self.assertNotIn(not_exists, sent)

    wasm_size = os.path.getsize('a.out.wasm')
    if expected_size is not None:
      ratio = abs(wasm_size - expected_size) / float(expected_size)
      print('  seen wasm size: %d (expected: %d), ratio to expected: %f' % (wasm_size, expected_size, ratio))
    self.assertLess(ratio, size_slack)
    imports, exports, funcs = parse_wasm('a.out.wasm')
    imports.sort()
    exports.sort()
    funcs.sort()

    # filter out _NNN suffixed that can be the result of bitcode linking when
    # internal symbol names collide.
    def strip_numeric_suffixes(funcname):
      parts = funcname.split('_')
      while parts:
        if parts[-1].isdigit():
          parts.pop()
        else:
          break
      return '_'.join(parts)

    funcs = [strip_numeric_suffixes(f) for f in funcs]

    if check_sent:
      sent_file = expected_basename + '.sent'
      sent_data = '\n'.join(sent) + '\n'
      self.assertFileContents(sent_file, sent_data)

    if check_imports:
      filename = expected_basename + '.imports'
      data = '\n'.join(imports) + '\n'
      self.assertFileContents(filename, data)

    if check_exports:
      filename = expected_basename + '.exports'
      data = '\n'.join(exports) + '\n'
      self.assertFileContents(filename, data)

    if check_funcs:
      filename = expected_basename + '.funcs'
      data = '\n'.join(funcs) + '\n'
      self.assertFileContents(filename, data)

  @parameterized({
    'O0': ([],      [], ['waka'],  9766), # noqa
    'O1': (['-O1'], [], ['waka'],  7886), # noqa
    'O2': (['-O2'], [], ['waka'],  7871), # noqa
    # in -O3, -Os and -Oz we metadce, and they shrink it down to the minimal output we want
    'O3': (['-O3'], [], [],          85), # noqa
    'Os': (['-Os'], [], [],          85), # noqa
    'Oz': (['-Oz'], [], [],          85), # noqa
    'Os_mr': (['-Os', '-s', 'MINIMAL_RUNTIME'], [], [], 85), # noqa
  })
  @no_fastcomp()
  def test_metadce_minimal(self, *args):
    self.run_metadce_test('minimal.c', *args)

  @parameterized({
    'O0': ([],      ['abort'], ['waka'], 22712), # noqa
    'O1': (['-O1'], ['abort'], ['waka'], 10450), # noqa
    'O2': (['-O2'], ['abort'], ['waka'], 10440), # noqa
    # in -O3, -Os and -Oz we metadce, and they shrink it down to the minimal output we want
    'O3': (['-O3'], [],        [],          55), # noqa
    'Os': (['-Os'], [],        [],          55), # noqa
    'Oz': (['-Oz'], [],        [],          55), # noqa
  })
  @no_wasm_backend()
  def test_metadce_minimal_fastcomp(self, *args):
    self.run_metadce_test('minimal.c', *args)

  @parameterized({
    'noexcept': (['-O2'],                    [], ['waka'], 218988), # noqa
    # exceptions increases code size significantly
    'except':   (['-O2', '-fexceptions'],    [], ['waka'], 279827), # noqa
    # exceptions does not pull in demangling by default, which increases code size
    'mangle':   (['-O2', '-fexceptions',
                  '-s', 'DEMANGLE_SUPPORT'], [], ['waka'], 408028), # noqa
  })
  @no_fastcomp()
  def test_metadce_cxx(self, *args):
    self.run_metadce_test('hello_libcxx.cpp', *args)

  @parameterized({
    'normal': (['-O2'], ['abort'], ['waka'], 186423),
    'emulated_function_pointers':
              (['-O2', '-s', 'EMULATED_FUNCTION_POINTERS=1'], ['abort'], ['waka'], 188310),
  })
  @no_wasm_backend()
  def test_metadce_cxx_fastcomp(self, *args):
    # test on libc++: see effects of emulated function pointers
    self.run_metadce_test('hello_libcxx.cpp', *args)

  @parameterized({
    'O0': ([],      [], ['waka'], 22849), # noqa
    'O1': (['-O1'], [], ['waka'], 10533), # noqa
    'O2': (['-O2'], [], ['waka'], 10256), # noqa
    'O3': (['-O3'], [], [],        1999), # noqa; in -O3, -Os and -Oz we metadce
    'Os': (['-Os'], [], [],        2010), # noqa
    'Oz': (['-Oz'], [], [],        2004), # noqa
    # finally, check what happens when we export nothing. wasm should be almost empty
    'export_nothing':
          (['-Os', '-s', 'EXPORTED_FUNCTIONS=[]'],    [], [],     61), # noqa
    # we don't metadce with linkable code! other modules may want stuff
    # don't compare the # of functions in a main module, which changes a lot
    # TODO(sbc): Investivate why the number of exports is order of magnitude
    # larger for wasm backend.
    'main_module_2': (['-O3', '-s', 'MAIN_MODULE=2'], [], [],  10652, True, True, True, False), # noqa
  })
  @no_fastcomp()
  def test_metadce_hello(self, *args):
    self.run_metadce_test('hello_world.cpp', *args)

  @parameterized({
    'O0': ([],      ['abort'], ['waka'], 42701), # noqa
    'O1': (['-O1'], ['abort'], ['waka'], 13199), # noqa
    'O2': (['-O2'], ['abort'], ['waka'], 12425), # noqa
    'O3': (['-O3'], [],        [],        2045), # noqa; in -O3, -Os and -Oz we metadce
    'Os': (['-Os'], [],        [],        2064), # noqa
    'Oz': (['-Oz'], [],        [],        2045), # noqa
    # finally, check what happens when we export nothing. wasm should be almost empty
    'export_nothing':
           (['-Os', '-s', 'EXPORTED_FUNCTIONS=[]'],   [], [],     8), # noqa; totally empty!
    # we don't metadce with linkable code! other modules may want stuff
    # don't compare the # of functions in a main module, which changes a lot
    'main_module_2': (['-O3', '-s', 'MAIN_MODULE=2'], [], [], 10017), # noqa
  })
  @no_wasm_backend()
  def test_metadce_hello_fastcomp(self, *args):
    self.run_metadce_test('hello_world.cpp', *args)

  @parameterized({
    'O3':                 ('mem.c', ['-O3'],
                           [], [], 6100),         # noqa
    # argc/argv support code etc. is in the wasm
    'O3_standalone':      ('mem.c', ['-O3', '-s', 'STANDALONE_WASM'],
                           [], [], 6309),         # noqa
    # without argc/argv, no support code for them is emitted
    'O3_standalone_narg': ('mem_no_argv.c', ['-O3', '-s', 'STANDALONE_WASM'],
                           [], [], 6309),         # noqa
    # without main, no support code for argc/argv is emitted either
    'O3_standalone_lib':  ('mem_no_main.c', ['-O3', '-s', 'STANDALONE_WASM', '--no-entry'],
                           [], [], 6309),         # noqa
    # Growth support code is in JS, no significant change in the wasm
    'O3_grow':            ('mem.c', ['-O3', '-s', 'ALLOW_MEMORY_GROWTH'],
                           [], [], 6098),         # noqa
    # Growth support code is in the wasm
    'O3_grow_standalone': ('mem.c', ['-O3', '-s', 'ALLOW_MEMORY_GROWTH', '-s', 'STANDALONE_WASM'],
                           [], [], 6449),         # noqa
    # without argc/argv, no support code for them is emitted, even with lto
    'O3_standalone_narg_flto':
                          ('mem_no_argv.c', ['-O3', '-s', 'STANDALONE_WASM', '-flto'],
                           [], [], 4971),         # noqa
  })
  @no_fastcomp()
  def test_metadce_mem(self, filename, *args):
    self.run_metadce_test(filename, *args)

  @parameterized({
    'O3':                 ('libcxxabi_message.cpp', ['-O3'],
                           [], [], 128), # noqa
    # argc/argv support code etc. is in the wasm
    'O3_standalone':      ('libcxxabi_message.cpp', ['-O3', '-s', 'STANDALONE_WASM'],
                           [], [], 216), # noqa
  })
  @no_fastcomp()
  def test_metadce_libcxxabi_message(self, filename, *args):
    self.run_metadce_test(filename, *args)

  # ensures runtime exports work, even with metadce
  def test_extra_runtime_exports(self):
    exports = ['stackSave', 'stackRestore', 'stackAlloc', 'FS']
    run_process([EMCC, path_from_root('tests', 'hello_world.cpp'), '-s', 'WASM=1', '-Os', '-s', 'EXTRA_EXPORTED_RUNTIME_METHODS=%s' % str(exports)])
    js = open('a.out.js').read()
    for export in exports:
      assert ('Module["%s"]' % export) in js, export

  def test_legalize_js_ffi(self):
    # test disabling of JS FFI legalization
    wasm_dis = os.path.join(building.get_binaryen_bin(), 'wasm-dis')
    for (args, js_ffi) in [
        (['-s', 'LEGALIZE_JS_FFI=1', '-s', 'SIDE_MODULE=1', '-O1', '-s', 'EXPORT_ALL=1'], True),
        (['-s', 'LEGALIZE_JS_FFI=0', '-s', 'SIDE_MODULE=1', '-O1', '-s', 'EXPORT_ALL=1'], False),
        (['-s', 'LEGALIZE_JS_FFI=0', '-s', 'SIDE_MODULE=1', '-O0', '-s', 'EXPORT_ALL=1'], False),
        (['-s', 'LEGALIZE_JS_FFI=0', '-s', 'WARN_ON_UNDEFINED_SYMBOLS=0', '-O0'], False),
      ]:
      if self.is_wasm_backend() and 'SIDE_MODULE=1' in args:
        continue
      print(args)
      try_delete('a.out.wasm')
      try_delete('a.out.wat')
      cmd = [EMCC, path_from_root('tests', 'other', 'ffi.c'), '-g', '-o', 'a.out.js'] + args
      print(' '.join(cmd))
      run_process(cmd)
      run_process([wasm_dis, 'a.out.wasm', '-o', 'a.out.wat'])
      text = open('a.out.wat').read()
      # remove internal comments and extra whitespace
      text = re.sub(r'\(;[^;]+;\)', '', text)
      text = re.sub(r'\$var\$*.', '', text)
      text = re.sub(r'param \$\d+', 'param ', text)
      text = re.sub(r' +', ' ', text)
      # TODO: remove the unecessary ".*" in e_* regexs after binaryen #2510 lands
      e_add_f32 = re.search(r'func \$_?add_f .*\(param f32\) \(param f32\) \(result f32\)', text)
      i_i64_i32 = re.search(r'import .*"_?import_ll" .*\(param i32 i32\) \(result i32\)', text)
      i_f32_f64 = re.search(r'import .*"_?import_f" .*\(param f64\) \(result f64\)', text)
      i_i64_i64 = re.search(r'import .*"_?import_ll" .*\(param i64\) \(result i64\)', text)
      i_f32_f32 = re.search(r'import .*"_?import_f" .*\(param f32\) \(result f32\)', text)
      e_i64_i32 = re.search(r'func \$_?add_ll .*\(param i32\) \(param i32\) \(param i32\) \(param i32\) \(result i32\)', text)
      e_f32_f64 = re.search(r'func \$legalstub\$_?add_f .*\(param f64\) \(param f64\) \(result f64\)', text)
      e_i64_i64 = re.search(r'func \$_?add_ll .*\(param i64\) \(param i64\) \(result i64\)', text)
      assert e_add_f32, 'add_f export missing'
      if js_ffi:
        assert i_i64_i32,     'i64 not converted to i32 in imports'
        assert i_f32_f64,     'f32 not converted to f64 in imports'
        assert not i_i64_i64, 'i64 not converted to i32 in imports'
        assert not i_f32_f32, 'f32 not converted to f64 in imports'
        assert e_i64_i32,     'i64 not converted to i32 in exports'
        assert not e_f32_f64, 'f32 not converted to f64 in exports'
        assert not e_i64_i64, 'i64 not converted to i64 in exports'
      else:
        assert not i_i64_i32, 'i64 converted to i32 in imports'
        assert not i_f32_f64, 'f32 converted to f64 in imports'
        assert i_i64_i64,     'i64 converted to i32 in imports'
        assert i_f32_f32,     'f32 converted to f64 in imports'
        assert not e_i64_i32, 'i64 converted to i32 in exports'
        assert not e_f32_f64, 'f32 converted to f64 in exports'
        assert e_i64_i64,     'i64 converted to i64 in exports'

  def test_no_legalize_js_ffi(self):
    # test minimal JS FFI legalization for invoke and dyncalls
    if self.is_wasm_backend():
      self.skipTest('not testing legalize with main module and wasm backend')
    wasm_dis = os.path.join(building.get_binaryen_bin(), 'wasm-dis')
    for (args, js_ffi) in [
        (['-s', 'LEGALIZE_JS_FFI=0', '-s', 'MAIN_MODULE=2', '-O3', '-s', 'DISABLE_EXCEPTION_CATCHING=0'], False),
      ]:
      print(args)
      try_delete('a.out.wasm')
      try_delete('a.out.wat')
      with env_modify({'EMCC_FORCE_STDLIBS': 'libc++'}):
        cmd = [EMCC, path_from_root('tests', 'other', 'noffi.cpp'), '-g', '-o', 'a.out.js'] + args
      print(' '.join(cmd))
      run_process(cmd)
      run_process([wasm_dis, 'a.out.wasm', '-o', 'a.out.wat'])
      text = open('a.out.wat').read()
      # remove internal comments and extra whitespace
      text = re.sub(r'\(;[^;]+;\)', '', text)
      text = re.sub(r'\$var\$*.', '', text)
      text = re.sub(r'param \$\d+', 'param ', text)
      text = re.sub(r' +', ' ', text)
      # print("text: %s" % text)
      i_legalimport_i64 = re.search(r'\(import.*\$legalimport\$invoke_j.*', text)
      e_legalstub_i32 = re.search(r'\(func.*\$legalstub\$dyn.*\(result i32\)', text)
      assert i_legalimport_i64, 'legal import not generated for invoke call'
      assert e_legalstub_i32, 'legal stub not generated for dyncall'

  def test_export_aliasee(self):
    # build side module
    args = ['-s', 'SIDE_MODULE=1']
    cmd = [EMCC, path_from_root('tests', 'other', 'alias', 'side.c'), '-g', '-o', 'side.wasm'] + args
    print(' '.join(cmd))
    run_process(cmd)

    # build main module
    args = ['-s', 'EXPORTED_FUNCTIONS=["_main", "_foo"]', '-s', 'MAIN_MODULE=2', '-s', 'EXIT_RUNTIME=1', '-lnodefs.js']
    cmd = [EMCC, path_from_root('tests', 'other', 'alias', 'main.c'), '-o', 'main.js'] + args
    print(' '.join(cmd))
    run_process(cmd)

    # run the program
    self.assertContained('success', run_js('main.js'))

  def test_sysconf_phys_pages(self):
    def run(args, expected):
      if self.is_wasm_backend() and 'WASM=0' in args:
        return
      cmd = [EMCC, path_from_root('tests', 'unistd', 'sysconf_phys_pages.c')] + args
      print(str(cmd))
      run_process(cmd)
      result = run_js('a.out.js').strip()
      self.assertEqual(result,  str(expected) + ', errno: 0')

    run([], 1024)
    run(['-s', 'INITIAL_MEMORY=32MB'], 2048)
    run(['-s', 'INITIAL_MEMORY=32MB', '-s', 'ALLOW_MEMORY_GROWTH=1'], (2 * 1024 * 1024 * 1024) // 16384)
    run(['-s', 'INITIAL_MEMORY=32MB', '-s', 'ALLOW_MEMORY_GROWTH=1', '-s', 'WASM=0'], (2 * 1024 * 1024 * 1024) // 16384)

  def test_wasm_target_and_STANDALONE_WASM(self):
    # STANDALONE_WASM means we never minify imports and exports.
    for opts, potentially_expect_minified_exports_and_imports in (
      ([],                               False),
      (['-s', 'STANDALONE_WASM'],        False),
      (['-O2'],                          False),
      (['-O3'],                          True),
      (['-O3', '-s', 'STANDALONE_WASM'], False),
      (['-Os'],                          True),
    ):
      if 'STANDALONE_WASM' in opts and not self.is_wasm_backend():
        continue
      # targeting .wasm (without .js) means we enable STANDALONE_WASM automatically, and don't minify imports/exports
      for target in ('out.js', 'out.wasm'):
        expect_minified_exports_and_imports = potentially_expect_minified_exports_and_imports and target.endswith('.js')
        standalone = target.endswith('.wasm') or 'STANDALONE_WASM' in opts
        print(opts, potentially_expect_minified_exports_and_imports, target, ' => ', expect_minified_exports_and_imports, standalone)

        self.clear()
        run_process([EMCC, path_from_root('tests', 'hello_world.cpp'), '-o', target] + opts)
        self.assertExists('out.wasm')
        if target.endswith('.wasm'):
          # only wasm requested
          self.assertNotExists('out.js')
        wat = run_process([os.path.join(building.get_binaryen_bin(), 'wasm-dis'), 'out.wasm'], stdout=PIPE).stdout
        wat_lines = wat.split('\n')
        exports = [line.strip().split(' ')[1].replace('"', '') for line in wat_lines if "(export " in line]
        imports = [line.strip().split(' ')[2].replace('"', '') for line in wat_lines if "(import " in line]
        exports_and_imports = exports + imports
        print('  exports', exports)
        print('  imports', imports)
        if expect_minified_exports_and_imports:
          assert 'a' in exports_and_imports
        else:
          assert 'a' not in exports_and_imports
        assert 'memory' in exports_and_imports or 'fd_write' in exports_and_imports, 'some things are not minified anyhow'
        # verify the wasm runs with the JS
        if target.endswith('.js'):
          self.assertContained('hello, world!', run_js('out.js'))
        # verify a standalone wasm
        if standalone and self.is_wasm_backend():
          for engine in WASM_ENGINES:
            print(engine)
            self.assertContained('hello, world!', run_js('out.wasm', engine=engine))

  def test_wasm_targets_side_module(self):
    # side modules do allow a wasm target
    for opts, target in [([], 'a.out.wasm'), (['-o', 'lib.wasm'], 'lib.wasm')]:
      # specified target
      print('building: ' + target)
      self.clear()
      run_process([EMCC, path_from_root('tests', 'hello_world.cpp'), '-s', 'SIDE_MODULE=1'] + opts)
      for x in os.listdir('.'):
        assert not x.endswith('.js'), 'we should not emit js when making a wasm side module: ' + x
      self.assertIn(b'dylink', open(target, 'rb').read())

  @no_fastcomp('test wasm object files')
  def test_wasm_backend_lto(self):
    # test building of non-wasm-object-files libraries, building with them, and running them

    src = path_from_root('tests', 'hello_libcxx.cpp')
    # test codegen in lto mode, and compare to normal (wasm object) mode
    for args in [[], ['-O1'], ['-O2'], ['-O3'], ['-Os'], ['-Oz']]:
      print(args)

      print('wasm in object')
      run_process([EMXX, src] + args + ['-c', '-o', 'hello_obj.o'])
      self.assertTrue(building.is_wasm('hello_obj.o'))
      self.assertFalse(building.is_bitcode('hello_obj.o'))

      print('bitcode in object')
      run_process([EMXX, src] + args + ['-c', '-o', 'hello_bitcode.o', '-flto'])
      self.assertFalse(building.is_wasm('hello_bitcode.o'))
      self.assertTrue(building.is_bitcode('hello_bitcode.o'))

      print('use bitcode object (LTO)')
      run_process([EMXX, 'hello_bitcode.o'] + args + ['-flto'])
      self.assertContained('hello, world!', run_js('a.out.js'))
      print('use bitcode object (non-LTO)')
      run_process([EMXX, 'hello_bitcode.o'] + args)
      self.assertContained('hello, world!', run_js('a.out.js'))

      print('use native object (LTO)')
      run_process([EMXX, 'hello_obj.o'] + args + ['-flto'])
      self.assertContained('hello, world!', run_js('a.out.js'))
      print('use native object (non-LTO)')
      run_process([EMXX, 'hello_obj.o'] + args)
      self.assertContained('hello, world!', run_js('a.out.js'))

  @parameterized({
    'except': [],
    'noexcept': ['-s', 'DISABLE_EXCEPTION_CATCHING=0']
  })
  @no_fastcomp('test wasm object files')
  def test_wasm_backend_lto_libcxx(self, *args):
    run_process([EMXX, path_from_root('tests', 'hello_libcxx.cpp'), '-flto'] + list(args))

  @no_fastcomp('wasm backend lto specific')
  def test_lto_flags(self):
    for flags, expect_bitcode in [
      ([], False),
      (['-flto'], True),
      (['-flto=thin'], True),
      (['-s', 'WASM_OBJECT_FILES=0'], True),
      (['-s', 'WASM_OBJECT_FILES=1'], False),
    ]:
      run_process([EMCC, path_from_root('tests', 'hello_world.cpp')] + flags + ['-c', '-o', 'a.o'])
      seen_bitcode = building.is_bitcode('a.o')
      self.assertEqual(expect_bitcode, seen_bitcode, 'must emit LTO-capable bitcode when flags indicate so (%s)' % str(flags))

  def test_wasm_nope(self):
    for opts in [[], ['-O2']]:
      print(opts)
      # check we show a good error message if there is no wasm support
      create_test_file('pre.js', 'WebAssembly = undefined;\n')
      run_process([EMCC, path_from_root('tests', 'hello_world.cpp'), '--pre-js', 'pre.js'] + opts)
      out = run_js('a.out.js', stderr=STDOUT, assert_returncode=None)
      if opts == []:
        self.assertContained('No WebAssembly support found. Build with -s WASM=0 to target JavaScript instead.', out)
      else:
        self.assertContained('no native wasm support detected', out)

  def test_jsrun(self):
    print(NODE_JS)
    jsrun.WORKING_ENGINES = {}
    # Test that engine check passes
    self.assertTrue(jsrun.check_engine(NODE_JS))
    # Run it a second time (cache hit)
    self.assertTrue(jsrun.check_engine(NODE_JS))

    # Test that engine check fails
    bogus_engine = ['/fake/inline4']
    self.assertFalse(jsrun.check_engine(bogus_engine))
    self.assertFalse(jsrun.check_engine(bogus_engine))

    # Test the other possible way (list vs string) to express an engine
    if type(NODE_JS) is list:
      engine2 = NODE_JS[0]
    else:
      engine2 = [NODE_JS]
    self.assertTrue(jsrun.check_engine(engine2))

    # Test that run_js requires the engine
    jsrun.run_js(path_from_root('src', 'hello_world.js'), NODE_JS)
    caught_exit = 0
    try:
      jsrun.run_js(path_from_root('src', 'hello_world.js'), bogus_engine)
    except SystemExit as e:
      caught_exit = e.code
    self.assertEqual(1, caught_exit, 'Did not catch SystemExit with bogus JS engine')

  def test_error_on_missing_libraries(self):
    # -llsomenonexistingfile is an error by default
    err = self.expect_fail([EMCC, path_from_root('tests', 'hello_world.cpp'), '-lsomenonexistingfile'])
    if self.is_wasm_backend():
      self.assertContained('wasm-ld: error: unable to find library -lsomenonexistingfile', err)
    else:
      self.assertContained('emcc: cannot find library "somenonexistingfile"', err)

  # Tests that if user accidentally attempts to link native object code, we show an error
  def test_native_link_error_message(self):
    run_process([CLANG_CC, '-c', path_from_root('tests', 'hello_123.c'), '-o', 'hello_123.o'])
    err = self.expect_fail([EMCC, 'hello_123.o', '-o', 'hello_123.js'])
    self.assertContained('hello_123.o is not a valid input', err)

  # Tests that we should give a clear error on INITIAL_MEMORY not being enough for static initialization + stack
  def test_clear_error_on_massive_static_data(self):
    with open('src.cpp', 'w') as f:
      f.write('''
        char muchData[128 * 1024];
        int main() {
          return (int)&muchData;
        }
      ''')
    err = self.expect_fail([EMCC, 'src.cpp', '-s', 'TOTAL_STACK=1KB', '-s', 'INITIAL_MEMORY=64KB'])
    if self.is_wasm_backend():
      self.assertContained('wasm-ld: error: initial memory too small', err)
    else:
      self.assertContained('Memory is not large enough for static data (134000) plus the stack (1024), please increase INITIAL_MEMORY (65536)', err)

  def test_o_level_clamp(self):
    for level in [3, 4, 20]:
      err = run_process([EMCC, '-O' + str(level), path_from_root('tests', 'hello_world.c')], stderr=PIPE).stderr
      self.assertContainedIf("optimization level '-O" + str(level) + "' is not supported; using '-O3' instead", err, level > 3)

  # Tests that if user specifies multiple -o output directives, then the last one will take precedence
  def test_multiple_o_files(self):
    run_process([EMCC, path_from_root('tests', 'hello_world.c'), '-o', 'a.js', '-o', 'b.js'])
    assert os.path.isfile('b.js')
    assert not os.path.isfile('a.js')

  # Tests that Emscripten-provided header files can be cleanly included in C code
  def test_include_system_header_in_c(self):
    for std in [[], ['-std=c89']]: # Test oldest C standard, and the default C standard
      for directory, headers in [
        ('emscripten', ['dom_pk_codes.h', 'em_asm.h', 'emscripten.h', 'fetch.h', 'html5.h', 'key_codes.h', 'threading.h', 'trace.h', 'vr.h']), # This directory has also bind.h, val.h and wire.h, which require C++11
        ('AL', ['al.h', 'alc.h']),
        ('EGL', ['egl.h', 'eglplatform.h']),
        ('GL', ['freeglut_std.h', 'gl.h', 'glew.h', 'glfw.h', 'glu.h', 'glut.h']),
        ('GLES', ['gl.h', 'glplatform.h']),
        ('GLES2', ['gl2.h', 'gl2platform.h']),
        ('GLES3', ['gl3.h', 'gl3platform.h', 'gl31.h', 'gl32.h']),
        ('GLFW', ['glfw3.h']),
        ('KHR', ['khrplatform.h'])]:
        for h in headers:
          inc = '#include <' + directory + '/' + h + '>'
          print(inc)
          create_test_file('a.c', inc)
          create_test_file('b.c', inc)
          run_process([EMCC] + std + ['a.c', 'b.c'])

  @is_slow_test
  def test_single_file(self):
    for (single_file_enabled,
         meminit1_enabled,
         debug_enabled,
         closure_enabled,
         wasm_enabled) in itertools.product([True, False], repeat=5):
      # skip unhelpful option combinations
      if wasm_enabled and meminit1_enabled:
        continue
      if closure_enabled and debug_enabled:
        continue

      expect_wasm = wasm_enabled
      expect_meminit = meminit1_enabled and not wasm_enabled
      expect_wat = debug_enabled and wasm_enabled and not self.is_wasm_backend()

      cmd = [EMCC, path_from_root('tests', 'hello_world.c')]

      if single_file_enabled:
        expect_meminit = False
        expect_wasm = False
        cmd += ['-s', 'SINGLE_FILE=1']
      if meminit1_enabled:
        cmd += ['--memory-init-file', '1']
      if debug_enabled:
        cmd += ['-g']
      if closure_enabled:
        cmd += ['--closure', '1']
      if not wasm_enabled:
        cmd += ['-s', 'WASM=0']

      self.clear()

      def do_test(cmd):
        print(' '.join(cmd))
        run_process(cmd)
        print(os.listdir('.'))
        assert expect_meminit == (os.path.exists('a.out.mem') or os.path.exists('a.out.js.mem'))
        assert expect_wasm == os.path.exists('a.out.wasm')
        assert expect_wat == os.path.exists('a.out.wat')
        self.assertContained('hello, world!', run_js('a.out.js'))

      do_test(cmd)

      # additional combinations that are not part of the big product()

      if self.is_wasm_backend() and debug_enabled:
        separate_dwarf_cmd = cmd + ['-gseparate-dwarf']
        if wasm_enabled:
          do_test(separate_dwarf_cmd)
          self.assertExists('a.out.wasm.debug.wasm')
        else:
          self.expect_fail(separate_dwarf_cmd)

  def test_emar_M(self):
    create_test_file('file1', ' ')
    create_test_file('file2', ' ')
    run_process([EMAR, 'cr', 'file1.a', 'file1'])
    run_process([EMAR, 'cr', 'file2.a', 'file2'])
    run_process([EMAR, '-M'], input='''create combined.a
addlib file1.a
addlib file2.a
save
end
''')
    result = run_process([EMAR, 't', 'combined.a'], stdout=PIPE).stdout
    self.assertContained('file1', result)
    self.assertContained('file2', result)

  def test_emar_duplicate_inputs(self):
    # Verify the we can supply the same intput muliple times without
    # confusing emar.py:
    # See https://github.com/emscripten-core/emscripten/issues/9733
    create_test_file('file1', ' ')
    run_process([EMAR, 'cr', 'file1.a', 'file1', 'file1'])

  # Temporarily disabled to allow this llvm change to roll
  # https://reviews.llvm.org/D69665
  @no_windows('Temporarily disabled under windows')
  def test_emar_response_file(self):
    # Test that special character such as single quotes in filenames survive being
    # sent via response file
    create_test_file("file'1", ' ')
    create_test_file("file'2", ' ')
    building.emar('cr', 'libfoo.a', ("file'1", "file'2"))

  def test_archive_empty(self):
    # This test added because we had an issue with the AUTO_ARCHIVE_INDEXES failing on empty
    # archives (which inherently don't have indexes).
    run_process([EMAR, 'crS', 'libfoo.a'])
    run_process([EMCC, '-Werror', 'libfoo.a', path_from_root('tests', 'hello_world.c')])

  def test_archive_no_index(self):
    create_test_file('foo.c', 'int foo = 1;')
    run_process([EMCC, '-c', 'foo.c'])
    run_process([EMCC, '-c', path_from_root('tests', 'hello_world.c')])
    # The `S` flag means don't add an archive index
    run_process([EMAR, 'crS', 'libfoo.a', 'foo.o'])
    # The llvm backend (link GNU ld and lld) doesn't support linking archives with no index.
    # However we have logic that will automatically add indexes (unless running with
    # NO_AUTO_ARCHIVE_INDEXES).
    if self.is_wasm_backend():
      stderr = self.expect_fail([EMCC, '-s', 'NO_AUTO_ARCHIVE_INDEXES', 'libfoo.a', 'hello_world.o'])
      self.assertContained('libfoo.a: archive has no index; run ranlib to add one', stderr)
    # The default behavior is to add archive indexes automatically.
    run_process([EMCC, 'libfoo.a', 'hello_world.o'])

  @no_fastcomp('AUTO_ARCHIVE_INDEXES only applies to wasm backend')
  def test_archive_non_objects(self):
    create_test_file('file.txt', 'test file')
    # llvm-nm has issues with files that start with two or more null bytes since it thinks they
    # are COFF files.  Ensure that we correctly ignore such files when we process them.
    create_test_file('zeros.bin', '\0\0\0\0')
    run_process([EMCC, '-c', path_from_root('tests', 'hello_world.c')])
    # No index added.
    # --format=darwin (the default on OSX has a strange issue where it add extra
    # newlines to files: https://bugs.llvm.org/show_bug.cgi?id=42562
    run_process([EMAR, 'crS', '--format=gnu', 'libfoo.a', 'file.txt', 'zeros.bin', 'hello_world.o'])
    run_process([EMCC, path_from_root('tests', 'hello_world.c'), 'libfoo.a'])

  def test_flag_aliases(self):
    def assert_aliases_match(flag1, flag2, flagarg, extra_args=[]):
      results = {}
      for f in (flag1, flag2):
        run_process([EMCC, path_from_root('tests', 'hello_world.c'), '-s', f + '=' + flagarg] + extra_args)
        with open('a.out.js') as out:
          results[f + '.js'] = out.read()
        with open('a.out.wasm', 'rb') as out:
          results[f + '.wasm'] = out.read()
      self.assertEqual(results[flag1 + '.js'], results[flag2 + '.js'], 'js results should be identical')
      self.assertEqual(results[flag1 + '.wasm'], results[flag2 + '.wasm'], 'wasm results should be identical')

    assert_aliases_match('INITIAL_MEMORY', 'TOTAL_MEMORY', '16777216')
    assert_aliases_match('INITIAL_MEMORY', 'TOTAL_MEMORY', '64MB')
    assert_aliases_match('MAXIMUM_MEMORY', 'WASM_MEM_MAX', '16777216', ['-s', 'ALLOW_MEMORY_GROWTH'])
    assert_aliases_match('MAXIMUM_MEMORY', 'BINARYEN_MEM_MAX', '16777216', ['-s', 'ALLOW_MEMORY_GROWTH'])

  def test_IGNORE_CLOSURE_COMPILER_ERRORS(self):
    create_test_file('pre.js', r'''
      // make closure compiler very very angry
      var dupe = 1;
      var dupe = 2;
      function Node() {
        throw 'Node is a DOM thing too, and use the ' + dupe;
      }
      function Node() {
        throw '(duplicate) Node is a DOM thing too, and also use the ' + dupe;
      }
    ''')

    def test(check, extra=[]):
      cmd = [EMCC, path_from_root('tests', 'hello_world.c'), '-O2', '--closure', '1', '--pre-js', 'pre.js'] + extra
      proc = run_process(cmd, check=check, stderr=PIPE)
      if not check:
        self.assertNotEqual(proc.returncode, 0)
      return proc

    WARNING = 'Variable dupe declared more than once'

    proc = test(check=False)
    self.assertContained(WARNING, proc.stderr)
    proc = test(check=True, extra=['-s', 'IGNORE_CLOSURE_COMPILER_ERRORS=1'])
    self.assertNotContained(WARNING, proc.stderr)

  def test_closure_full_js_library(self):
    # test for closure errors in the entire JS library
    # We must ignore various types of errors that are expected in this situation, as we
    # are including a lot of JS without corresponding compiled code for it. This still
    # lets us catch all other errors.
    with env_modify({'EMCC_CLOSURE_ARGS': '--jscomp_off undefinedVars'}):
      run_process([EMCC, path_from_root('tests', 'hello_world.c'), '-O1', '--closure', '1', '-g1', '-s', 'INCLUDE_FULL_LIBRARY=1', '-s', 'ERROR_ON_UNDEFINED_SYMBOLS=0'])

  # Tests --closure-args command line flag
  def test_closure_externs(self):
    run_process([EMCC, path_from_root('tests', 'hello_world.c'), '--closure', '1', '--pre-js', path_from_root('tests', 'test_closure_externs_pre_js.js'), '--closure-args', '--externs "' + path_from_root('tests', 'test_closure_externs.js') + '"'])

  def test_toolchain_profiler(self):
    environ = os.environ.copy()
    environ['EM_PROFILE_TOOLCHAIN'] = '1'
    # replaced subprocess functions should not cause errors
    run_process([EMCC, path_from_root('tests', 'hello_world.c')], env=environ)

  def test_noderawfs(self):
    fopen_write = open(path_from_root('tests', 'asmfs', 'fopen_write.cpp')).read()
    create_test_file('main.cpp', fopen_write)
    run_process([EMCC, 'main.cpp', '-s', 'NODERAWFS=1'])
    self.assertContained("read 11 bytes. Result: Hello data!", run_js('a.out.js'))

    # NODERAWFS should directly write on OS file system
    self.assertEqual("Hello data!", open('hello_file.txt').read())

  def test_noderawfs_disables_embedding(self):
    expected = '--preload-file and --embed-file cannot be used with NODERAWFS which disables virtual filesystem'
    base = [EMCC, path_from_root('tests', 'hello_world.c'), '-s', 'NODERAWFS=1']
    err = self.expect_fail(base + ['--preload-file', 'somefile'])
    self.assertContained(expected, err)
    err = self.expect_fail(base + ['--embed-file', 'somefile'])
    self.assertContained(expected, err)

  def test_node_code_caching(self):
    run_process([EMCC, path_from_root('tests', 'hello_world.c'),
                 '-s', 'NODE_CODE_CACHING',
                 '-s', 'WASM_ASYNC_COMPILATION=0'])

    def get_cached():
      cached = glob.glob('a.out.wasm.*.cached')
      if not cached:
        return None
      self.assertEqual(len(cached), 1)
      return cached[0]

    # running the program makes it cache the code
    self.assertFalse(get_cached())
    self.assertEqual('hello, world!', run_js('a.out.js').strip())
    self.assertTrue(get_cached(), 'should be a cache file')

    # hard to test it actually uses it to speed itself up, but test that it
    # does try to deserialize it at least
    with open(get_cached(), 'w') as f:
      f.write('waka waka')
    ERROR = 'NODE_CODE_CACHING: failed to deserialize, bad cache file?'
    self.assertContained(ERROR, run_js('a.out.js', stderr=PIPE, full_output=True))
    # we cached proper code after showing that error
    with open(get_cached(), 'rb') as f:
      self.assertEqual(f.read().count(b'waka'), 0)
    self.assertNotContained(ERROR, run_js('a.out.js', stderr=PIPE, full_output=True))

  def test_autotools_shared_check(self):
    env = os.environ.copy()
    env['LC_ALL'] = 'C'
    expected = ': supported targets:.* elf'
    for python in [PYTHON, 'python', 'python2', 'python3']:
      if not shared.which(python):
        continue
      if python == 'python3' and not is_python3_version_supported():
        continue
      print(python)
      out = run_process([python, path_from_root('emcc.py'), '--help'], stdout=PIPE, env=env).stdout
      assert re.search(expected, out)

  def test_ioctl_window_size(self):
      self.do_other_test(os.path.join('other', 'ioctl', 'window_size'))

  def test_fd_closed(self):
    self.do_other_test(os.path.join('other', 'fd_closed'))

  def test_fflush(self):
    # fflush without the full filesystem won't quite work
    self.do_other_test(os.path.join('other', 'fflush'))

  def test_fflush_fs(self):
    # fflush with the full filesystem will flush from libc, but not the JS logging, which awaits a newline
    self.do_other_test(os.path.join('other', 'fflush_fs'), emcc_args=['-s', 'FORCE_FILESYSTEM=1'])

  def test_fflush_fs_exit(self):
    # on exit, we can send out a newline as no more code will run
    self.do_other_test(os.path.join('other', 'fflush_fs_exit'), emcc_args=['-s', 'FORCE_FILESYSTEM=1', '-s', 'EXIT_RUNTIME=1'])

  def test_extern_weak(self):
    self.do_other_test(os.path.join('other', 'extern_weak'))
    if not self.is_wasm_backend(): # TODO: wasm backend main module
      self.do_other_test(os.path.join('other', 'extern_weak'), emcc_args=['-s', 'MAIN_MODULE=1', '-DLINKABLE'])

  def test_main_module_without_main(self):
    create_test_file('pre.js', r'''
var Module = {
  onRuntimeInitialized: function() {
    Module._foo();
  }
};
''')
    create_test_file('src.c', r'''
#include <emscripten.h>
EMSCRIPTEN_KEEPALIVE void foo() {
  EM_ASM({ console.log("bar") });
}
''')
    run_process([EMCC, 'src.c', '--pre-js', 'pre.js', '-s', 'MAIN_MODULE=2'])
    self.assertContained('bar', run_js('a.out.js'))

  def test_js_optimizer_parse_error(self):
    # check we show a proper understandable error for JS parse problems
    create_test_file('src.cpp', r'''
#include <emscripten.h>
int main() {
  EM_ASM({
    var x = !<->5.; // wtf
  });
}
''')
    stderr = self.expect_fail([EMCC, 'src.cpp', '-O2'])
    # wasm backend output doesn't have spaces in the EM_ASM function bodies
    self.assertContained(('''
var ASM_CONSTS = [function() { var x = !<->5.; }];
                                        ^
''', '''
  1024: function() {var x = !<->5.;}
                             ^
'''), stderr)

  @no_fastcomp('wasm2js only')
  def test_js_optimizer_chunk_size_determinism(self):
    def build():
      run_process([EMCC, path_from_root('tests', 'hello_world.c'), '-O3', '-s', 'WASM=0'])
      with open('a.out.js') as f:
        # FIXME: newline differences can exist, ignore for now
        return f.read().replace('\n', '')

    normal = build()

    with env_modify({
      'EMCC_JSOPT_MIN_CHUNK_SIZE': '1',
      'EMCC_JSOPT_MAX_CHUNK_SIZE': '1'
    }):
      tiny = build()

    with env_modify({
      'EMCC_JSOPT_MIN_CHUNK_SIZE': '4294967296',
      'EMCC_JSOPT_MAX_CHUNK_SIZE': '4294967296'
    }):
      huge = build()

    self.assertIdentical(normal, tiny)
    self.assertIdentical(normal, huge)

  def test_EM_ASM_ES6(self):
    # check we show a proper understandable error for JS parse problems
    create_test_file('src.cpp', r'''
#include <emscripten.h>
int main() {
  EM_ASM({
    var x = (a, b) => 5; // valid ES6!
    out('hello!');
  });
}
''')
    run_process([EMCC, 'src.cpp', '-O2'])
    self.assertContained('hello!', run_js('a.out.js'))

  def test_check_sourcemapurl(self):
    if not self.is_wasm():
      self.skipTest('only supported with wasm')
    run_process([EMCC, path_from_root('tests', 'hello_123.c'), '-g4', '-o', 'a.js', '--source-map-base', 'dir/'])
    output = open('a.wasm', 'rb').read()
    # has sourceMappingURL section content and points to 'dir/a.wasm.map' file
    source_mapping_url_content = encode_leb(len('sourceMappingURL')) + b'sourceMappingURL' + encode_leb(len('dir/a.wasm.map')) + b'dir/a.wasm.map'
    self.assertEqual(output.count(source_mapping_url_content), 1)
    # make sure no DWARF debug info sections remain - they would just waste space
    self.assertNotIn(b'.debug_', output)

  def test_check_source_map_args(self):
    # -g4 is needed for source maps; -g is not enough
    run_process([EMCC, path_from_root('tests', 'hello_world.c'), '-g'])
    self.assertNotExists('a.out.wasm.map')
    run_process([EMCC, path_from_root('tests', 'hello_world.c'), '-g4'])
    self.assertExists('a.out.wasm.map')

  @parameterized({
    'normal': [],
    'profiling': ['--profiling'] # -g4 --profiling should still emit a source map; see #8584
  })
  def test_check_sourcemapurl_default(self, *args):
    print(args)
    if not self.is_wasm():
      self.skipTest('only supported with wasm')

    try_delete('a.wasm.map')
    run_process([EMCC, path_from_root('tests', 'hello_123.c'), '-g4', '-o', 'a.js'] + list(args))
    output = open('a.wasm', 'rb').read()
    # has sourceMappingURL section content and points to 'a.wasm.map' file
    source_mapping_url_content = encode_leb(len('sourceMappingURL')) + b'sourceMappingURL' + encode_leb(len('a.wasm.map')) + b'a.wasm.map'
    self.assertIn(source_mapping_url_content, output)

  def test_wasm_sourcemap(self):
    # The no_main.c will be read (from relative location) due to speficied "-s"
    shutil.copyfile(path_from_root('tests', 'other', 'wasm_sourcemap', 'no_main.c'), 'no_main.c')
    wasm_map_cmd = [PYTHON, path_from_root('tools', 'wasm-sourcemap.py'),
                    '--sources', '--prefix', '=wasm-src://',
                    '--load-prefix', '/emscripten/tests/other/wasm_sourcemap=.',
                    '--dwarfdump-output',
                    path_from_root('tests', 'other', 'wasm_sourcemap', 'foo.wasm.dump'),
                    '-o', 'a.out.wasm.map',
                    path_from_root('tests', 'other', 'wasm_sourcemap', 'foo.wasm'),
                    '--basepath=' + os.getcwd()]
    run_process(wasm_map_cmd)
    output = open('a.out.wasm.map').read()
    # has "sources" entry with file (includes also `--prefix =wasm-src:///` replacement)
    self.assertIn('wasm-src:///emscripten/tests/other/wasm_sourcemap/no_main.c', output)
    # has "sourcesContent" entry with source code (included with `-s` option)
    self.assertIn('int foo()', output)
    # has some entries
    self.assertRegexpMatches(output, r'"mappings":\s*"[A-Za-z0-9+/]')

  def test_wasm_sourcemap_dead(self):
    wasm_map_cmd = [PYTHON, path_from_root('tools', 'wasm-sourcemap.py'),
                    '--dwarfdump-output',
                    path_from_root('tests', 'other', 'wasm_sourcemap_dead', 't.wasm.dump'),
                    '-o', 'a.out.wasm.map',
                    path_from_root('tests', 'other', 'wasm_sourcemap_dead', 't.wasm'),
                    '--basepath=' + os.getcwd()]
    run_process(wasm_map_cmd, stdout=PIPE, stderr=PIPE)
    output = open('a.out.wasm.map').read()
    # has only two entries
    self.assertRegexpMatches(output, r'"mappings":\s*"[A-Za-z0-9+/]+,[A-Za-z0-9+/]+"')

  @no_fastcomp()
  def test_wasm_sourcemap_relative_paths(self):
    def test(infile, source_map_added_dir=''):
      expected_source_map_path = 'a.cpp'
      if source_map_added_dir:
        expected_source_map_path = source_map_added_dir + '/' + expected_source_map_path
      print(infile, expected_source_map_path)
      shutil.copyfile(path_from_root('tests', 'hello_123.c'), infile)
      infiles = [
        infile,
        os.path.abspath(infile),
        './' + infile
      ]
      for curr in infiles:
        print('  ', curr)
        run_process([EMCC, curr, '-g4'])
        with open('a.out.wasm.map', 'r') as f:
          self.assertIn('"%s"' % expected_source_map_path, str(f.read()))

    test('a.cpp')

    ensure_dir('inner')
    test('inner/a.cpp', 'inner')

  @no_fastcomp('dwarf')
  def test_separate_dwarf(self):
    run_process([EMCC, path_from_root('tests', 'hello_world.c'), '-g'])
    self.assertExists('a.out.wasm')
    self.assertNotExists('a.out.wasm.debug.wasm')
    run_process([EMCC, path_from_root('tests', 'hello_world.c'), '-gseparate-dwarf'])
    self.assertExists('a.out.wasm')
    self.assertExists('a.out.wasm.debug.wasm')
    self.assertLess(os.path.getsize('a.out.wasm'), os.path.getsize('a.out.wasm.debug.wasm'))
    # the special section should also exist, that refers to the side debug file
    with open('a.out.wasm', 'rb') as f:
      wasm = f.read()
      self.assertIn(b'external_debug_info', wasm)
      self.assertIn(b'a.out.wasm.debug.wasm', wasm)

  @no_fastcomp('dwarf')
  def test_separate_dwarf_with_filename(self):
    run_process([EMCC, path_from_root('tests', 'hello_world.c'), '-gseparate-dwarf=with_dwarf.wasm'])
    self.assertNotExists('a.out.wasm.debug.wasm')
    self.assertExists('with_dwarf.wasm')
    # the correct notation is to have exactly one '=' and in the right place
    for invalid in ('-gseparate-dwarf=x=', '-gseparate-dwarfy=', '-gseparate-dwarf-hmm'):
      stderr = self.expect_fail([EMCC, path_from_root('tests', 'hello_world.c'), invalid])
      self.assertContained('invalid -gseparate-dwarf=FILENAME notation', stderr)

  def test_wasm_producers_section(self):
    # no producers section by default
    run_process([EMCC, path_from_root('tests', 'hello_world.c')])
    with open('a.out.wasm', 'rb') as f:
      self.assertNotIn('clang', str(f.read()))
    size = os.path.getsize('a.out.wasm')
    if self.is_wasm_backend():
      run_process([EMCC, path_from_root('tests', 'hello_world.c'), '-s', 'EMIT_PRODUCERS_SECTION=1'])
      with open('a.out.wasm', 'rb') as f:
        self.assertIn('clang', str(f.read()))
      size_with_section = os.path.getsize('a.out.wasm')
      self.assertLess(size, size_with_section)

  def test_html_preprocess(self):
    test_file = path_from_root('tests', 'module', 'test_stdin.c')
    output_file = 'test_stdin.html'
    shell_file = path_from_root('tests', 'module', 'test_html_preprocess.html')

    run_process([EMCC, '-o', output_file, test_file, '--shell-file', shell_file, '-s', 'ASSERTIONS=0'], stdout=PIPE, stderr=PIPE)
    output = open(output_file).read()
    self.assertContained("""<style>
/* Disable preprocessing inside style block as syntax is ambiguous with CSS */
#include {background-color: black;}
#if { background-color: red;}
#else {background-color: blue;}
#endif {background-color: green;}
#xxx {background-color: purple;}
</style>
T1:(else) ASSERTIONS != 1
T2:ASSERTIONS != 1
T3:ASSERTIONS < 2
T4:(else) ASSERTIONS <= 1
T5:(else) ASSERTIONS
T6:!ASSERTIONS""", output)

    run_process([EMCC, '-o', output_file, test_file, '--shell-file', shell_file, '-s', 'ASSERTIONS=1'], stdout=PIPE, stderr=PIPE)
    output = open(output_file).read()
    self.assertContained("""<style>
/* Disable preprocessing inside style block as syntax is ambiguous with CSS */
#include {background-color: black;}
#if { background-color: red;}
#else {background-color: blue;}
#endif {background-color: green;}
#xxx {background-color: purple;}
</style>
T1:ASSERTIONS == 1
T2:(else) ASSERTIONS == 1
T3:ASSERTIONS < 2
T4:(else) ASSERTIONS <= 1
T5:ASSERTIONS
T6:(else) !ASSERTIONS""", output)

    run_process([EMCC, '-o', output_file, test_file, '--shell-file', shell_file, '-s', 'ASSERTIONS=2'], stdout=PIPE, stderr=PIPE)
    output = open(output_file).read()
    self.assertContained("""<style>
/* Disable preprocessing inside style block as syntax is ambiguous with CSS */
#include {background-color: black;}
#if { background-color: red;}
#else {background-color: blue;}
#endif {background-color: green;}
#xxx {background-color: purple;}
</style>
T1:(else) ASSERTIONS != 1
T2:ASSERTIONS != 1
T3:(else) ASSERTIONS >= 2
T4:ASSERTIONS > 1
T5:ASSERTIONS
T6:(else) !ASSERTIONS""", output)

  # Tests that Emscripten-compiled applications can be run from a relative path with node command line that is different than the current working directory.
  def test_node_js_run_from_different_directory(self):
    ensure_dir('subdir')
    run_process([EMCC, path_from_root('tests', 'hello_world.c'), '-o', os.path.join('subdir', 'a.js'), '-O3'])
    ret = run_process(NODE_JS + [os.path.join('subdir', 'a.js')], stdout=PIPE).stdout
    self.assertContained('hello, world!', ret)

  # Tests that a pthreads + modularize build can be run in node js
  @no_fastcomp('node pthreads only supported on wasm backend')
  def test_node_js_pthread_module(self):
    # create module loader script
    moduleLoader = 'moduleLoader.js'
    moduleLoaderContents = '''
const test_module = require("./module");
test_module().then((test_module_instance) => {
  test_module_instance._main();
  process.exit(0);
});
'''
    ensure_dir('subdir')
    create_test_file(os.path.join('subdir', moduleLoader), moduleLoaderContents)

    # build hello_world.c
    run_process([EMCC, path_from_root('tests', 'hello_world.c'), '-o', os.path.join('subdir', 'module.js'), '-s', 'USE_PTHREADS=1', '-s', 'PTHREAD_POOL_SIZE=2', '-s', 'MODULARIZE=1', '-s', 'EXPORT_NAME=test_module', '-s', 'ENVIRONMENT=worker,node'])

    # run the module
    ret = run_process(NODE_JS + ['--experimental-wasm-threads'] + [os.path.join('subdir', moduleLoader)], stdout=PIPE).stdout
    self.assertContained('hello, world!', ret)

  @no_windows('node system() does not seem to work, see https://github.com/emscripten-core/emscripten/pull/10547')
  def test_node_js_system(self):
    run_process([EMCC, '-DENV_NODE', path_from_root('tests', 'system.c'), '-o', 'a.js', '-O3'])
    ret = run_process(NODE_JS + ['a.js'], stdout=PIPE).stdout
    self.assertContained('OK', ret)

  def test_is_bitcode(self):
    fname = 'tmp.o'

    with open(fname, 'wb') as f:
      f.write(b'foo')
    self.assertFalse(building.is_bitcode(fname))

    with open(fname, 'wb') as f:
      f.write(b'\xDE\xC0\x17\x0B')
      f.write(16 * b'\x00')
      f.write(b'BC')
    self.assertTrue(building.is_bitcode(fname))

    with open(fname, 'wb') as f:
      f.write(b'BC')
    self.assertTrue(building.is_bitcode(fname))

  def test_is_ar(self):
    fname = 'tmp.a'

    with open(fname, 'wb') as f:
      f.write(b'foo')
    self.assertFalse(building.is_ar(fname))

    with open(fname, 'wb') as f:
      f.write(b'!<arch>\n')
    self.assertTrue(building.is_ar(fname))

  def test_emcc_parsing(self):
    create_test_file('src.c', r'''
        #include <stdio.h>
        void a() { printf("a\n"); }
        void b() { printf("b\n"); }
        void c() { printf("c\n"); }
        void d() { printf("d\n"); }
      ''')
    create_test_file('response', r'''[
"_a",
"_b",
"_c",
"_d"
]
''')

    for export_arg, expected in [
      # extra space at end - should be ignored
      ("EXPORTED_FUNCTIONS=['_a', '_b', '_c', '_d' ]", ''),
      # extra newline in response file - should be ignored
      ("EXPORTED_FUNCTIONS=@response", ''),
      # stray slash
      ("EXPORTED_FUNCTIONS=['_a', '_b', \\'_c', '_d']", '''undefined exported function: "\\\\'_c'"'''),
      # stray slash
      ("EXPORTED_FUNCTIONS=['_a', '_b',\\ '_c', '_d']", '''undefined exported function: "\\\\ '_c'"'''),
      # stray slash
      ('EXPORTED_FUNCTIONS=["_a", "_b", \\"_c", "_d"]', 'undefined exported function: "\\\\"_c""'),
      # stray slash
      ('EXPORTED_FUNCTIONS=["_a", "_b",\\ "_c", "_d"]', 'undefined exported function: "\\\\ "_c"'),
      # missing comma
      ('EXPORTED_FUNCTIONS=["_a", "_b" "_c", "_d"]', 'undefined exported function: "_b" "_c"'),
    ]:
      print(export_arg)
      proc = run_process([EMCC, 'src.c', '-s', export_arg], stdout=PIPE, stderr=PIPE, check=not expected)
      print(proc.stderr)
      if not expected:
        self.assertFalse(proc.stderr)
      else:
        self.assertNotEqual(proc.returncode, 0)
        self.assertContained(expected, proc.stderr)

  @no_fastcomp('uses new ASYNCIFY')
  def test_asyncify_escaping(self):
    proc = run_process([EMCC, path_from_root('tests', 'hello_world.c'), '-s', 'ASYNCIFY=1', '-s', "ASYNCIFY_WHITELIST=[DOS_ReadFile(unsigned short, unsigned char*, unsigned short*, bool)]"], stdout=PIPE, stderr=PIPE)
    self.assertContained('emcc: ASYNCIFY list contains an item without balanced parentheses', proc.stderr)
    self.assertContained('   DOS_ReadFile(unsigned short', proc.stderr)
    self.assertContained('Try to quote the entire argument', proc.stderr)

  @no_fastcomp('uses new ASYNCIFY')
  def test_asyncify_response_file(self):
    return self.skipTest(' TODO remove the support for multiple binaryen versions warning output ("function name" vs "pattern" etc).')
    create_test_file('a.txt', r'''[
  "DOS_ReadFile(unsigned short, unsigned char*, unsigned short*, bool)"
]
''')
    proc = run_process([EMCC, path_from_root('tests', 'hello_world.c'), '-s', 'ASYNCIFY=1', '-s', "ASYNCIFY_WHITELIST=@a.txt"], stdout=PIPE, stderr=PIPE)
    # we should parse the response file properly, and then issue a proper warning for the missing function
    self.assertContained(
        'Asyncify whitelist contained a non-matching pattern: DOS_ReadFile(unsigned short, unsigned char*, unsigned short*, bool)',
        proc.stderr)

  # Sockets and networking

  def test_inet(self):
    self.do_run(open(path_from_root('tests', 'sha1.c')).read(), 'SHA1=15dd99a1991e0b3826fede3deffc1feba42278e6')
    src = r'''
      #include <stdio.h>
      #include <arpa/inet.h>

      int main() {
        printf("*%x,%x,%x,%x,%x,%x*\n", htonl(0xa1b2c3d4), htonl(0xfe3572e0), htonl(0x07abcdf0), htons(0xabcd), ntohl(0x43211234), ntohs(0xbeaf));
        in_addr_t i = inet_addr("190.180.10.78");
        printf("%x\n", i);
        return 0;
      }
    '''
    self.do_run(src, '*d4c3b2a1,e07235fe,f0cdab07,cdab,34122143,afbe*\n4e0ab4be\n')

  def test_inet2(self):
    src = r'''
      #include <stdio.h>
      #include <arpa/inet.h>

      int main() {
        struct in_addr x, x2;
        int *y = (int*)&x;
        *y = 0x12345678;
        printf("%s\n", inet_ntoa(x));
        int r = inet_aton(inet_ntoa(x), &x2);
        printf("%s\n", inet_ntoa(x2));
        return 0;
      }
    '''
    self.do_run(src, '120.86.52.18\n120.86.52.18\n')

  def test_inet3(self):
    src = r'''
      #include <stdio.h>
      #include <arpa/inet.h>
      #include <sys/socket.h>
      int main() {
        char dst[64];
        struct in_addr x, x2;
        int *y = (int*)&x;
        *y = 0x12345678;
        printf("%s\n", inet_ntop(AF_INET,&x,dst,sizeof dst));
        int r = inet_aton(inet_ntoa(x), &x2);
        printf("%s\n", inet_ntop(AF_INET,&x2,dst,sizeof dst));
        return 0;
      }
    '''
    self.do_run(src, '120.86.52.18\n120.86.52.18\n')

  def test_inet4(self):
    src = r'''
      #include <stdio.h>
      #include <arpa/inet.h>
      #include <sys/socket.h>

      void test(const char *test_addr, bool first=true){
          char str[40];
          struct in6_addr addr;
          unsigned char *p = (unsigned char*)&addr;
          int ret;
          ret = inet_pton(AF_INET6,test_addr,&addr);
          if(ret == -1) return;
          if(ret == 0) return;
          if(inet_ntop(AF_INET6,&addr,str,sizeof(str)) == NULL ) return;
          printf("%02x%02x:%02x%02x:%02x%02x:%02x%02x:%02x%02x:%02x%02x:%02x%02x:%02x%02x - %s\n",
               p[0],p[1],p[2],p[3],p[4],p[5],p[6],p[7],p[8],p[9],p[10],p[11],p[12],p[13],p[14],p[15],str);
          if (first) test(str, false); // check again, on our output
      }
      int main(){
          test("::");
          test("::1");
          test("::1.2.3.4");
          test("::17.18.19.20");
          test("::ffff:1.2.3.4");
          test("1::ffff");
          test("::255.255.255.255");
          test("0:ff00:1::");
          test("0:ff::");
          test("abcd::");
          test("ffff::a");
          test("ffff::a:b");
          test("ffff::a:b:c");
          test("ffff::a:b:c:d");
          test("ffff::a:b:c:d:e");
          test("::1:2:0:0:0");
          test("0:0:1:2:3::");
          test("ffff:ffff:ffff:ffff:ffff:ffff:ffff:ffff");
          test("1::255.255.255.255");

          //below should fail and not produce results..
          test("1.2.3.4");
          test("");
          test("-");

          printf("ok.\n");
      }
    '''
    self.do_run(src, r'''0000:0000:0000:0000:0000:0000:0000:0000 - ::
0000:0000:0000:0000:0000:0000:0000:0000 - ::
0000:0000:0000:0000:0000:0000:0000:0001 - ::1
0000:0000:0000:0000:0000:0000:0000:0001 - ::1
0000:0000:0000:0000:0000:0000:0102:0304 - ::102:304
0000:0000:0000:0000:0000:0000:0102:0304 - ::102:304
0000:0000:0000:0000:0000:0000:1112:1314 - ::1112:1314
0000:0000:0000:0000:0000:0000:1112:1314 - ::1112:1314
0000:0000:0000:0000:0000:ffff:0102:0304 - ::ffff:1.2.3.4
0000:0000:0000:0000:0000:ffff:0102:0304 - ::ffff:1.2.3.4
0001:0000:0000:0000:0000:0000:0000:ffff - 1::ffff
0001:0000:0000:0000:0000:0000:0000:ffff - 1::ffff
0000:0000:0000:0000:0000:0000:ffff:ffff - ::ffff:ffff
0000:0000:0000:0000:0000:0000:ffff:ffff - ::ffff:ffff
0000:ff00:0001:0000:0000:0000:0000:0000 - 0:ff00:1::
0000:ff00:0001:0000:0000:0000:0000:0000 - 0:ff00:1::
0000:00ff:0000:0000:0000:0000:0000:0000 - 0:ff::
0000:00ff:0000:0000:0000:0000:0000:0000 - 0:ff::
abcd:0000:0000:0000:0000:0000:0000:0000 - abcd::
abcd:0000:0000:0000:0000:0000:0000:0000 - abcd::
ffff:0000:0000:0000:0000:0000:0000:000a - ffff::a
ffff:0000:0000:0000:0000:0000:0000:000a - ffff::a
ffff:0000:0000:0000:0000:0000:000a:000b - ffff::a:b
ffff:0000:0000:0000:0000:0000:000a:000b - ffff::a:b
ffff:0000:0000:0000:0000:000a:000b:000c - ffff::a:b:c
ffff:0000:0000:0000:0000:000a:000b:000c - ffff::a:b:c
ffff:0000:0000:0000:000a:000b:000c:000d - ffff::a:b:c:d
ffff:0000:0000:0000:000a:000b:000c:000d - ffff::a:b:c:d
ffff:0000:0000:000a:000b:000c:000d:000e - ffff::a:b:c:d:e
ffff:0000:0000:000a:000b:000c:000d:000e - ffff::a:b:c:d:e
0000:0000:0000:0001:0002:0000:0000:0000 - ::1:2:0:0:0
0000:0000:0000:0001:0002:0000:0000:0000 - ::1:2:0:0:0
0000:0000:0001:0002:0003:0000:0000:0000 - 0:0:1:2:3::
0000:0000:0001:0002:0003:0000:0000:0000 - 0:0:1:2:3::
ffff:ffff:ffff:ffff:ffff:ffff:ffff:ffff - ffff:ffff:ffff:ffff:ffff:ffff:ffff:ffff
ffff:ffff:ffff:ffff:ffff:ffff:ffff:ffff - ffff:ffff:ffff:ffff:ffff:ffff:ffff:ffff
0001:0000:0000:0000:0000:0000:ffff:ffff - 1::ffff:ffff
0001:0000:0000:0000:0000:0000:ffff:ffff - 1::ffff:ffff
ok.
''')

  def test_getsockname_unconnected_socket(self):
    self.do_run(r'''
      #include <sys/socket.h>
      #include <stdio.h>
      #include <assert.h>
      #include <sys/socket.h>
      #include <netinet/in.h>
      #include <arpa/inet.h>
      #include <string.h>
      int main() {
        int fd;
        int z;
        fd = socket(PF_INET, SOCK_STREAM, IPPROTO_TCP);
        struct sockaddr_in adr_inet;
        socklen_t len_inet = sizeof adr_inet;
        z = getsockname(fd, (struct sockaddr *)&adr_inet, &len_inet);
        if (z != 0) {
          perror("getsockname error");
          return 1;
        }
        char buffer[1000];
        sprintf(buffer, "%s:%u", inet_ntoa(adr_inet.sin_addr), (unsigned)ntohs(adr_inet.sin_port));
        const char *correct = "0.0.0.0:0";
        printf("got (expected) socket: %s (%s), size %lu (%lu)\n", buffer, correct, strlen(buffer), strlen(correct));
        assert(strlen(buffer) == strlen(correct));
        assert(strcmp(buffer, correct) == 0);
        puts("success.");
      }
    ''', 'success.')

  def test_getpeername_unconnected_socket(self):
    self.do_run(r'''
      #include <sys/socket.h>
      #include <stdio.h>
      #include <assert.h>
      #include <sys/socket.h>
      #include <netinet/in.h>
      #include <arpa/inet.h>
      #include <string.h>
      int main() {
        int fd;
        int z;
        fd = socket(PF_INET, SOCK_STREAM, IPPROTO_TCP);
        struct sockaddr_in adr_inet;
        socklen_t len_inet = sizeof adr_inet;
        z = getpeername(fd, (struct sockaddr *)&adr_inet, &len_inet);
        if (z != 0) {
          perror("getpeername error");
          return 1;
        }
        puts("unexpected success.");
      }
    ''', 'getpeername error: Socket not connected', assert_returncode=None)

  def test_getaddrinfo(self):
    self.do_run(open(path_from_root('tests', 'sockets', 'test_getaddrinfo.c')).read(), 'success')

  def test_getnameinfo(self):
    self.do_run(open(path_from_root('tests', 'sockets', 'test_getnameinfo.c')).read(), 'success')

  def test_gethostbyname(self):
    self.do_run(open(path_from_root('tests', 'sockets', 'test_gethostbyname.c')).read(), 'success')

  def test_getprotobyname(self):
    self.do_run(open(path_from_root('tests', 'sockets', 'test_getprotobyname.c')).read(), 'success')

  def test_socketpair(self):
    self.do_run(r'''
      #include <sys/socket.h>
      #include <stdio.h>
      int main() {
        int fd[2];
        int err;
        err = socketpair(AF_INET, SOCK_STREAM, 0, fd);
        if (err != 0) {
          perror("socketpair error");
          return 1;
        }
        puts("unexpected success.");
      }
    ''', 'socketpair error: Function not implemented', assert_returncode=None)

  def test_link(self):
    self.do_run(r'''
#include <netdb.h>

#include <sys/types.h>
#include <sys/socket.h>

int main () {
    void* thing = gethostbyname("bing.com");
    ssize_t rval = recv (0, thing, 0, 0);
    rval = send (0, thing, 0, 0);
    return 0;
}''', '', force_c=True)

  # This test verifies that function names embedded into the build with --js-library (JS functions imported to asm.js/wasm)
  # are minified when -O3 is used
  def test_js_function_names_are_minified(self):
    def check_size(f, expected_size):
      if not os.path.isfile(f):
        return # Nonexistent file passes in this check
      obtained_size = os.path.getsize(f)
      print('size of generated ' + f + ': ' + str(obtained_size))
      try_delete(f)
      self.assertLess(obtained_size, expected_size)

    run_process([PYTHON, path_from_root('tests', 'gen_many_js_functions.py'), 'library_long.js', 'main_long.c'])
    for wasm in [['-s', 'WASM=1'], ['-s', 'WASM=0']]:
      if self.is_wasm_backend() and 'WASM=0' in wasm:
        continue
      # Currently we rely on Closure for full minification of every appearance of JS function names.
      # TODO: Add minification also for non-Closure users and add [] to this list to test minification without Closure.
      for closure in [['--closure', '1']]:
        args = [EMCC, '-O3', '--js-library', 'library_long.js', 'main_long.c', '-o', 'a.html'] + wasm + closure
        print(' '.join(args))
        run_process(args)

        ret = run_process(NODE_JS + ['a.js'], stdout=PIPE).stdout
        self.assertTextDataIdentical('Sum of numbers from 1 to 1000: 500500 (expected 500500)', ret.strip())

        check_size('a.js', 150000)
        check_size('a.wasm', 80000)

  # Checks that C++ exceptions managing invoke_*() wrappers will not be generated if exceptions are disabled
  def test_no_invoke_functions_are_generated_if_exception_catching_is_disabled(self):
    self.skipTest('Skipping other.test_no_invoke_functions_are_generated_if_exception_catching_is_disabled: Enable after new version of fastcomp has been tagged')
    for args in [[], ['-s', 'WASM=0']]:
      run_process([EMCC, path_from_root('tests', 'hello_world.cpp'), '-s', 'DISABLE_EXCEPTION_CATCHING=1', '-o', 'a.html'] + args)
      output = open('a.js').read()
      self.assertContained('_main', output) # Smoke test that we actually compiled
      self.assertNotContained('invoke_', output)

  # Verifies that only the minimal needed set of invoke_*() functions will be generated when C++ exceptions are enabled
  def test_no_excessive_invoke_functions_are_generated_when_exceptions_are_enabled(self):
    self.skipTest('Skipping other.test_no_excessive_invoke_functions_are_generated_when_exceptions_are_enabled: Enable after new version of fastcomp has been tagged')
    for args in [[], ['-s', 'WASM=0']]:
      run_process([EMCC, path_from_root('tests', 'invoke_i.cpp'), '-s', 'DISABLE_EXCEPTION_CATCHING=0', '-o', 'a.html'] + args)
      output = open('a.js').read()
      self.assertContained('invoke_i', output)
      self.assertNotContained('invoke_ii', output)
      self.assertNotContained('invoke_v', output)

  def test_emscripten_metadata(self):
    run_process([EMCC, path_from_root('tests', 'hello_world.c')])
    self.assertNotIn(b'emscripten_metadata', open('a.out.wasm', 'rb').read())
    run_process([EMCC, path_from_root('tests', 'hello_world.c'),
                 '-s', 'EMIT_EMSCRIPTEN_METADATA'])
    self.assertIn(b'emscripten_metadata', open('a.out.wasm', 'rb').read())

    # make sure wasm executes correctly
    ret = run_process(NODE_JS + ['a.out.js'], stdout=PIPE).stdout
    self.assertTextDataIdentical('hello, world!\n', ret)

  @parameterized({
    'O0': (False, ['-O0']), # noqa
    'O0_emit': (True, ['-O0', '-s', 'EMIT_EMSCRIPTEN_LICENSE']), # noqa
    'O2': (False, ['-O2']), # noqa
    'O2_emit': (True, ['-O2', '-s', 'EMIT_EMSCRIPTEN_LICENSE']), # noqa
    'O2_js_emit': (True, ['-O2', '-s', 'EMIT_EMSCRIPTEN_LICENSE', '-s', 'WASM=0']), # noqa
    'O2_closure': (False, ['-O2', '--closure', '1']), # noqa
    'O2_closure_emit': (True, ['-O2', '-s', 'EMIT_EMSCRIPTEN_LICENSE', '--closure', '1']), # noqa
    'O2_closure_js_emit': (True, ['-O2', '-s', 'EMIT_EMSCRIPTEN_LICENSE', '--closure', '1', '-s', 'WASM=0']), # noqa
  })
  @no_fastcomp('EMIT_EMSCRIPTEN_LICENSE is upstream only')
  def test_emscripten_license(self, expect_license, args):
    # fastcomp does not support the new license flag
    if not self.is_wasm_backend():
      expect_license = False
    run_process([EMCC, path_from_root('tests', 'hello_world.c')] + args)
    with open('a.out.js') as f:
      js = f.read()
    licenses_found = len(re.findall('Copyright [0-9]* The Emscripten Authors', js))
    if expect_license:
      self.assertNotEqual(licenses_found, 0, 'Unable to find license block in output file!')
      self.assertEqual(licenses_found, 1, 'Found too many license blocks in the output file!')
    else:
      self.assertEqual(licenses_found, 0, 'Found a license block in the output file, but it should not have been there!')

  # This test verifies that the generated exports from asm.js/wasm module only reference the
  # unminified exported name exactly once.  (need to contain the export name once for unminified
  # access from calling code, and should not have the unminified name exist more than once, that
  # would be wasteful for size)
  def test_function_exports_are_small(self):
    def test(wasm, closure, opt):
      extra_args = wasm + opt + closure
      print(extra_args)
      args = [EMCC, path_from_root('tests', 'long_function_name_in_export.c'), '-o', 'a.html', '-s', 'ENVIRONMENT=web', '-s', 'DECLARE_ASM_MODULE_EXPORTS=0', '-Werror'] + extra_args
      run_process(args)

      output = open('a.js', 'r').read()
      try_delete('a.js')
      self.assertNotContained('asm["_thisIsAFunctionExportedFromAsmJsOrWasmWithVeryLongFunction"]', output)

      # TODO: Add stricter testing when Wasm side is also optimized: (currently Wasm does still need
      # to reference exports multiple times)
      if 'WASM=1' not in wasm:
        num_times_export_is_referenced = output.count('thisIsAFunctionExportedFromAsmJsOrWasmWithVeryLongFunction')
        self.assertEqual(num_times_export_is_referenced, 1)

    for closure in [[], ['--closure', '1']]:
      for opt in [['-O2'], ['-O3'], ['-Os']]:
        test(['-s', 'WASM=0'], closure, opt)
        test(['-s', 'WASM=1', '-s', 'WASM_ASYNC_COMPILATION=0'], closure, opt)

  def test_minimal_runtime_code_size(self):
    smallest_code_size_args = ['-s', 'MINIMAL_RUNTIME=2',
                               '-s', 'AGGRESSIVE_VARIABLE_ELIMINATION=1',
                               '-s', 'ENVIRONMENT=web',
                               '-s', 'TEXTDECODER=2',
                               '-s', 'ABORTING_MALLOC=0',
                               '-s', 'ALLOW_MEMORY_GROWTH=0',
                               '-s', 'SUPPORT_ERRNO=0',
                               '-s', 'DECLARE_ASM_MODULE_EXPORTS=1',
                               '-s', 'MALLOC=emmalloc',
                               '-s', 'GL_EMULATE_GLES_VERSION_STRING_FORMAT=0',
                               '-s', 'GL_EXTENSIONS_IN_PREFIXED_FORMAT=0',
                               '-s', 'GL_SUPPORT_AUTOMATIC_ENABLE_EXTENSIONS=0',
                               '-s', 'GL_TRACK_ERRORS=0',
                               '-s', 'GL_SUPPORT_EXPLICIT_SWAP_CONTROL=0',
                               '-s', 'GL_POOL_TEMP_BUFFERS=0',
                               '-s', 'FAST_UNROLLED_MEMCPY_AND_MEMSET=0',
                               '-s', 'MIN_CHROME_VERSION=58',
                               '-s', 'NO_FILESYSTEM=1',
                               '--output_eol', 'linux',
                               '-Oz',
                               '--closure', '1',
                               '-DNDEBUG',
                               '-ffast-math']

    asmjs = ['-s', 'WASM=0', '--separate-asm', '-s', 'ELIMINATE_DUPLICATE_FUNCTIONS=1', '--memory-init-file', '1']
    wasm2js = ['-s', 'WASM=0', '--memory-init-file', '1']

    hello_world_sources = [path_from_root('tests', 'small_hello_world.c'),
                           '-s', 'RUNTIME_FUNCS_TO_IMPORT=[]',
                           '-s', 'USES_DYNAMIC_ALLOC=0',
                           '-s', 'ASM_PRIMITIVE_VARS=[STACKTOP]']
    random_printf_sources = [path_from_root('tests', 'hello_random_printf.c'),
                             '-s', 'RUNTIME_FUNCS_TO_IMPORT=[]',
                             '-s', 'USES_DYNAMIC_ALLOC=0',
                             '-s', 'ASM_PRIMITIVE_VARS=[STACKTOP]',
                             '-s', 'SINGLE_FILE=1']
    hello_webgl_sources = [path_from_root('tests', 'minimal_webgl', 'main.cpp'),
                           path_from_root('tests', 'minimal_webgl', 'webgl.c'),
                           '--js-library', path_from_root('tests', 'minimal_webgl', 'library_js.js'),
                           '-s', 'RUNTIME_FUNCS_TO_IMPORT=[]',
                           '-s', 'USES_DYNAMIC_ALLOC=1', '-lwebgl.js',
                           '-s', 'MODULARIZE=1']
    hello_webgl2_sources = hello_webgl_sources + ['-s', 'MAX_WEBGL_VERSION=2']

    def print_percent(actual, expected):
      if actual == expected:
        return ''
      return ' ({:+.2f}%)'.format((actual - expected) * 100.0 / expected)

    for js in [False, True]:
      for sources, name in [
          [hello_world_sources, 'hello_world'],
          [random_printf_sources, 'random_printf'],
          [hello_webgl_sources, 'hello_webgl'],
          [hello_webgl2_sources, 'hello_webgl2']
        ]:

        outputs = ['a.html', 'a.js']

        test_name = name

        args = smallest_code_size_args[:]

        if not self.is_wasm_backend():
          test_name += '_fastcomp'

        if js:
          outputs += ['a.mem']
          if self.is_wasm_backend():
            args += wasm2js
            test_name += '_wasm2js'
          else:
            args += asmjs
            outputs += ['a.asm.js']
            test_name += '_asmjs'
        else:
          outputs += ['a.wasm']
          test_name += '_wasm'

        if 'SINGLE_FILE=1' in sources:
          outputs = ['a.html']

        results_file = path_from_root('tests', 'code_size', test_name + '.json')

        print('\n-----------------------------\n' + test_name)

        expected_results = {}
        try:
          expected_results = json.loads(open(results_file, 'r').read())
        except Exception:
          if not os.environ.get('EMTEST_REBASELINE'):
            raise

        args = [EMCC, '-o', 'a.html'] + args + sources
        print('\n' + ' '.join(args))
        run_process(args)
        print('\n')

        def get_file_gzipped_size(f):
          f_gz = f + '.gz'
          with gzip.open(f_gz, 'wb') as gzf:
            gzf.write(open(f, 'rb').read())
          size = os.path.getsize(f_gz)
          try_delete(f_gz)
          return size

        obtained_results = {}
        total_output_size = 0
        total_expected_size = 0
        total_output_size_gz = 0
        total_expected_size_gz = 0
        for f in outputs:
          f_gz = f + '.gz'
          expected_size = expected_results[f] if f in expected_results else float('inf')
          expected_size_gz = expected_results[f_gz] if f_gz in expected_results else float('inf')
          size = os.path.getsize(f)
          size_gz = get_file_gzipped_size(f)

          obtained_results[f] = size
          obtained_results[f_gz] = size_gz

          if size != expected_size and (f.endswith('.js') or f.endswith('.html')):
            print('Contents of ' + f + ': ')
            print(open(f, 'r').read())

          print('size of ' + f + ' == ' + str(size) + ', expected ' + str(expected_size) + ', delta=' + str(size - expected_size) + print_percent(size, expected_size))
          print('size of ' + f_gz + ' == ' + str(size_gz) + ', expected ' + str(expected_size_gz) + ', delta=' + str(size_gz - expected_size_gz) + print_percent(size_gz, expected_size_gz))

          # Hack: Generated .mem initializer files have different sizes on different
          # platforms (Windows gives x, CircleCI Linux gives x-17 bytes, my home
          # Linux gives x+2 bytes..). Likewise asm.js files seem to be affected by
          # the LLVM IR text names, which lead to asm.js names, which leads to
          # difference code size, which leads to different relooper choices,
          # as a result leading to slightly different total code sizes.
          # TODO: identify what is causing this. meanwhile allow some amount of slop
          mem_slop = 10 if self.is_wasm_backend() else 50
          if size <= expected_size + mem_slop and size >= expected_size - mem_slop:
            size = expected_size

          # N.B. even though the test code above prints out gzip compressed sizes, regression testing is done against uncompressed sizes
          # this is because optimizing for compressed sizes can be unpredictable and sometimes counterproductive
          total_output_size += size
          total_expected_size += expected_size

          total_output_size_gz += size_gz
          total_expected_size_gz += expected_size_gz

        obtained_results['total'] = total_output_size
        obtained_results['total_gz'] = total_output_size_gz
        print('Total output size=' + str(total_output_size) + ' bytes, expected total size=' + str(total_expected_size) + ', delta=' + str(total_output_size - total_expected_size) + print_percent(total_output_size, total_expected_size))
        print('Total output size gzipped=' + str(total_output_size_gz) + ' bytes, expected total size gzipped=' + str(total_expected_size_gz) + ', delta=' + str(total_output_size_gz - total_expected_size_gz) + print_percent(total_output_size_gz, total_expected_size_gz))

        if os.environ.get('EMTEST_REBASELINE'):
          open(results_file, 'w').write(json.dumps(obtained_results, indent=2) + '\n')
        else:
          if total_output_size > total_expected_size:
            print('Oops, overall generated code size regressed by ' + str(total_output_size - total_expected_size) + ' bytes!')
          if total_output_size < total_expected_size:
            print('Hey amazing, overall generated code size was improved by ' + str(total_expected_size - total_output_size) + ' bytes! Rerun test with other.test_minimal_runtime_code_size with EMTEST_REBASELINE=1 to update the expected sizes!')
          self.assertEqual(total_output_size, total_expected_size)

  # Test that legacy settings that have been fixed to a specific value and their value can no longer be changed,
  def test_legacy_settings_forbidden_to_change(self):
    stderr = self.expect_fail([EMCC, '-s', 'MEMFS_APPEND_TO_TYPED_ARRAYS=0', path_from_root('tests', 'hello_world.c')])
    self.assertContained('MEMFS_APPEND_TO_TYPED_ARRAYS=0 is no longer supported', stderr)

    run_process([EMCC, '-s', 'MEMFS_APPEND_TO_TYPED_ARRAYS=1', path_from_root('tests', 'hello_world.c')])
    run_process([EMCC, '-s', 'PRECISE_I64_MATH=2', path_from_root('tests', 'hello_world.c')])

  @no_fastcomp('depends on wasm backend .a linking')
  def test_jsmath(self):
    run_process([EMCC, path_from_root('tests', 'other', 'jsmath.cpp'), '-Os', '-o', 'normal.js', '--closure', '0'])
    normal_js_size = os.path.getsize('normal.js')
    normal_wasm_size = os.path.getsize('normal.wasm')
    run_process([EMCC, path_from_root('tests', 'other', 'jsmath.cpp'), '-Os', '-o', 'jsmath.js', '-s', 'JS_MATH', '--closure', '0'])
    jsmath_js_size = os.path.getsize('jsmath.js')
    jsmath_wasm_size = os.path.getsize('jsmath.wasm')
    # js math increases JS size, but decreases wasm, and wins overall
    # it would win more with closure, but no point in making the test slower)
    self.assertLess(normal_js_size, jsmath_js_size)
    self.assertLess(jsmath_wasm_size, normal_wasm_size)
    self.assertLess(jsmath_js_size + jsmath_wasm_size, 0.90 * (normal_js_size + normal_wasm_size))
    # js math has almost identical output, but misses some corner cases, 4 out of 34
    normal = run_js('normal.js').splitlines()
    jsmath = run_js('jsmath.js').splitlines()
    assert len(normal) == len(jsmath)
    diff = 0
    for i in range(len(normal)):
      if normal[i] != jsmath[i]:
        diff += 1
    self.assertEqual(diff, 4)

  def test_strict_mode_hello_world(self):
    # Verify that strict mode can be used for simple hello world program both
    # via the environment EMCC_STRICT=1 and from the command line `-s STRICT`
    cmd = [EMCC, path_from_root('tests', 'hello_world.c'), '-s', 'STRICT=1']
    run_process(cmd)
    with env_modify({'EMCC_STRICT': '1'}):
      self.do_run(open(path_from_root('tests', 'hello_world.c')).read(), 'hello, world!')

  def test_legacy_settings(self):
    cmd = [EMCC, path_from_root('tests', 'hello_world.c'), '-s', 'SPLIT_MEMORY=0']

    # By default warnings are not shown
    stderr = run_process(cmd, stderr=PIPE).stderr
    self.assertNotContained('warning', stderr)

    # Adding or -Wlegacy-settings enables the warning
    stderr = run_process(cmd + ['-Wlegacy-settings'], stderr=PIPE).stderr
    self.assertContained('warning: use of legacy setting: SPLIT_MEMORY', stderr)
    self.assertContained('[-Wlegacy-settings]', stderr)

  def test_strict_mode_legacy_settings(self):
    cmd = [EMCC, path_from_root('tests', 'hello_world.c'), '-s', 'SPLIT_MEMORY=0']
    run_process(cmd)

    stderr = self.expect_fail(cmd + ['-s', 'STRICT=1'])
    self.assertContained('legacy setting used in strict mode: SPLIT_MEMORY', stderr)

    with env_modify({'EMCC_STRICT': '1'}):
      stderr = self.expect_fail(cmd)
      self.assertContained('legacy setting used in strict mode: SPLIT_MEMORY', stderr)

  def test_strict_mode_legacy_settings_runtime(self):
    # Verify that legacy settings are not accessible at runtime under strict
    # mode.
    self.set_setting('RETAIN_COMPILER_SETTINGS', 1)
    src = r'''\
    #include <stdio.h>
    #include <emscripten.h>

    int main() {
      printf("BINARYEN_METHOD: %s\n", (char*)emscripten_get_compiler_setting("BINARYEN_METHOD"));
      return 0;
    }
    '''
    self.do_run(src, 'BINARYEN_METHOD: native-wasm')
    with env_modify({'EMCC_STRICT': '1'}):
      self.do_run(src, 'invalid compiler setting: BINARYEN_METHOD')
    self.set_setting('STRICT', 1)
    self.do_run(src, 'invalid compiler setting: BINARYEN_METHOD')

  def test_renamed_setting(self):
    # Verify that renamed settings are available by either name (when not in
    # strict mode.
    self.set_setting('RETAIN_COMPILER_SETTINGS', 1)
    src = r'''\
    #include <stdio.h>
    #include <emscripten.h>

    int main() {
      printf("%d %d\n",
        emscripten_get_compiler_setting("BINARYEN_ASYNC_COMPILATION"),
        emscripten_get_compiler_setting("WASM_ASYNC_COMPILATION"));
      return 0;
    }
    '''

    # Setting the new name should set both
    self.set_setting('WASM_ASYNC_COMPILATION', 0)
    self.do_run(src, '0 0')
    self.set_setting('WASM_ASYNC_COMPILATION', 1)
    self.do_run(src, '1 1')
    self.clear_setting('WASM_ASYNC_COMPILATION')

    # Setting the old name should set both
    self.set_setting('BINARYEN_ASYNC_COMPILATION', 0)
    self.do_run(src, '0 0')
    self.set_setting('BINARYEN_ASYNC_COMPILATION', 1)
    self.do_run(src, '1 1')

  def test_strict_mode_legacy_settings_library(self):
    create_test_file('lib.js', r'''
#if SPLIT_MEMORY
#endif
''')
    cmd = [EMCC, path_from_root('tests', 'hello_world.c'), '-o', 'out.js', '--js-library', 'lib.js']
    run_process(cmd)
    self.assertContained('ReferenceError: SPLIT_MEMORY is not defined', self.expect_fail(cmd + ['-s', 'STRICT=1']))
    with env_modify({'EMCC_STRICT': '1'}):
      self.assertContained('ReferenceError: SPLIT_MEMORY is not defined', self.expect_fail(cmd))

  def test_safe_heap_log(self):
    self.set_setting('SAFE_HEAP')
    self.set_setting('SAFE_HEAP_LOG')
    self.set_setting('EXIT_RUNTIME')
    src = open(path_from_root('tests', 'hello_world.c')).read()
    self.do_run(src, 'SAFE_HEAP load: ')

    if not self.is_wasm_backend():
      self.set_setting('WASM', 0)
      self.do_run(src, 'SAFE_HEAP load: ')

  @no_fastcomp('iprintf/__small_printf are wasm-backend-only features')
  def test_mini_printfs(self):
    def test(code):
      with open('src.c', 'w') as f:
        f.write('''
          #include <stdio.h>
          void* unknown_value;
          int main() {
            %s
          }
        ''' % code)
      run_process([EMCC, 'src.c', '-O1'])
      return os.path.getsize('a.out.wasm')

    i = test('printf("%d", *(int*)unknown_value);')
    f = test('printf("%f", *(double*)unknown_value);')
    lf = test('printf("%Lf", *(long double*)unknown_value);')
    both = test('printf("%d", *(int*)unknown_value); printf("%Lf", *(long double*)unknown_value);')
    print(i, f, lf, both)

    # iprintf is much smaller than printf with float support
    self.assertGreater(i, f - 3400)
    self.assertLess(i, f - 3000)
    # __small_printf is somewhat smaller than printf with long double support
    self.assertGreater(f, lf - 900)
    self.assertLess(f, lf - 500)
    # both is a little bigger still
    self.assertGreater(lf, both - 100)
    self.assertLess(lf, both - 50)

  @parameterized({
    'normal': ([], '''\
0.000051 => -5.123719529365189373493194580078e-05
0.000051 => -5.123719300544352718866300544498e-05
0.000051 => -5.123719300544352718866300544498e-05
'''),
    'full_long_double': (['-s', 'PRINTF_LONG_DOUBLE'], '''\
0.000051 => -5.123719529365189373493194580078e-05
0.000051 => -5.123719300544352718866300544498e-05
0.000051 => -5.123719300544352710023893104250e-05
'''),
  })
  @no_fastcomp('float128 is wasm backend only')
  def test_long_double_printing(self, args, expected):
    create_test_file('src.cpp', r'''
#include <stdio.h>

int main(void) {
    float f = 5.123456789e-5;
    double d = 5.123456789e-5;
    long double ld = 5.123456789e-5;
    printf("%f => %.30e\n", f, f  / (f - 1));
    printf("%f => %.30e\n", d, d / (d - 1));
    printf("%Lf => %.30Le\n", ld, ld / (ld - 1));
}
    ''')
    run_process([EMCC, 'src.cpp'] + args)
    self.assertContained(expected, run_js('a.out.js'))

  # Tests that passing -s MALLOC=none will not include system malloc() to the build.
  def test_malloc_none(self):
    stderr = self.expect_fail([EMCC, path_from_root('tests', 'malloc_none.c'), '-s', 'MALLOC=none'])
    self.assertContained('undefined symbol: malloc', stderr)

  @parameterized({
    'c': ['c'],
    'cpp': ['cpp'],
  })
  @no_fastcomp('lsan not supported on fastcomp')
  def test_lsan_leaks(self, ext):
    self.do_smart_test(path_from_root('tests', 'other', 'test_lsan_leaks.' + ext),
                       emcc_args=['-fsanitize=leak', '-s', 'ALLOW_MEMORY_GROWTH=1'],
                       assert_returncode=None, literals=[
      'Direct leak of 2048 byte(s) in 1 object(s) allocated from',
      'Direct leak of 1337 byte(s) in 1 object(s) allocated from',
      'Direct leak of 42 byte(s) in 1 object(s) allocated from',
    ])

  @parameterized({
    'c': ['c', [
      r'in malloc.*a\.out\.wasm\+0x',
      r'(?im)in f (|[/a-z\.]:).*/test_lsan_leaks\.c:6:21$',
      r'(?im)in main (|[/a-z\.]:).*/test_lsan_leaks\.c:10:16$',
      r'(?im)in main (|[/a-z\.]:).*/test_lsan_leaks\.c:12:3$',
      r'(?im)in main (|[/a-z\.]:).*/test_lsan_leaks\.c:13:3$',
    ]],
    'cpp': ['cpp', [
      r'in operator new\[\]\(unsigned long\).*a\.out\.wasm\+0x',
      r'(?im)in f\(\) (|[/a-z\.]:).*/test_lsan_leaks\.cpp:4:21$',
      r'(?im)in main (|[/a-z\.]:).*/test_lsan_leaks\.cpp:8:16$',
      r'(?im)in main (|[/a-z\.]:).*/test_lsan_leaks\.cpp:10:3$',
      r'(?im)in main (|[/a-z\.]:).*/test_lsan_leaks\.cpp:11:3$',
    ]],
  })
  @no_fastcomp('lsan not supported on fastcomp')
  def test_lsan_stack_trace(self, ext, regexes):
    self.do_smart_test(path_from_root('tests', 'other', 'test_lsan_leaks.' + ext),
                       emcc_args=['-fsanitize=leak', '-s', 'ALLOW_MEMORY_GROWTH=1', '-g4'],
                       assert_returncode=None, literals=[
      'Direct leak of 2048 byte(s) in 1 object(s) allocated from',
      'Direct leak of 1337 byte(s) in 1 object(s) allocated from',
      'Direct leak of 42 byte(s) in 1 object(s) allocated from',
    ], regexes=regexes)

  @parameterized({
    'c': ['c'],
    'cpp': ['cpp'],
  })
  @no_fastcomp('lsan not supported on fastcomp')
  def test_lsan_no_leak(self, ext):
    self.do_smart_test(path_from_root('tests', 'other', 'test_lsan_no_leak.' + ext),
                       emcc_args=['-fsanitize=leak', '-s', 'ALLOW_MEMORY_GROWTH=1', '-s', 'ASSERTIONS=0'],
                       regexes=[r'^\s*$'])

  @no_fastcomp('lsan not supported on fastcomp')
  def test_lsan_no_stack_trace(self):
    self.do_smart_test(path_from_root('tests', 'other', 'test_lsan_leaks.c'),
                       emcc_args=['-fsanitize=leak', '-s', 'ALLOW_MEMORY_GROWTH=1', '-DDISABLE_CONTEXT'],
                       assert_returncode=None, literals=[
      'Direct leak of 3427 byte(s) in 3 object(s) allocated from:',
      'SUMMARY: LeakSanitizer: 3427 byte(s) leaked in 3 allocation(s).',
    ])

  @no_fastcomp('asan is not supported on fastcomp')
  def test_asan_null_deref(self):
    self.do_smart_test(path_from_root('tests', 'other', 'test_asan_null_deref.c'),
                       emcc_args=['-fsanitize=address', '-s', 'ALLOW_MEMORY_GROWTH=1'],
                       assert_returncode=None, literals=[
      'AddressSanitizer: null-pointer-dereference on address',
    ])

  @no_fastcomp('asan is not supported on fastcomp')
  def test_asan_no_stack_trace(self):
    self.do_smart_test(path_from_root('tests', 'other', 'test_lsan_leaks.c'),
                       emcc_args=['-fsanitize=address', '-s', 'ALLOW_MEMORY_GROWTH=1', '-DDISABLE_CONTEXT', '-s', 'EXIT_RUNTIME'],
                       assert_returncode=None, literals=[
      'Direct leak of 3427 byte(s) in 3 object(s) allocated from:',
      'SUMMARY: AddressSanitizer: 3427 byte(s) leaked in 3 allocation(s).',
    ])

  @no_fastcomp('asan is not supported on fastcomp')
  def test_asan_pthread_stubs(self):
    self.do_smart_test(path_from_root('tests', 'other', 'test_asan_pthread_stubs.c'), emcc_args=['-fsanitize=address', '-s', 'ALLOW_MEMORY_GROWTH=1'])

  @parameterized({
    'async': ['-s', 'WASM_ASYNC_COMPILATION=1'],
    'sync': ['-s', 'WASM_ASYNC_COMPILATION=0'],
  })
  @no_fastcomp('offset converter is not supported on fastcomp')
  def test_offset_converter(self, *args):
    self.do_smart_test(path_from_root('tests', 'other', 'test_offset_converter.c'),
                       emcc_args=['-s', 'USE_OFFSET_CONVERTER', '-g4'] + list(args), literals=['ok'])

  @no_windows('ptys and select are not available on windows')
  @no_fastcomp('fastcomp clang detects colors differently')
  def test_build_error_color(self):
    create_test_file('src.c', 'int main() {')
    returncode, output = self.run_on_pty([EMCC, 'src.c'])
    self.assertNotEqual(returncode, 0)
    self.assertIn(b"\x1b[1msrc.c:1:13: \x1b[0m\x1b[0;1;31merror: \x1b[0m\x1b[1mexpected '}'\x1b[0m", output)
    self.assertIn(b"\x1b[31merror: ", output)

  @parameterized({
    'fno_diagnostics_color': ['-fno-diagnostics-color'],
    'fdiagnostics_color_never': ['-fdiagnostics-color=never'],
  })
  @no_windows('ptys and select are not available on windows')
  def test_pty_no_color(self, flag):
    with open('src.c', 'w') as f:
      f.write('int main() {')

    returncode, output = self.run_on_pty([EMCC, flag, 'src.c'])
    self.assertNotEqual(returncode, 0)
    self.assertNotIn(b'\x1b', output)

  @no_fastcomp('sanitizers are not supported on fastcomp')
  def test_sanitizer_color(self):
    create_test_file('src.c', '''
      #include <emscripten.h>
      int main() {
        int *p = 0, q;
        EM_ASM({ Module.printWithColors = true; });
        q = *p;
      }
    ''')
    run_process([EMCC, '-fsanitize=null', 'src.c'])
    output = run_js('a.out.js', stderr=PIPE, full_output=True)
    self.assertIn('\x1b[1msrc.c', output)

  @no_fastcomp('main param optimizations are upstream-only')
  def test_main_reads_params(self):
    create_test_file('no.c', '''
      int main() {
        return 42;
      }
    ''')
    run_process([EMCC, 'no.c', '-O3', '-o', 'no.js'])
    no = os.path.getsize('no.js')
    create_test_file('yes.c', '''
      int main(int argc, char **argv) {
        return argc;
      }
    ''')
    run_process([EMCC, 'yes.c', '-O3', '-o', 'yes.js'])
    yes = os.path.getsize('yes.js')
    # not having to set up argc/argv allows us to avoid including a
    # significant amount of JS for string support (which is not needed
    # otherwise in such a trivial program).
    self.assertLess(no, 0.95 * yes)

  @no_fastcomp('not optimized in fastcomp')
  def test_INCOMING_MODULE_JS_API(self):
    def test(args):
      run_process([EMCC, path_from_root('tests', 'hello_world.c'), '-O3', '--closure', '1'] + args)
      for engine in JS_ENGINES:
        self.assertContained('hello, world!', run_js('a.out.js', engine=engine))
      with open('a.out.js') as f:
        # ignore \r which on windows can increase the size
        return len(f.read().replace('\r', ''))
    normal = test([])
    changed = test(['-s', 'INCOMING_MODULE_JS_API=[]'])
    print('sizes', normal, changed)
    # Changing this option to [] should decrease code size.
    self.assertLess(changed, normal)
    # Check an absolute code size as well, with some slack.
    self.assertLess(abs(changed - 5795), 150)

  def test_llvm_includes(self):
    self.build('#include <stdatomic.h>', self.get_dir(), 'atomics.c')

  def test_mmap_and_munmap(self):
    emcc_args = []
    for f in ['data_ro.dat', 'data_rw.dat']:
        create_test_file(f, 'Test file')
        emcc_args.extend(['--embed-file', f])
    self.do_other_test('mmap_and_munmap', emcc_args)

  def test_mmap_and_munmap_anonymous(self):
    self.do_other_test('mmap_and_munmap_anonymous', emcc_args=['-s', 'NO_FILESYSTEM'])

  def test_mmap_memorygrowth(self):
    self.do_other_test('mmap_memorygrowth', ['-s', 'ALLOW_MEMORY_GROWTH=1'])

  @no_fastcomp('fastcomp defines this in the backend itself, so it is always on there')
  def test_EMSCRIPTEN_and_STRICT(self):
    # __EMSCRIPTEN__ is the proper define; we support EMSCRIPTEN for legacy
    # code, unless STRICT is enabled.
    create_test_file('src.c', '''
      #ifndef EMSCRIPTEN
      #error "not defined"
      #endif
    ''')
    run_process([EMCC, 'src.c', '-c'])
    self.expect_fail([EMCC, 'src.c', '-s', 'STRICT', '-c'])

  def test_exception_settings(self):
    for catching, throwing, opts in itertools.product([0, 1], repeat=3):
      cmd = [EMCC, path_from_root('tests', 'other', 'exceptions_modes_symbols_defined.cpp'), '-s', 'DISABLE_EXCEPTION_THROWING=%d' % (1 - throwing), '-s', 'DISABLE_EXCEPTION_CATCHING=%d' % (1 - catching), '-O%d' % opts]
      print(cmd)
      if not throwing and not catching:
        self.assertContained('DISABLE_EXCEPTION_THROWING was set (likely due to -fno-exceptions), which means no C++ exception throwing support code is linked in, but such support is required', self.expect_fail(cmd))
      elif not throwing and catching:
        self.assertContained('DISABLE_EXCEPTION_THROWING was set (probably from -fno-exceptions) but is not compatible with enabling exception catching (DISABLE_EXCEPTION_CATCHING=0)', self.expect_fail(cmd))
      else:
        run_process(cmd)

  @no_fastcomp('new clang feature')
  def test_fignore_exceptions(self):
    # the new clang flag -fignore-exceptions basically is the same as -s DISABLE_EXCEPTION_CATCHING=1,
    # that is, it allows throwing, but emits no support code for catching.
    run_process([EMCC, path_from_root('tests', 'other', 'exceptions_modes_symbols_defined.cpp'), '-s', 'DISABLE_EXCEPTION_CATCHING=0'])
    enable_size = os.path.getsize('a.out.wasm')
    run_process([EMCC, path_from_root('tests', 'other', 'exceptions_modes_symbols_defined.cpp'), '-s', 'DISABLE_EXCEPTION_CATCHING=1'])
    disable_size = os.path.getsize('a.out.wasm')
    run_process([EMCC, path_from_root('tests', 'other', 'exceptions_modes_symbols_defined.cpp'), '-s', '-fignore-exceptions'])
    ignore_size = os.path.getsize('a.out.wasm')
    self.assertGreater(enable_size, disable_size)
    self.assertEqual(disable_size, ignore_size)

  @no_fastcomp('assumes wasm object files')
  def test_f_exception(self):
    create_test_file('src.cpp', r'''
      #include <stdio.h>
      int main () {
        try {
          throw 42;
        } catch (int e) {
          printf("CAUGHT: %d\n", e);
        }
        return 0;
      }
    ''')
    for compile_flags, link_flags, expect_caught in [
      # exceptions are off by default
      ([], [], False),
      # enabling exceptions at link and compile works
      (['-fexceptions'], ['-fexceptions'], True),
      # just compile isn't enough as the JS runtime lacks support
      (['-fexceptions'], [], False),
      # just link isn't enough as codegen didn't emit exceptions support
      ([], ['-fexceptions'], False),
    ]:
      print(compile_flags, link_flags, expect_caught)
      run_process([EMCC, 'src.cpp', '-c', '-o', 'src.o'] + compile_flags)
      run_process([EMCC, 'src.o'] + link_flags)
      result = run_js('a.out.js', assert_returncode=None, stderr=PIPE)
      self.assertContainedIf('CAUGHT', result, expect_caught)

  def test_assertions_on_internal_api_changes(self):
    create_test_file('src.c', r'''
      #include <emscripten.h>
      int main(int argc, char **argv) {
        EM_ASM({
          try {
            Module['read'];
            out('it should not be there');
          } catch(e) {
            out('error: ' + e);
          }
        });
      }
    ''')
    run_process([EMCC, 'src.c', '-s', 'ASSERTIONS'])
    self.assertContained('Module.read has been replaced with plain read', run_js('a.out.js'))

  def test_assertions_on_incoming_module_api_changes(self):
    create_test_file('pre.js', r'''
      var Module = {
        read: function() {}
      }
    ''')
    run_process([EMCC, path_from_root('tests', 'hello_world.c'), '-s', 'ASSERTIONS', '--pre-js', 'pre.js'])
    self.assertContained('Module.read option was removed', run_js('a.out.js', assert_returncode=None, stderr=PIPE))

  def test_assertions_on_outgoing_module_api_changes(self):
    create_test_file('src.cpp', r'''
      #include <emscripten.h>
      int main() {
        EM_ASM({
          console.log();
          function check(name) {
            try {
              Module[name];
              console.log("success: " + name);
            } catch(e) {
            }
          }
          check("read");
          // TODO check("setWindowTitle");
          check("wasmBinary");
          check("arguments");
        });
      }
    ''')
    run_process([EMCC, 'src.cpp', '-s', 'ASSERTIONS'])
    self.assertContained('''
Module.read has been replaced with plain read_ (the initial value can be provided on Module, but after startup the value is only looked for on a local variable of that name)
Module.wasmBinary has been replaced with plain wasmBinary (the initial value can be provided on Module, but after startup the value is only looked for on a local variable of that name)
Module.arguments has been replaced with plain arguments_ (the initial value can be provided on Module, but after startup the value is only looked for on a local variable of that name)
''', run_js('a.out.js', assert_returncode=None, stderr=PIPE))

  def test_assertions_on_ready_promise(self):
    # check that when assertions are on we give useful error messages for
    # mistakenly thinking the Promise is an instance. I.e., once you could do
    # Module()._main to get an instance and the main function, but after
    # the breaking change in #10697 Module() now returns a promise, and to get
    # the instance you must use .then() to get a callback with the instance.
    create_test_file('test.js', r'''
      try {
        Module()._main;
      } catch(e) {
        console.log(e);
      }
      try {
        Module().onRuntimeInitialized = 42;
      } catch(e) {
        console.log(e);
      }
    ''')
    run_process([EMCC, path_from_root('tests', 'hello_world.c'), '-s', 'MODULARIZE', '-s', 'ASSERTIONS', '--extern-post-js', 'test.js'])
    out = run_js('a.out.js')
    self.assertContained('You are getting _main on the Promise object, instead of the instance. Use .then() to get called back with the instance, see the MODULARIZE docs in src/settings.js', out)
    self.assertContained('You are setting onRuntimeInitialized on the Promise object, instead of the instance. Use .then() to get called back with the instance, see the MODULARIZE docs in src/settings.js', out)

  def test_em_asm_duplicate_strings(self):
    # We had a regression where tow different EM_ASM strings from two diffferent
    # object files were de-duplicated in wasm-emscripten-finalize.  This used to
    # work when we used zero-based index for store the JS strings, but once we
    # switched to absolute addresses the string needs to exist twice in the JS
    # file.
    create_test_file('foo.c', '''
      #include <emscripten.h>
      void foo() {
        EM_ASM({ console.log('Hello, world!'); });
      }
    ''')
    create_test_file('main.c', '''
      #include <emscripten.h>

      void foo();

      int main() {
        foo();
        EM_ASM({ console.log('Hello, world!'); });
        return 0;
      }
    ''')
    run_process([EMCC, '-c', 'foo.c'])
    run_process([EMCC, '-c', 'main.c'])
    run_process([EMCC, 'foo.o', 'main.o'])
    self.assertContained('Hello, world!\nHello, world!\n', run_js('a.out.js'))

  def test_em_asm_strict_c(self):
    create_test_file('src.c', '''
      #include <emscripten/em_asm.h>
      int main() {
        EM_ASM({ console.log('Hello, world!'); });
      }
    ''')
    result = run_process([EMCC, '-std=c11', 'src.c'], stderr=PIPE, check=False)
    self.assertNotEqual(result.returncode, 0)
    self.assertIn('EM_ASM does not work in -std=c* modes, use -std=gnu* modes instead', result.stderr)

  def test_boost_graph(self):
    self.do_smart_test(path_from_root('tests', 'test_boost_graph.cpp'),
                       emcc_args=['-s', 'USE_BOOST_HEADERS=1'],
                       assert_returncode=0)

  @no_fastcomp('EM_ASM and setjmp works fine on fastcomp')
  def test_setjmp_em_asm(self):
    create_test_file('src.c', '''
      #include <emscripten.h>
      #include <setjmp.h>

      int main() {
        jmp_buf buf;
        setjmp(buf);
        EM_ASM({
          console.log("hello world");
        });
      }
    ''')
    result = run_process([EMCC, 'src.c'], stderr=PIPE, check=False)
    self.assertNotEqual(result.returncode, 0)
    self.assertIn('Cannot use EM_ASM* alongside setjmp/longjmp', result.stderr)
    self.assertIn('Please consider using EM_JS, or move the EM_ASM into another function.', result.stderr)

  def test_missing_stdlibs(self):
    # Certain standard libraries are expected to be useable via -l flags but
    # don't actually exist in our standard library path.  Make sure we don't
    # error out when linking with these flags.
    run_process([EMCC, path_from_root('tests', 'hello_world.cpp'), '-lm', '-ldl', '-lrt', '-lpthread'])

  @no_fastcomp('lld-specific')
  def test_supported_linker_flags(self):
    out = run_process([EMCC, path_from_root('tests', 'hello_world.cpp'), '-Wl,--print-map'], stderr=PIPE).stderr
    self.assertContained('warning: ignoring unsupported linker flag: `--print-map`', out)

    out = run_process([EMCC, path_from_root('tests', 'hello_world.cpp'), '-Xlinker', '--print-map'], stderr=PIPE).stderr
    self.assertContained('warning: ignoring unsupported linker flag: `--print-map`', out)

    out = run_process([EMCC, path_from_root('tests', 'hello_world.cpp'), '-Wl,-rpath=foo'], stderr=PIPE).stderr
    self.assertContained('warning: ignoring unsupported linker flag: `-rpath=foo`', out)

    out = run_process([EMCC, path_from_root('tests', 'hello_world.cpp'), '-Wl,-rpath-link,foo'], stderr=PIPE).stderr
    self.assertContained('warning: ignoring unsupported linker flag: `-rpath-link`', out)

    out = run_process([EMCC, path_from_root('tests', 'hello_world.cpp'),
                       '-Wl,--no-check-features,-mllvm,-debug'], stderr=PIPE).stderr
    self.assertNotContained('warning: ignoring unsupported linker flag', out)

    out = run_process([EMCC, path_from_root('tests', 'hello_world.cpp'), '-Wl,-allow-shlib-undefined'], stderr=PIPE).stderr
    self.assertContained('warning: ignoring unsupported linker flag: `-allow-shlib-undefined`', out)

    out = run_process([EMCC, path_from_root('tests', 'hello_world.cpp'), '-Wl,--allow-shlib-undefined'], stderr=PIPE).stderr
    self.assertContained('warning: ignoring unsupported linker flag: `--allow-shlib-undefined`', out)

    out = run_process([EMCC, path_from_root('tests', 'hello_world.cpp'), '-Wl,-version-script,foo'], stderr=PIPE).stderr
    self.assertContained('warning: ignoring unsupported linker flag: `-version-script`', out)

  @no_fastcomp('lld-specific')
  def test_linker_flags_pass_through(self):
    err = self.expect_fail([EMCC, path_from_root('tests', 'hello_world.cpp'), '-Wl,--waka'])
    self.assertContained('wasm-ld: error: unknown argument: --waka', err)

    err = self.expect_fail([EMCC, path_from_root('tests', 'hello_world.cpp'), '-Xlinker', '--waka'])
    self.assertContained('wasm-ld: error: unknown argument: --waka', err)

  def test_linker_flags_unused(self):
    err = run_process([EMCC, path_from_root('tests', 'hello_world.cpp'), '-c', '-lbar'], stderr=PIPE).stderr
    self.assertContained("warning: argument unused during compilation: '-lbar' [-Wunused-command-line-argument]", err)

  def test_non_wasm_without_wasm_in_vm(self):
    # Test that our non-wasm output does not depend on wasm support in the vm.
    run_process([EMCC, path_from_root('tests', 'hello_world.cpp'), '-s', 'WASM=0'])
    with open('a.out.js') as f:
      js = f.read()
    with open('a.out.js', 'w') as f:
      f.write('var WebAssembly = null;\n' + js)
    for engine in JS_ENGINES:
      self.assertContained('hello, world!', run_js('a.out.js', engine=engine))

  def test_compile_only_with_object_extension(self):
    # Emscripten supports compiling to an object file when the output has an
    # object extension.
    # Most compilers require the `-c` to be explicit.
    run_process([EMCC, path_from_root('tests', 'hello_world.cpp'), '-c', '-o', 'hello1.o'])
    err = run_process([EMCC, path_from_root('tests', 'hello_world.cpp'), '-o', 'hello2.o'], stderr=PIPE).stderr
    self.assertContained('warning: Assuming object file output in the absence of `-c`', err)
    self.assertBinaryEqual('hello1.o', 'hello2.o')

  def test_empty_output_extension(self):
    # Default to JS output when no extension is present
    run_process([EMCC, path_from_root('tests', 'hello_world.cpp'), '-Werror', '-o', 'hello'])
    self.assertContained('hello, world!', run_js('hello'))

  def test_backwards_deps_in_archive(self):
    # Test that JS dependencies from deps_info.json work for code linked via
    # static archives using -l<name>
    run_process([EMCC, path_from_root('tests', 'sockets', 'test_gethostbyname.c'), '-o', 'a.o'])
    run_process([LLVM_AR, 'cr', 'liba.a', 'a.o'])
    create_test_file('empty.c', 'static int foo = 0;')
    run_process([EMCC, 'empty.c', '-la', '-L.'])
    self.assertContained('success', run_js('a.out.js'))

  def test_warning_flags(self):
    create_test_file('not_object.bc', 'some text')
    run_process([EMCC, '-c', '-o', 'hello.o', path_from_root('tests', 'hello_world.c')])
    cmd = [EMCC, 'hello.o', 'not_object.bc', '-o', 'a.wasm']

    # warning that is enabled by default
    stderr = run_process(cmd, stderr=PIPE).stderr
    self.assertContained('emcc: warning: not_object.bc is not a valid input file [-Winvalid-input]', stderr)

    # -w to suppress warnings
    stderr = run_process(cmd + ['-w'], stderr=PIPE).stderr
    self.assertNotContained('warning', stderr)

    # -Wno-invalid-input to suppress just this one warning
    stderr = run_process(cmd + ['-Wno-invalid-input'], stderr=PIPE).stderr
    self.assertNotContained('warning', stderr)

    # with -Werror should fail
    stderr = self.expect_fail(cmd + ['-Werror'])
    self.assertContained('emcc: error: not_object.bc is not a valid input file [-Winvalid-input] [-Werror]', stderr)

    # with -Werror + -Wno-error=<type> should only warn
    stderr = run_process(cmd + ['-Werror', '-Wno-error=invalid-input'], stderr=PIPE).stderr
    self.assertContained('emcc: warning: not_object.bc is not a valid input file [-Winvalid-input]', stderr)

    # check that `-Werror=foo` also enales foo
    stderr = self.expect_fail(cmd + ['-Werror=legacy-settings', '-s', 'TOTAL_MEMORY=1'])
    self.assertContained('error: use of legacy setting: TOTAL_MEMORY (setting renamed to INITIAL_MEMORY) [-Wlegacy-settings] [-Werror]', stderr)

  def test_emranlib(self):
    create_test_file('foo.c', 'int foo = 1;')
    create_test_file('bar.c', 'int bar = 2;')
    run_process([EMCC, '-c', 'foo.c', 'bar.c'])

    # Create a library with no archive map
    run_process([EMAR, 'crS', 'liba.a', 'foo.o', 'bar.o'])
    output = run_process([shared.LLVM_NM, '--print-armap', 'liba.a'], stdout=PIPE).stdout
    self.assertNotContained('Archive map', output)

    # Add an archive map
    run_process([EMRANLIB, 'liba.a'])
    output = run_process([shared.LLVM_NM, '--print-armap', 'liba.a'], stdout=PIPE).stdout
    self.assertContained('Archive map', output)

  def test_pthread_stub(self):
    # Verify that programs containing pthread code can still be compiled even
    # without enabling threads.  This is possible becase we link in
    # libpthread_stub.a
    create_test_file('pthread.c', '''
#include <pthread.h>

int main() {
  pthread_atfork(NULL, NULL, NULL);
  return 0;
}
''')
    run_process([EMCC, 'pthread.c'])

  def test_stdin_preprocess(self):
    create_test_file('temp.h', '#include <string>')
    outputStdin = run_process([EMCC, '-x', 'c++', '-dM', '-E', '-'], input="#include <string>", stdout=PIPE).stdout
    outputFile = run_process([EMCC, '-x', 'c++', '-dM', '-E', 'temp.h'], stdout=PIPE).stdout
    self.assertTextDataIdentical(outputStdin, outputFile)

  def test_stdin_compile_only(self):
    # Should fail without -x lang specifier
    with open(path_from_root('tests', 'hello_world.cpp')) as f:
      err = self.expect_fail([EMCC, '-c', '-'], input=f.read())
    self.assertContained('error: -E or -x required when input is from standard input', err)

    with open(path_from_root('tests', 'hello_world.cpp')) as f:
      run_process([EMCC, '-c', '-o', 'out.o', '-x', 'c++', '-'], input=f.read())
    self.assertExists('out.o')

    # Same again but without an explicit output filename
    with open(path_from_root('tests', 'hello_world.cpp')) as f:
      run_process([EMCC, '-c', '-x', 'c++', '-'], input=f.read())
    self.assertExists('-.o')

  def test_stdin_compile_and_link(self):
    with open(path_from_root('tests', 'hello_world.cpp')) as f:
      run_process([EMCC, '-x', 'c++', '-'], input=f.read())
    self.assertContained('hello, world!', run_js('a.out.js'))

  def is_object_file(self, filename):
    if self.is_wasm_backend():
      return building.is_wasm('-')
    else:
      return building.is_bitcode('-')

  def test_stdout_link(self):
    # linking to stdout `-` doesn't work, we have no way to pass such an output filename
    # through post-link tools such as binaryen.
    err = self.expect_fail([EMCC, '-o', '-', path_from_root('tests', 'hello_world.cpp')])
    self.assertContained('invalid output filename: `-`', err)
    self.assertNotExists('-')

    err = self.expect_fail([EMCC, '-o', '-foo', path_from_root('tests', 'hello_world.cpp')])
    self.assertContained('invalid output filename: `-foo`', err)
    self.assertNotExists('-foo')

  def test_output_to_nowhere(self):
    nowhere = 'NULL' if WINDOWS else '/dev/null'
    run_process([EMCC, path_from_root('tests', 'hello_world.cpp'), '-o', nowhere, '-c'])

  # Test that passing -s MIN_X_VERSION=-1 on the command line will result in browser X being not supported at all.
  # I.e. -s MIN_X_VERSION=-1 is equal to -s MIN_X_VERSION=Infinity
  def test_drop_support_for_browser(self):
    # Test that -1 means "not supported"
    run_process([EMCC, path_from_root('tests', 'test_html5.c'), '-s', 'MIN_IE_VERSION=-1'])
    self.assertContained('allowsDeferredCalls: true', open('a.out.js').read())
    self.assertNotContained('allowsDeferredCalls: JSEvents.isInternetExplorer()', open('a.out.js').read())

  def test_errno_type(self):
    create_test_file('errno_type.c', '''
#include <errno.h>

// Use of these constants in C preprocessor comparisons should work.
#if EPERM > 0
#define DAV1D_ERR(e) (-(e))
#else
#define DAV1D_ERR(e) (e)
#endif
''')
    run_process([EMCC, 'errno_type.c'])

  @no_fastcomp("uses standalone mode")
  def test_standalone_syscalls(self):
    run_process([EMCC, path_from_root('tests', 'other', 'standalone_syscalls', 'test.cpp'), '-o', 'test.wasm'])
    with open(path_from_root('tests', 'other', 'standalone_syscalls', 'test.out')) as f:
      expected = f.read()
      for engine in WASM_ENGINES:
        self.assertContained(expected, run_js('test.wasm', engine))

<<<<<<< HEAD
  @no_fastcomp("uses standalone mode")
  def test_wasm2c_reactor(self):
    # test compiling an unsafe library using wasm2c, then using it from a
    # main program. this shows it is easy to use wasm2c as a sandboxing
    # mechanism.

    # first compile the library with emcc, getting a .c and .h
    run_process([PYTHON, EMCC,
                path_from_root('tests', 'other', 'wasm2c', 'unsafe-library.c'),
                '-O3', '-o', 'lib.wasm', '-s', 'WASM2C', '--no-entry'])
    # compile that .c to a native object
    run_process([CLANG_CC, 'lib.wasm.c', '-c', '-O3', '-o', 'lib.o'])
    # compile the main program natively normally, and link with the
    # unsafe library
    run_process([CLANG_CC,
                path_from_root('tests', 'other', 'wasm2c', 'my-code.c'),
                '-O3', 'lib.o', '-o', 'program.exe'])
    output = run_process([os.path.abspath('program.exe')], stdout=PIPE).stdout
    with open(path_from_root('tests', 'other', 'wasm2c', 'output.txt')) as f:
      self.assertEqual(output, f.read())

=======
  @parameterized({
    'wasm2js': (['-s', 'WASM=0'], ''),
    'modularize': (['-s', 'MODULARIZE'], 'Module()'),
  })
>>>>>>> 9f970236
  @no_fastcomp('wasm2js only')
  def test_promise_polyfill(self, constant_args, extern_post_js):
    def test(args):
      # legacy browsers may lack Promise, which wasm2js depends on. see what
      # happens when we kill the global Promise function.
      create_test_file('extern-post.js', extern_post_js)
      run_process([EMCC, path_from_root('tests', 'hello_world.cpp')] + constant_args + args + ['--extern-post-js', 'extern-post.js'])
      with open('a.out.js') as f:
        js = f.read()
      with open('a.out.js', 'w') as f:
        f.write('Promise = undefined;\n' + js)
      return run_js('a.out.js', stderr=PIPE, full_output=True, assert_returncode=None)

    # we fail without legacy support
    self.assertNotContained('hello, world!', test([]))
    # but work with it
    self.assertContained('hello, world!', test(['-s', 'LEGACY_VM_SUPPORT']))

  # Compile-test for -s USE_WEBGPU=1 and library_webgpu.js.
  def test_webgpu_compiletest(self):
    for args in [[], ['-s', 'ASSERTIONS=1']]:
      run_process([EMCC, path_from_root('tests', 'webgpu_dummy.cpp'), '-s', 'USE_WEBGPU=1'] + args)

  @no_fastcomp('lld only')
  def test_signature_mismatch(self):
    create_test_file('a.c', 'void foo(); int main() { foo(); return 0; }')
    create_test_file('b.c', 'int foo() { return 1; }')
    stderr = run_process([EMCC, 'a.c', 'b.c'], stderr=PIPE).stderr
    self.assertContained('function signature mismatch: foo', stderr)
    self.expect_fail([EMCC, '-Wl,--fatal-warnings', 'a.c', 'b.c'])
    self.expect_fail([EMCC, '-s', 'STRICT', 'a.c', 'b.c'])

  @no_fastcomp('lld only')
  def test_lld_report_undefined(self):
    create_test_file('main.c', 'void foo(); int main() { foo(); return 0; }')
    stderr = self.expect_fail([EMCC, '-s', 'LLD_REPORT_UNDEFINED', 'main.c'])
    self.assertContained('wasm-ld: error:', stderr)
    self.assertContained('main_0.o: undefined symbol: foo', stderr)

  @no_fastcomp('wasm backend only')
  def test_4GB(self):
    stderr = self.expect_fail([EMCC, path_from_root('tests', 'hello_world.c'), '-s', 'INITIAL_MEMORY=2GB'])
    self.assertContained('INITIAL_MEMORY must be less than 2GB due to current spec limitations', stderr)

  # Verifies that warning messages that Closure outputs are recorded to console
  def test_closure_warnings(self):
    proc = run_process([EMCC, path_from_root('tests', 'test_closure_warning.c'), '-O3', '--closure', '1', '-s', 'CLOSURE_WARNINGS=quiet'], stderr=PIPE)
    self.assertNotContained('WARNING', proc.stderr)

    proc = run_process([EMCC, path_from_root('tests', 'test_closure_warning.c'), '-O3', '--closure', '1', '-s', 'CLOSURE_WARNINGS=warn'], stderr=PIPE)
    self.assertContained('WARNING - [JSC_REFERENCE_BEFORE_DECLARE] Variable referenced before declaration', proc.stderr)

    self.expect_fail([EMCC, path_from_root('tests', 'test_closure_warning.c'), '-O3', '--closure', '1', '-s', 'CLOSURE_WARNINGS=error'])

  @no_fastcomp('test wasm object files')
  def test_bitcode_input(self):
    # Verify that bitcode files are accepted as input
    create_test_file('main.c', 'void foo(); int main() { return 0; }')
    run_process([EMCC, '-emit-llvm', '-c', '-o', 'main.bc', 'main.c'])
    self.assertTrue(building.is_bitcode('main.bc'))
    run_process([EMCC, '-c', '-o', 'main.o', 'main.bc'])
    self.assertTrue(building.is_wasm('main.o'))

  def test_nostdlib(self):
    # First ensure all the system libs are built
    run_process([EMCC, path_from_root('tests', 'unistd', 'close.c')])

    self.assertContained('undefined symbol:', self.expect_fail([EMCC, path_from_root('tests', 'unistd', 'close.c'), '-nostdlib']))
    self.assertContained('undefined symbol:', self.expect_fail([EMCC, path_from_root('tests', 'unistd', 'close.c'), '-nodefaultlibs']))

    # Build again but with explit system libraries
    libs = ['-lc', '-lcompiler_rt']
    if self.is_wasm_backend():
      libs.append('-lc_rt_wasm')
    run_process([EMCC, path_from_root('tests', 'unistd', 'close.c'), '-nostdlib'] + libs)
    run_process([EMCC, path_from_root('tests', 'unistd', 'close.c'), '-nodefaultlibs'] + libs)

  def test_argument_match(self):
    # Verify that emcc arguments match precisely.  We had a bug where only the prefix
    # was matched
    run_process([EMCC, path_from_root('tests', 'hello_world.c'), '--js-opts', '10'])
    err = self.expect_fail([EMCC, path_from_root('tests', 'hello_world.c'), '--js-optsXX'])
    self.assertContained("error: unsupported option '--js-optsXX'", err)

  def test_missing_argument(self):
    err = self.expect_fail([EMCC, path_from_root('tests', 'hello_world.c'), '--js-opts'])
    self.assertContained("error: option '--js-opts' requires an argument", err)

  def test_default_to_cxx(self):
    create_test_file('foo.h', '#include <string.h>')
    create_test_file('cxxfoo.h', '#include <string>')

    # The default bahviour is to default to C++, which means the C++ header can be compiled even
    # with emcc.
    run_process([EMCC, '-c', 'cxxfoo.h'])

    # But this means that C flags can't be passed (since we are assuming C++)
    err = self.expect_fail([EMCC, '-std=gnu11', '-c', 'foo.h'])
    self.assertContained("'-std=gnu11' not allowed with 'C++'", err)

    # If we disable DEFAULT_TO_CXX the emcc can be used with cflags, but can't be used to build
    # C++ headers
    run_process([EMCC, '-std=gnu11', '-c', 'foo.h', '-s', 'DEFAULT_TO_CXX=0'])
    err = self.expect_fail([EMCC, '-c', 'cxxfoo.h', '-s', 'DEFAULT_TO_CXX=0'])
    self.assertContained("'string' file not found", err)

    # Using em++ should alwasy work for C++ headers
    run_process([EMXX, '-c', 'cxxfoo.h', '-s', 'DEFAULT_TO_CXX=0'])
    # Or using emcc with `-x c++`
    run_process([EMCC, '-c', 'cxxfoo.h', '-s', 'DEFAULT_TO_CXX=0', '-x', 'c++-header'])

  @parameterized({
    '': ([],),
    'minimal': (['-s', 'MINIMAL_RUNTIME'],),
  })
  def test_support_errno(self, args):
    self.emcc_args += args
    src = path_from_root('tests', 'core', 'test_support_errno.c')
    output = path_from_root('tests', 'core', 'test_support_errno.out')
    self.do_run_from_file(src, output)
    size_default = os.path.getsize('src.c.o.js')

    # Run the same test again but with SUPPORT_ERRNO disabled.  This time we don't expect errno
    # to be set after the failing syscall.
    self.set_setting('SUPPORT_ERRNO', 0)
    output = path_from_root('tests', 'core', 'test_support_errno_disabled.out')
    self.do_run_from_file(src, output)

    # Verify the JS output was smaller
    self.assertLess(os.path.getsize('src.c.o.js'), size_default)

  @no_fastcomp('no .s file support')
  def test_assembly(self):
    run_process([EMCC, '-c', path_from_root('tests', 'other', 'test_asm.s'), '-o', 'foo.o'])
    src = path_from_root('tests', 'other', 'test_asm.c')
    output = path_from_root('tests', 'other', 'test_asm.out')
    self.emcc_args.append('foo.o')
    self.do_run_from_file(src, output)

  @no_fastcomp('no .s file support')
  def test_assembly_preprocessed(self):
    run_process([EMCC, '-c', path_from_root('tests', 'other', 'test_asm_cpp.S'), '-o', 'foo.o'])
    src = path_from_root('tests', 'other', 'test_asm.c')
    output = path_from_root('tests', 'other', 'test_asm.out')
    self.emcc_args.append('foo.o')
    self.do_run_from_file(src, output)

  def test_export_global_address(self):
    src = path_from_root('tests', 'other', 'test_export_global_address.c')
    output = path_from_root('tests', 'other', 'test_export_global_address.out')
    self.do_run_from_file(src, output)

  @no_fastcomp('wasm-ld only')
  def test_linker_version(self):
    out = run_process([EMCC, '-Wl,--version'], stdout=PIPE).stdout
    self.assertContained('LLD ', out)

  # Tests that if a JS library function is missing, the linker will print out which function
  # depended on the missing function.
  def test_chained_js_error_diagnostics(self):
    err = self.expect_fail([EMCC, path_from_root('tests', 'test_chained_js_error_diagnostics.c'), '--js-library', path_from_root('tests', 'test_chained_js_error_diagnostics.js')])
    self.assertContained("error: undefined symbol: nonexistent_function (referenced by bar__deps: ['nonexistent_function'], referenced by foo__deps: ['bar'], referenced by top-level compiled C/C++ code)", err)

  def test_xclang_flag(self):
    create_test_file('foo.h', ' ')
    run_process([EMCC, '-c', '-o', 'out.o', '-Xclang', '-include', '-Xclang', 'foo.h', path_from_root('tests', 'hello_world.c')])

  def test_native_call_before_init(self):
    self.set_setting('ASSERTIONS')
    self.set_setting('EXPORTED_FUNCTIONS', ['_foo'])
    self.add_pre_run('console.log("calling foo"); Module["_foo"]();')
    self.build('#include <stdio.h>\nint foo() { puts("foo called"); return 3; }', self.get_dir(), 'foo.c')
    err = self.expect_fail(NODE_JS + ['foo.c.o.js'], stdout=PIPE)
    self.assertContained('native function `foo` called before runtime initialization', err)

  def test_native_call_after_exit(self):
    self.set_setting('ASSERTIONS')
    self.set_setting('EXIT_RUNTIME')
    self.add_on_exit('console.log("calling main again"); Module["_main"]();')
    self.build('#include <stdio.h>\nint main() { puts("foo called"); return 0; }', self.get_dir(), 'foo.c')
    err = self.expect_fail(NODE_JS + ['foo.c.o.js'], stdout=PIPE)
    self.assertContained('native function `main` called after runtime exit', err)<|MERGE_RESOLUTION|>--- conflicted
+++ resolved
@@ -10248,7 +10248,6 @@
       for engine in WASM_ENGINES:
         self.assertContained(expected, run_js('test.wasm', engine))
 
-<<<<<<< HEAD
   @no_fastcomp("uses standalone mode")
   def test_wasm2c_reactor(self):
     # test compiling an unsafe library using wasm2c, then using it from a
@@ -10270,12 +10269,10 @@
     with open(path_from_root('tests', 'other', 'wasm2c', 'output.txt')) as f:
       self.assertEqual(output, f.read())
 
-=======
   @parameterized({
     'wasm2js': (['-s', 'WASM=0'], ''),
     'modularize': (['-s', 'MODULARIZE'], 'Module()'),
   })
->>>>>>> 9f970236
   @no_fastcomp('wasm2js only')
   def test_promise_polyfill(self, constant_args, extern_post_js):
     def test(args):
