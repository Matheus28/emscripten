--- conflicted
+++ resolved
@@ -9352,11 +9352,7 @@
     # Changing this option to [] should decrease code size.
     self.assertLess(changed, normal)
     # Check an absolute code size as well, with some slack.
-<<<<<<< HEAD
-    self.assertLess(abs(changed - 6075), 150)
-=======
-    self.assertLess(abs(changed - 5001), 150)
->>>>>>> 28ca7fb7
+    self.assertLess(abs(changed - 5285), 150)
 
   def test_llvm_includes(self):
     create_file('atomics.c', '#include <stdatomic.h>')
