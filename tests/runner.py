'''
Simple test runner

See settings.py file for options&params. Edit as needed.
'''

from subprocess import Popen, PIPE, STDOUT
import os, unittest, tempfile, shutil, time, inspect, sys, math, glob, tempfile, re, json, difflib

# Setup

def path_from_root(*pathelems):
  rootpath = os.path.abspath(os.path.dirname(os.path.dirname(__file__)))
  return os.path.join(rootpath, *pathelems)
exec(open(path_from_root('tools', 'shared.py'), 'r').read())

# Sanity check for config

try:
  assert COMPILER_OPTS != None
except:
  raise Exception('Cannot find "COMPILER_OPTS" definition. Is ~/.emscripten set up properly? You may need to copy the template from settings.py into it.')

# Paths

EMSCRIPTEN = path_from_root('emscripten.py')
DEMANGLER = path_from_root('third_party', 'demangler.py')
NAMESPACER = path_from_root('tools', 'namespacer.py')
EMMAKEN = path_from_root('tools', 'emmaken.py')
AUTODEBUGGER = path_from_root('tools', 'autodebugger.py')
DFE = path_from_root('tools', 'dead_function_eliminator.py')

# Global cache for tests (we have multiple TestCase instances; this object lets them share data)

GlobalCache = {}

class Dummy: pass
Settings = Dummy()
Settings.saveJS = 0

# Core test runner class, shared between normal tests and benchmarks

class RunnerCore(unittest.TestCase):
  def tearDown(self):
    if Settings.saveJS:
      for name in os.listdir(self.get_dir()):
        if name.endswith(('.o.js', '.cc.js')):
          suff = '.'.join(name.split('.')[-2:])
          shutil.copy(os.path.join(self.get_dir(), name),
                      os.path.join(TEMP_DIR, self.id().replace('__main__.', '').replace('.test_', '.')+'.'+suff))

  def skip(self, why):
    print >> sys.stderr, '<skipping: %s> ' % why,

  def get_dir(self):
    dirname = TEMP_DIR + '/tmp' # tempfile.mkdtemp(dir=TEMP_DIR)
    if not os.path.exists(dirname):
      os.makedirs(dirname)
    return dirname

  # Similar to LLVM::createStandardModulePasses()
  def pick_llvm_opts(self, optimization_level, optimize_size, allow_nonportable=False):
    global LLVM_OPT_OPTS, USE_TYPED_ARRAYS, QUANTUM_SIZE

    #if USE_TYPED_ARRAYS == 2: # unsafe optimizations. TODO: fix all issues blocking this from being used
    #  LLVM_OPT_OPTS = ['-O3']
    #  return

    LLVM_OPT_OPTS = pick_llvm_opts(optimization_level, optimize_size, allow_nonportable, quantum_size=QUANTUM_SIZE)

  # Emscripten optimizations that we run on the .ll file
  def do_ll_opts(self, filename):
    shutil.move(filename + '.o.ll', filename + '.o.ll.orig')
    output = Popen(['python', DFE, filename + '.o.ll.orig', filename + '.o.ll'], stdout=PIPE, stderr=STDOUT).communicate()[0]
    assert os.path.exists(filename + '.o.ll'), 'Failed to run ll optimizations'

  # Optional LLVM optimizations
  def do_llvm_opts(self, filename):
    if LLVM_OPTS:
      shutil.move(filename + '.o', filename + '.o.pre')
      output = Popen([LLVM_OPT, filename + '.o.pre'] + LLVM_OPT_OPTS + ['-o=' + filename + '.o'], stdout=PIPE, stderr=STDOUT).communicate()[0]
      assert os.path.exists(filename + '.o'), 'Failed to run llvm optimizations: ' + output

  def do_llvm_dis(self, filename):
    # LLVM binary ==> LLVM assembly
    try:
      os.remove(filename + '.o.ll')
    except:
      pass
    output = Popen([LLVM_DIS, filename + '.o'] + LLVM_DIS_OPTS + ['-o=' + filename + '.o.ll'], stdout=PIPE, stderr=STDOUT).communicate()[0]
    assert os.path.exists(filename + '.o.ll'), 'Could not create .ll file: ' + output

  def do_llvm_as(self, source, target):
    # LLVM assembly ==> LLVM binary
    try:
      os.remove(target)
    except:
      pass
    output = Popen([LLVM_AS, source, '-o=' + target], stdout=PIPE, stderr=STDOUT).communicate()[0]
    assert os.path.exists(target), 'Could not create bc file: ' + output

  def do_link(self, files, target):
    output = Popen([LLVM_LINK] + files + ['-o', target], stdout=PIPE, stderr=STDOUT).communicate()[0]
    assert output is None or 'Could not open input file' not in output, 'Linking error: ' + output

  def prep_ll_test(self, filename, ll_file, force_recompile=False, build_ll_hook=None):
    if ll_file.endswith(('.bc', '.o')):
      if ll_file != filename + '.o':
        shutil.copy(ll_file, filename + '.o')
      self.do_llvm_dis(filename)
    else:
      shutil.copy(ll_file, filename + '.o.ll')

    force_recompile = force_recompile or os.stat(filename + '.o.ll').st_size > 50000 # if the file is big, recompile just to get ll_opts

    if LLVM_OPTS or force_recompile or build_ll_hook:
      self.do_ll_opts(filename)
      if build_ll_hook:
        build_ll_hook(filename)
      shutil.move(filename + '.o.ll', filename + '.o.ll.pre')
      self.do_llvm_as(filename + '.o.ll.pre', filename + '.o')
      output = Popen([LLVM_AS, filename + '.o.ll.pre'] + ['-o=' + filename + '.o'], stdout=PIPE, stderr=STDOUT).communicate()[0]
      assert 'error:' not in output, 'Error in llvm-as: ' + output
      self.do_llvm_opts(filename)
      self.do_llvm_dis(filename)

  # Build JavaScript code from source code
  def build(self, src, dirname, filename, output_processor=None, main_file=None, additional_files=[], libraries=[], includes=[], build_ll_hook=None, extra_emscripten_args=[]):
    # Copy over necessary files for compiling the source
    if main_file is None:
      f = open(filename, 'w')
      f.write(src)
      f.close()
      assert len(additional_files) == 0
    else:
      # copy whole directory, and use a specific main .cpp file
      shutil.rmtree(dirname)
      shutil.copytree(src, dirname)
      shutil.move(os.path.join(dirname, main_file), filename)
      # the additional files were copied; alter additional_files to point to their full paths now
      additional_files = map(lambda f: os.path.join(dirname, f), additional_files)

    # C++ => LLVM binary
    os.chdir(dirname)
    cwd = os.getcwd()

    for f in [filename] + additional_files:
      try:
        # Make sure we notice if compilation steps failed
        os.remove(f + '.o')
        os.remove(f + '.o.ll')
      except:
        pass
      output = Popen([COMPILER, '-DEMSCRIPTEN', '-emit-llvm'] + COMPILER_OPTS + COMPILER_TEST_OPTS +
                     ['-I', dirname, '-I', os.path.join(dirname, 'include')] +
                     map(lambda include: '-I' + include, includes) + 
                     ['-c', f, '-o', f + '.o'],
                     stdout=PIPE, stderr=STDOUT).communicate()[0]
      assert os.path.exists(f + '.o'), 'Source compilation error: ' + output

    os.chdir(cwd)

    # Link all files
    if len(additional_files) + len(libraries) > 0:
      shutil.move(filename + '.o', filename + '.o.alone')
      self.do_link([filename + '.o.alone'] + map(lambda f: f + '.o', additional_files) + libraries,
                   filename + '.o')
      if not os.path.exists(filename + '.o'):
        print "Failed to link LLVM binaries:\n\n", output
        raise Exception("Linkage error");

    # Finalize
    self.prep_ll_test(filename, filename + '.o', build_ll_hook=build_ll_hook)

    self.do_emscripten(filename, output_processor, extra_args=extra_emscripten_args)

  def do_emscripten(self, filename, output_processor=None, append_ext=True, extra_args=[]):
    # Run Emscripten
    exported_settings = {}
    for setting in ['QUANTUM_SIZE', 'RELOOP', 'OPTIMIZE', 'ASSERTIONS', 'USE_TYPED_ARRAYS', 'SAFE_HEAP', 'CHECK_OVERFLOWS', 'CORRECT_OVERFLOWS', 'CORRECT_SIGNS', 'CHECK_SIGNS', 'CORRECT_OVERFLOWS_LINES', 'CORRECT_SIGNS_LINES', 'CORRECT_ROUNDINGS', 'CORRECT_ROUNDINGS_LINES', 'INVOKE_RUN', 'SAFE_HEAP_LINES', 'INIT_STACK', 'AUTO_OPTIMIZE', 'EXPORTED_FUNCTIONS', 'EXPORTED_GLOBALS', 'BUILD_AS_SHARED_LIB', 'INCLUDE_FULL_LIBRARY', 'RUNTIME_TYPE_INFO', 'DISABLE_EXCEPTION_CATCHING', 'FAST_MEMORY', 'EXCEPTION_DEBUG', 'PROFILE']:
      try:
        value = eval(setting)
        exported_settings[setting] = value
      except:
        pass
    settings = ['-s %s=%s' % (k, json.dumps(v)) for k, v in exported_settings.items()]
<<<<<<< HEAD
    try:
      os.getcwd()
    except OSError:
      os.chdir(self.get_dir()) # ensure the current working directory is valid
    compiler_output = timeout_run(Popen([EMSCRIPTEN, filename + ('.o.ll' if append_ext else ''), '-o', filename + '.o.js'] + settings + extra_args, stdout=PIPE, stderr=STDOUT), TIMEOUT, 'Compiling')
=======
    compiler_output = timeout_run(Popen(['python', EMSCRIPTEN, filename + ('.o.ll' if append_ext else ''), '-o', filename + '.o.js'] + settings + extra_args, stdout=PIPE, stderr=STDOUT), TIMEOUT, 'Compiling')
>>>>>>> 252869f1
    #print compiler_output

    # Detect compilation crashes and errors
    if compiler_output is not None and 'Traceback' in compiler_output and 'in test_' in compiler_output: print compiler_output; assert 0
    assert os.path.exists(filename + '.o.js') and len(open(filename + '.o.js', 'r').read()) > 0, 'Emscripten failed to generate .js: ' + str(compiler_output)

    if output_processor is not None:
      output_processor(open(filename + '.o.js').read())

  def run_generated_code(self, engine, filename, args=[], check_timeout=True):
    stdout = os.path.join(self.get_dir(), 'stdout') # use files, as PIPE can get too full and hang us
    stderr = os.path.join(self.get_dir(), 'stderr')
    try:
      cwd = os.getcwd()
    except:
      cwd = None
    os.chdir(self.get_dir())
    run_js(engine, filename, args, check_timeout, stdout=open(stdout, 'w'), stderr=open(stderr, 'w'))
    if cwd is not None:
      os.chdir(cwd)
    ret = open(stdout, 'r').read() + open(stderr, 'r').read()
    assert 'strict warning:' not in ret, 'We should pass all strict mode checks: ' + ret
    return ret

  def run_llvm_interpreter(self, args):
    return Popen([EXEC_LLVM] + args, stdout=PIPE, stderr=STDOUT).communicate()[0]

  def build_native(self, filename, compiler='g++'):
    Popen([compiler, '-O3', filename, '-o', filename+'.native'], stdout=PIPE, stderr=STDOUT).communicate()[0]

  def run_native(self, filename, args):
    Popen([filename+'.native'] + args, stdout=PIPE, stderr=STDOUT).communicate()[0]

  def assertContained(self, value, string):
    if type(value) is not str: value = value() # lazy loading
    if type(string) is not str: string = string()
    if value not in string:
      raise Exception("Expected to find '%s' in '%s', diff:\n\n%s" % (
        limit_size(value), limit_size(string),
        limit_size(''.join([a.rstrip()+'\n' for a in difflib.unified_diff(value.split('\n'), string.split('\n'), fromfile='expected', tofile='actual')]))
      ))

  def assertNotContained(self, value, string):
    if type(value) is not str: value = value() # lazy loading
    if type(string) is not str: string = string()
    if value in string:
      raise Exception("Expected to NOT find '%s' in '%s', diff:\n\n%s" % (
        limit_size(value), limit_size(string),
        limit_size(''.join([a.rstrip()+'\n' for a in difflib.unified_diff(value.split('\n'), string.split('\n'), fromfile='expected', tofile='actual')]))
      ))

###################################################################################################

if 'benchmark' not in str(sys.argv):
  # Tests

  print "Running Emscripten tests..."

  class T(RunnerCore): # Short name, to make it more fun to use manually on the commandline
    ## Does a complete test - builds, runs, checks output, etc.
    def do_test(self, src, expected_output=None, args=[], output_nicerizer=None, output_processor=None, no_build=False, main_file=None, additional_files=[], js_engines=None, post_build=None, basename='src.cpp', libraries=[], includes=[], force_c=False, build_ll_hook=None, extra_emscripten_args=[]):
        #print 'Running test:', inspect.stack()[1][3].replace('test_', ''), '[%s,%s,%s]' % (COMPILER.split(os.sep)[-1], 'llvm-optimizations' if LLVM_OPTS else '', 'reloop&optimize' if RELOOP else '')
        if force_c or (main_file is not None and main_file[-2:]) == '.c':
          basename = 'src.c'
          global COMPILER
          COMPILER = to_cc(COMPILER)

        dirname = self.get_dir()
        filename = os.path.join(dirname, basename)
        if not no_build:
          self.build(src, dirname, filename, main_file=main_file, additional_files=additional_files, libraries=libraries, includes=includes,
                     build_ll_hook=build_ll_hook, extra_emscripten_args=extra_emscripten_args)

        if post_build is not None:
          post_build(filename + '.o.js')

        # If not provided with expected output, then generate it right now, using lli
        if expected_output is None:
          expected_output = self.run_llvm_interpreter([filename + '.o'])
          print '[autogenerated expected output: %20s]' % (expected_output[0:17].replace('\n', '')+'...')

        # Run in both JavaScript engines, if optimizing - significant differences there (typed arrays)
        if js_engines is None:
          js_engines = [SPIDERMONKEY_ENGINE, V8_ENGINE]
        if USE_TYPED_ARRAYS == 2:
          js_engines = [SPIDERMONKEY_ENGINE] # when oh when will v8 support typed arrays in the console
        for engine in js_engines:
          js_output = self.run_generated_code(engine, filename + '.o.js', args)
          if output_nicerizer is not None:
              js_output = output_nicerizer(js_output)
          self.assertContained(expected_output, js_output)
          self.assertNotContained('ERROR', js_output)

        #shutil.rmtree(dirname) # TODO: leave no trace in memory. But for now nice for debugging

    # No building - just process an existing .ll file (or .bc, which we turn into .ll)
    def do_ll_test(self, ll_file, expected_output=None, args=[], js_engines=None, output_nicerizer=None, post_build=None, force_recompile=False, build_ll_hook=None, extra_emscripten_args=[]):

      filename = os.path.join(self.get_dir(), 'src.cpp')

      self.prep_ll_test(filename, ll_file, force_recompile, build_ll_hook)
      self.do_emscripten(filename, extra_args=extra_emscripten_args)
      self.do_test(None,
                   expected_output,
                   args,
                   no_build=True,
                   js_engines=js_engines,
                   output_nicerizer=output_nicerizer,
                   post_build=post_build)

    def test_hello_world(self):
        src = '''
          #include <stdio.h>
          int main()
          {
            printf("hello, world!\\n");
            return 0;
          }
        '''
        self.do_test(src, 'hello, world!')

    def test_intvars(self):
        src = '''
          #include <stdio.h>
          int global = 20;
          int *far;
          int main()
          {
            int x = 5;
            int y = x+17;
            int z = (y-1)/2; // Should stay an integer after division!
            y += 1;
            int w = x*3+4;
            int k = w < 15 ? 99 : 101;
            far = &k;
            *far += global;
            int i = k > 100; // Should be an int, not a bool!
            int j = i << 6;
            j >>= 1;
            j = j ^ 5;
            int h = 1;
            h |= 0;
            int p = h;
            p &= 0;
            printf("*%d,%d,%d,%d,%d,%d,%d,%d,%d*\\n", x, y, z, w, k, i, j, h, p);

            long hash = -1;
            size_t perturb;
            int ii = 0;
            for (perturb = hash; ; perturb >>= 5) {
              printf("%d:%d", ii, perturb);
              ii++;
              if (ii == 9) break;
              printf(",");
            }
            printf("*\\n");
            printf("*%.1d,%.2d*\\n", 56, 9);

            // Fixed-point math on 64-bit ints. Tricky to support since we have no 64-bit shifts in JS
            {
              struct Fixed {
                static int Mult(int a, int b) {
                  return ((long long)a * (long long)b) >> 16;
                }
              };
              printf("fixed:%d\\n", Fixed::Mult(150000, 140000));
            }

            printf("*%ld*%p\\n", (long)21, &hash); // The %p should not enter an infinite loop!
            return 0;
          }
        '''
        self.do_test(src, '*5,23,10,19,121,1,37,1,0*\n0:-1,1:134217727,2:4194303,3:131071,4:4095,5:127,6:3,7:0,8:0*\n*56,09*\nfixed:320434\n*21*')

    def test_sintvars(self):
        global CORRECT_SIGNS; CORRECT_SIGNS = 1 # Relevant to this test
        src = '''
          #include <stdio.h>
          struct S {
            char *match_start;
            char *strstart;
          };
          int main()
          {
            struct S _s;
            struct S *s = &_s;
            unsigned short int sh;

            s->match_start = (char*)32522;
            s->strstart = (char*)(32780);
            printf("*%d,%d,%d*\\n", (int)s->strstart, (int)s->match_start, (int)(s->strstart - s->match_start));
            sh = s->strstart - s->match_start;
            printf("*%d,%d*\\n", sh, sh>>7);

            s->match_start = (char*)32999;
            s->strstart = (char*)(32780);
            printf("*%d,%d,%d*\\n", (int)s->strstart, (int)s->match_start, (int)(s->strstart - s->match_start));
            sh = s->strstart - s->match_start;
            printf("*%d,%d*\\n", sh, sh>>7);
          }
        '''
        output = '*32780,32522,258*\n*258,2*\n*32780,32999,-219*\n*65317,510*'
        global CORRECT_OVERFLOWS; CORRECT_OVERFLOWS = 0 # We should not need overflow correction to get this right
        self.do_test(src, output, force_c=True)

    def test_bigint(self):
        if USE_TYPED_ARRAYS != 0: return self.skip('Typed arrays truncate i64')
        src = '''
          #include <stdio.h>
          int main()
          {
            long long x = 0x0000def123450789ULL; // any bigger than this, and we
            long long y = 0x00020ef123456089ULL; // start to run into the double precision limit!
            printf("*%Ld,%Ld,%Ld,%Ld,%Ld*\\n", x, y, x | y, x & y, x ^ y, x >> 2, y << 2);

            printf("*");
            long long z = 13;
            int n = 0;
            while (z > 1) {
              printf("%.2f,", (float)z); // these must be integers!
              z = z >> 1;
              n++;
            }
            printf("*%d*\\n", n);
            return 0;
          }
        '''
        self.do_test(src, '*245127260211081,579378795077769,808077213656969,16428841631881,791648372025088*\n*13.00,6.00,3.00,*3*')

    def test_unsigned(self):
        global CORRECT_SIGNS; CORRECT_SIGNS = 1 # We test for exactly this sort of thing here
        global CHECK_SIGNS; CHECK_SIGNS = 0
        src = '''
          #include <stdio.h>
          const signed char cvals[2] = { -1, -2 }; // compiler can store this is a string, so -1 becomes \FF, and needs re-signing
          int main()
          {
            {
              unsigned char x = 200;
              printf("*%d*\\n", x);
              unsigned char y = -22;
              printf("*%d*\\n", y);
            }

            int varey = 100;
            unsigned int MAXEY = -1, MAXEY2 = -77;
            printf("*%u,%d,%u*\\n", MAXEY, varey >= MAXEY, MAXEY2); // 100 >= -1? not in unsigned!

            int y = cvals[0];
            printf("*%d,%d,%d,%d*\\n", cvals[0], cvals[0] < 0, y, y < 0);
            y = cvals[1];
            printf("*%d,%d,%d,%d*\\n", cvals[1], cvals[1] < 0, y, y < 0);

            // zext issue - see mathop in jsifier
            unsigned char x8 = -10;
            unsigned long hold = 0;
            hold += x8;
            int y32 = hold+50;
            printf("*%u,%u*\\n", hold, y32);

            // Comparisons
            x8 = 0;
            for (int i = 0; i < 254; i++) x8++; // make it an actual 254 in JS - not a -2
            printf("*%d,%d*\\n", x8+1 == 0xff, x8+1 != 0xff); // 0xff may be '-1' in the bitcode

            return 0;
          }
        '''
        self.do_test(src)#, '*4294967295,0,4294967219*\n*-1,1,-1,1*\n*-2,1,-2,1*\n*246,296*\n*1,0*')

        # Now let's see some code that should just work in USE_TYPED_ARRAYS == 2, but requires
        # corrections otherwise
        if USE_TYPED_ARRAYS == 2:
          CORRECT_SIGNS = 0
          CHECK_SIGNS = 1
        else:
          CORRECT_SIGNS = 1
          CHECK_SIGNS = 0

        src = '''
          #include <stdio.h>
          int main()
          {
            {
              unsigned char x;
              unsigned char *y = &x;
              *y = -1;
              printf("*%d*\\n", x);
            }
            {
              unsigned short x;
              unsigned short *y = &x;
              *y = -1;
              printf("*%d*\\n", x);
            }
            /*{ // This case is not checked. The hint for unsignedness is just the %u in printf, and we do not analyze that
              unsigned int x;
              unsigned int *y = &x;
              *y = -1;
              printf("*%u*\\n", x);
            }*/
            {
              char x;
              char *y = &x;
              *y = 255;
              printf("*%d*\\n", x);
            }
            {
              char x;
              char *y = &x;
              *y = 65535;
              printf("*%d*\\n", x);
            }
            {
              char x;
              char *y = &x;
              *y = 0xffffffff;
              printf("*%d*\\n", x);
            }
            return 0;
          }
        '''
        self.do_test(src, '*255*\n*65535*\n*-1*\n*-1*\n*-1*')

    def test_bitfields(self):
        global SAFE_HEAP; SAFE_HEAP = 0 # bitfields do loads on invalid areas, by design
        src = '''
          #include <stdio.h>
          struct bitty {
            unsigned x : 1;
            unsigned y : 1;
            unsigned z : 1;
          };
          int main()
          {
            bitty b;
            printf("*");
            for (int i = 0; i <= 1; i++)
              for (int j = 0; j <= 1; j++)
                for (int k = 0; k <= 1; k++) {
                  b.x = i;
                  b.y = j;
                  b.z = k;
                  printf("%d,%d,%d,", b.x, b.y, b.z);
                }
            printf("*\\n");
            return 0;
          }
        '''
        self.do_test(src, '*0,0,0,0,0,1,0,1,0,0,1,1,1,0,0,1,0,1,1,1,0,1,1,1,*')

    def test_floatvars(self):
        src = '''
          #include <stdio.h>
          int main()
          {
            float x = 1.234, y = 3.5, q = 0.00000001;
            y *= 3;
            int z = x < y;
            printf("*%d,%d,%.1f,%d,%.4f,%.2f*\\n", z, int(y), y, (int)x, x, q);

            /*
            // Rounding behavior
            float fs[6] = { -2.75, -2.50, -2.25, 2.25, 2.50, 2.75 };
            double ds[6] = { -2.75, -2.50, -2.25, 2.25, 2.50, 2.75 };
            for (int i = 0; i < 6; i++)
              printf("*int(%.2f)=%d,%d*\\n", fs[i], int(fs[i]), int(ds[i]));
            */

            return 0;
          }
        '''
        self.do_test(src, '*1,10,10.5,1,1.2340,0.00*')

    def test_math(self):
        src = '''
          #include <stdio.h>
          #include <cmath>
          int main()
          {
            printf("*%.2f,%.2f,%f,%f", M_PI, -M_PI, 1/0.0, -1/0.0);
            printf(",%d", finite(NAN) != 0);
            printf(",%d", finite(INFINITY) != 0);
            printf(",%d", finite(-INFINITY) != 0);
            printf(",%d", finite(12.3) != 0);
            printf(",%d", isinf(NAN) != 0);
            printf(",%d", isinf(INFINITY) != 0);
            printf(",%d", isinf(-INFINITY) != 0);
            printf(",%d", isinf(12.3) != 0);
            printf("*\\n");
            return 0;
          }
        '''
        self.do_test(src, '*3.14,-3.14,inf,-inf,0,0,0,1,0,1,1,0*')

    def test_math_hyperbolic(self):
        src = open(path_from_root('tests', 'hyperbolic', 'src.c'), 'r').read()
        expected = open(path_from_root('tests', 'hyperbolic', 'output.txt'), 'r').read()
        self.do_test(src, expected)

    def test_getgep(self):
        # Generated code includes getelementptr (getelementptr, 0, 1), i.e., GEP as the first param to GEP
        src = '''
          #include <stdio.h>
          struct {
            int y[10];
            int z[10];
          } commonblock;

          int main()
          {
            for (int i = 0; i < 10; ++i) {
              commonblock.y[i] = 1;
              commonblock.z[i] = 2;
            }
            printf("*%d %d*\\n", commonblock.y[0], commonblock.z[0]);
            return 0;
          }
        '''
        self.do_test(src, '*1 2*')

    def test_if(self):
        src = '''
          #include <stdio.h>
          int main()
          {
            int x = 5;
            if (x > 3) {
              printf("*yes*\\n");
            }
            return 0;
          }
        '''
        self.do_test(src, '*yes*')

        # Test for issue 39
        if not LLVM_OPTS:
          self.do_ll_test(path_from_root('tests', 'issue_39.ll'), '*yes*')

    def test_if_else(self):
        src = '''
          #include <stdio.h>
          int main()
          {
            int x = 5;
            if (x > 10) {
              printf("*yes*\\n");
            } else {
              printf("*no*\\n");
            }
            return 0;
          }
        '''
        self.do_test(src, '*no*')

    def test_loop(self):
        src = '''
          #include <stdio.h>
          int main()
          {
            int x = 5;
            for (int i = 0; i < 6; i++)
              x += x*i;
            printf("*%d*\\n", x);
            return 0;
          }
        '''
        self.do_test(src, '*3600*')

    def test_stack(self):
        src = '''
          #include <stdio.h>
          int test(int i) {
            int x = 10;
            if (i > 0) {
              return test(i-1);
            }
            return int(&x); // both for the number, and forces x to not be nativized
          }
          int main()
          {
            // We should get the same value for the first and last - stack has unwound
            int x1 = test(0);
            int x2 = test(100);
            int x3 = test(0);
            printf("*%d,%d*\\n", x3-x1, x2 != x1);
            return 0;
          }
        '''
        self.do_test(src, '*0,1*')

    def test_strings(self):
        src = '''
          #include <stdio.h>
          #include <stdlib.h>
          #include <string.h>

          int main(int argc, char **argv)
          {
            int x = 5, y = 9, magic = 7; // fool compiler with magic
            memmove(&x, &y, magic-7); // 0 should not crash us

            int xx, yy, zz;
            char s[32];
            int cc = sscanf("abc_10.b1_xyz_543_defg", "abc_%d.%2x_xyz_%3d_%3s", &xx, &yy, &zz, s);
            printf("%d:%d,%d,%d,%s\\n", cc, xx, yy, zz, s);

            printf("%d\\n", argc);
            puts(argv[1]);
            puts(argv[2]);
            printf("%d\\n", atoi(argv[3])+2);
            const char *foolingthecompiler = "\\rabcd";
            printf("%d\\n", strlen(foolingthecompiler)); // Tests parsing /0D in llvm - should not be a 0 (end string) then a D!
            printf("%s\\n", NULL); // Should print '(null)', not the string at address 0, which is a real address for us!
            printf("/* a comment */\\n"); // Should not break the generated code!
            printf("// another\\n"); // Should not break the generated code!

            char* strdup_val = strdup("test");
            printf("%s\\n", strdup_val);
            free(strdup_val);

            return 0;
          }
        '''
        self.do_test(src, '4:10,177,543,def\n4\nwowie\ntoo\n76\n5\n(null)\n/* a comment */\n// another\ntest\n', ['wowie', 'too', '74'])

    def test_errar(self):
        src = r'''
          #include <stdio.h>
          #include <errno.h>
          #include <string.h>

          int main() {
            char* err;
            char buffer[200];

            err = strerror(EDOM);
            strerror_r(EWOULDBLOCK, buffer, 200);
            printf("<%s>\n", err);
            printf("<%s>\n", buffer);

            printf("<%d>\n", strerror_r(EWOULDBLOCK, buffer, 0));
            errno = 123;
            printf("<%d>\n", errno);

            return 0;
          }
          '''
        expected = '''
          <Numerical argument out of domain>
          <Resource temporarily unavailable>
          <34>
          <123>
          '''
        self.do_test(src, re.sub('(^|\n)\s+', '\\1', expected))

    def test_mainenv(self):
        src = '''
          #include <stdio.h>
          int main(int argc, char **argv, char **envp)
          {
            printf("*%p*\\n", envp);
            return 0;
          }
        '''
        self.do_test(src, '*(nil)*')

    def test_funcs(self):
        src = '''
          #include <stdio.h>
          int funcy(int x)
          {
            return x*9;
          }
          int main()
          {
            printf("*%d,%d*\\n", funcy(8), funcy(10));
            return 0;
          }
        '''
        self.do_test(src, '*72,90*')

    def test_structs(self):
        src = '''
          #include <stdio.h>
          struct S
          {
            int x, y;
          };
          int main()
          {
            S a, b;
            a.x = 5; a.y = 6;
            b.x = 101; b.y = 7009;
            S *c, *d;
            c = &a;
            c->x *= 2;
            c = &b;
            c->y -= 1;
            d = c;
            d->y += 10;
            printf("*%d,%d,%d,%d,%d,%d,%d,%d*\\n", a.x, a.y, b.x, b.y, c->x, c->y, d->x, d->y);
            return 0;
          }
        '''
        self.do_test(src, '*10,6,101,7018,101,7018,101,7018*')

    gen_struct_src = '''
          #include <stdio.h>
          #include <stdlib.h>
          #include "emscripten.h"

          struct S
          {
            int x, y;
          };
          int main()
          {
            S* a = {{gen_struct}};
            a->x = 51; a->y = 62;
            printf("*%d,%d*\\n", a->x, a->y);
            {{del_struct}}(a);
            return 0;
          }
    '''

    def test_mallocstruct(self):
        self.do_test(self.gen_struct_src.replace('{{gen_struct}}', '(S*)malloc(sizeof(S))').replace('{{del_struct}}', 'free'), '*51,62*')

    def test_newstruct(self):
        self.do_test(self.gen_struct_src.replace('{{gen_struct}}', 'new S').replace('{{del_struct}}', 'delete'), '*51,62*')

    def test_addr_of_stacked(self):
        src = '''
          #include <stdio.h>
          void alter(int *y)
          {
            *y += 5;
          }
          int main()
          {
            int x = 2;
            alter(&x);
            printf("*%d*\\n", x);
            return 0;
          }
        '''
        self.do_test(src, '*7*')

    def test_globals(self):
        src = '''
          #include <stdio.h>

          char cache[256], *next = cache;

          int main()
          {
            cache[10] = 25;
            next[20] = 51;
            printf("*%d,%d*\\n", next[10], cache[20]);
            return 0;
          }
        '''
        self.do_test(src, '*25,51*')

    def test_linked_list(self):
        src = '''
          #include <stdio.h>
          struct worker_args {
            int value;
            struct worker_args *next;
          };
          int main()
          {
            worker_args a;
            worker_args b;
            a.value = 60;
            a.next = &b;
            b.value = 900;
            b.next = NULL;
            worker_args* c = &a;
            int total = 0;
            while (c) {
              total += c->value;
              c = c->next;
            }

            // Chunk of em
            worker_args chunk[10];
            for (int i = 0; i < 9; i++) {
              chunk[i].value = i*10;
              chunk[i].next = &chunk[i+1];
            }
            chunk[9].value = 90;
            chunk[9].next = &chunk[0];

            c = chunk;
            do {
              total += c->value;
              c = c->next;
            } while (c != chunk);
 
            printf("*%d,%d*\\n", total, b.next);
            // NULL *is* 0, in C/C++. No JS null! (null == 0 is false, etc.)

            return 0;
          }
        '''
        self.do_test(src, '*1410,0*')

    def test_sup(self):
        src = '''
          #include <stdio.h>

          struct S4   { int x;          }; // size: 4
          struct S4_2 { short x, y;     }; // size: 4, but for alignment purposes, 2
          struct S6   { short x, y, z;  }; // size: 6
          struct S6w  { char x[6];      }; // size: 6 also
          struct S6z  { int x; short y; }; // size: 8, since we align to a multiple of the biggest - 4

          struct C___  { S6 a, b, c; int later; };
          struct Carr  { S6 a[3]; int later; }; // essentially the same, but differently defined
          struct C__w  { S6 a; S6w b; S6 c; int later; }; // same size, different struct
          struct Cp1_  { int pre; short a; S6 b, c; int later; }; // fillers for a
          struct Cp2_  { int a; short pre; S6 b, c; int later; }; // fillers for a (get addr of the other filler)
          struct Cint  { S6 a; int  b; S6 c; int later; }; // An int (different size) for b
          struct C4__  { S6 a; S4   b; S6 c; int later; }; // Same size as int from before, but a struct
          struct C4_2  { S6 a; S4_2 b; S6 c; int later; }; // Same size as int from before, but a struct with max element size 2
          struct C__z  { S6 a; S6z  b; S6 c; int later; }; // different size, 8 instead of 6

          int main()
          {
            #define TEST(struc) \\
            { \\
              struc *s = 0; \\
              printf("*%s: %d,%d,%d,%d<%d*\\n", #struc, (int)&(s->a), (int)&(s->b), (int)&(s->c), (int)&(s->later), sizeof(struc)); \\
            }
            #define TEST_ARR(struc) \\
            { \\
              struc *s = 0; \\
              printf("*%s: %d,%d,%d,%d<%d*\\n", #struc, (int)&(s->a[0]), (int)&(s->a[1]), (int)&(s->a[2]), (int)&(s->later), sizeof(struc)); \\
            }
            printf("sizeofs:%d,%d\\n", sizeof(S6), sizeof(S6z));
            TEST(C___);
            TEST_ARR(Carr);
            TEST(C__w);
            TEST(Cp1_);
            TEST(Cp2_);
            TEST(Cint);
            TEST(C4__);
            TEST(C4_2);
            TEST(C__z);
            return 1;
          }
        '''
        if QUANTUM_SIZE == 1:
          self.do_test(src, 'sizeofs:6,8\n*C___: 0,3,6,9<24*\n*Carr: 0,3,6,9<24*\n*C__w: 0,3,9,12<24*\n*Cp1_: 1,2,5,8<24*\n*Cp2_: 0,2,5,8<24*\n*Cint: 0,3,4,7<24*\n*C4__: 0,3,4,7<24*\n*C4_2: 0,3,5,8<20*\n*C__z: 0,3,5,8<28*')
        else:
          self.do_test(src, 'sizeofs:6,8\n*C___: 0,6,12,20<24*\n*Carr: 0,6,12,20<24*\n*C__w: 0,6,12,20<24*\n*Cp1_: 4,6,12,20<24*\n*Cp2_: 0,6,12,20<24*\n*Cint: 0,8,12,20<24*\n*C4__: 0,8,12,20<24*\n*C4_2: 0,6,10,16<20*\n*C__z: 0,8,16,24<28*')

    def test_assert(self):
        src = '''
          #include <stdio.h>
          #include <assert.h>
          int main() {
            assert(1 == true); // pass
            assert(1 == false); // fail
            return 1;
          }
        '''
        self.do_test(src, 'Assertion failed: 1 == false')

    def test_exceptions(self):
        src = '''
          #include <stdio.h>
          void thrower() {
            printf("infunc...");
            throw(99);
            printf("FAIL");
          }
          int main() {
            try {
              printf("*throw...");
              throw(1);
              printf("FAIL");
            } catch(...) {
              printf("caught!");
            }
            try {
              thrower();
            } catch(...) {
              printf("done!*\\n");
            }
            return 1;
          }
        '''
        self.do_test(src, '*throw...caught!infunc...done!*')

        global DISABLE_EXCEPTION_CATCHING
        DISABLE_EXCEPTION_CATCHING = 1
        self.do_test(src, 'Compiled code throwing an exception')

    def test_typed_exceptions(self):
        return self.skip('TODO: fix this for llvm 3.0')

        global SAFE_HEAP; SAFE_HEAP = 0  # Throwing null will cause an ignorable null pointer access.
        global EXCEPTION_DEBUG; EXCEPTION_DEBUG = 0  # Messes up expected output.
        src = open(path_from_root('tests', 'exceptions', 'typed.cpp'), 'r').read()
        expected = open(path_from_root('tests', 'exceptions', 'output.txt'), 'r').read()
        self.do_test(src, expected)

    def test_class(self):
        src = '''
          #include <stdio.h>
          struct Random {
             enum { IM = 139968, IA = 3877, IC = 29573 };
             Random() : last(42) {}
             float get( float max = 1.0f ) {
                last = ( last * IA + IC ) % IM;
                return max * last / IM;
             }
          protected:
             unsigned int last;
          } rng1;
          int main()
          {
            Random rng2;
            int count = 0;
            for (int i = 0; i < 100; i++) {
              float x1 = rng1.get();
              float x2 = rng2.get();
              printf("%f, %f\\n", x1, x2);
              if (x1 != x2) count += 1;
            }
            printf("*%d*\\n", count);
            return 0;
          }
        '''
        self.do_test(src, '*0*')

    def test_inherit(self):
        src = '''
          #include <stdio.h>
          struct Parent {
            int x1, x2;
          };
          struct Child : Parent {
            int y;
          };
          int main()
          {
            Parent a;
            a.x1 = 50;
            a.x2 = 87;
            Child b;
            b.x1 = 78;
            b.x2 = 550;
            b.y = 101;
            Child* c = (Child*)&a;
            c->x1 ++;
            c = &b;
            c->y --;
            printf("*%d,%d,%d,%d,%d,%d,%d*\\n", a.x1, a.x2, b.x1, b.x2, b.y, c->x1, c->x2);
            return 0;
          }
        '''
        self.do_test(src, '*51,87,78,550,100,78,550*')

    def test_polymorph(self):
        src = '''
          #include <stdio.h>
          struct Pure {
            virtual int implme() = 0;
          };
          struct Parent : Pure {
            virtual int getit() { return 11; };
            int implme() { return 32; }
          };
          struct Child : Parent {
            int getit() { return 74; }
            int implme() { return 1012; }
          };

          struct Other {
            int one() { return 11; }
            int two() { return 22; }
          };

          int main()
          {
            Parent *x = new Parent();
            Parent *y = new Child();
            printf("*%d,%d,%d,%d*\\n", x->getit(), y->getit(), x->implme(), y->implme());

            Other *o = new Other;
            int (Other::*Ls)() = &Other::one;
            printf("*%d*\\n", (o->*(Ls))());
            Ls = &Other::two;
            printf("*%d*\\n", (o->*(Ls))());

            return 0;
          }
        '''
        self.do_test(src, '*11,74,32,1012*\n*11*\n*22*')

    def test_funcptr(self):
        src = '''
          #include <stdio.h>
          int calc1() { return 26; }
          int calc2() { return 90; }
          typedef int (*fp_t)();

          fp_t globally1 = calc1;
          fp_t globally2 = calc2;

          int nothing(const char *str) { return 0; }

          int main()
          {
            fp_t fp = calc1;
            void *vp = (void*)fp;
            fp_t fpb = (fp_t)vp;
            fp_t fp2 = calc2;
            void *vp2 = (void*)fp2;
            fp_t fpb2 = (fp_t)vp2;
            printf("*%d,%d,%d,%d,%d,%d*\\n", fp(), fpb(), fp2(), fpb2(), globally1(), globally2());

            fp_t t = calc1;
            printf("*%d,%d", t == calc1, t == calc2);
            t = calc2;
            printf(",%d,%d*\\n", t == calc1, t == calc2);

            int (*other)(const char *str);
            other = nothing;
            other("*hello!*");
            other = puts;
            other("*goodbye!*");

            return 0;
          }
        '''
        self.do_test(src, '*26,26,90,90,26,90*\n*1,0,0,1*\n*goodbye!*')

    def test_mathfuncptr(self):
        src = '''
          #include <math.h>
          #include <stdio.h>

          int
          main(void) {
           float (*fn)(float) = &sqrtf;
           float (*fn2)(float) = &fabsf;
           printf("fn2(-5) = %d, fn(10) = %f\\n", (int)fn2(-5), fn(10));
           return 0;
          }
          '''
        self.do_test(src, 'fn2(-5) = 5, fn(10) = 3.16')

    def test_emptyclass(self):
        src = '''
        #include <stdio.h>

        struct Randomized {
          Randomized(int x) {
            printf("*zzcheezzz*\\n");
          }
        };

        int main( int argc, const char *argv[] ) {
          new Randomized(55);

          return 0;
        }
        '''
        self.do_test(src, '*zzcheezzz*')

    def test_alloca(self):
      src = '''
        #include <stdio.h>

        int main() {
          char *pc;
          pc = (char *)alloca(5);
          printf("z:%d*%d*\\n", pc > 0, (int)pc);
          return 0;
        }
      '''
      self.do_test(src, 'z:1*', force_c=True)

    def test_array2(self):
        src = '''
          #include <stdio.h>

          static const double grid[4][2] = {
           {-3/3.,-1/3.},{+1/3.,-3/3.},
           {-1/3.,+3/3.},{+3/3.,+1/3.}
          };

          int main() {
            for (int i = 0; i < 4; i++)
              printf("%d:%.2f,%.2f ", i, grid[i][0], grid[i][1]);
            printf("\\n");
            return 0;
          }
          '''
        self.do_test(src, '0:-1.00,-0.33 1:0.33,-1.00 2:-0.33,1.00 3:1.00,0.33')

    def test_array2b(self):
        src = '''
          #include <stdio.h>

          static const struct {
            unsigned char left;
            unsigned char right;
          } prioritah[] = {
             {6, 6}, {6, 6}, {7, 95}, {7, 7}
          };

          int main() {
            printf("*%d,%d\\n", prioritah[1].left, prioritah[1].right);
            printf("%d,%d*\\n", prioritah[2].left, prioritah[2].right);
            return 0;
          }
          '''
        self.do_test(src, '*6,6\n7,95*')


    def test_constglobalstructs(self):
        src = '''
          #include <stdio.h>
          struct IUB {
             int c;
             double p;
             unsigned int pi;
          };

          IUB iub[] = {
             { 'a', 0.27, 5 },
             { 'c', 0.15, 4 },
             { 'g', 0.12, 3 },
             { 't', 0.27, 2 },
          };

          const unsigned char faceedgesidx[6][4] =
          {
              { 4, 5, 8, 10 },
              { 6, 7, 9, 11 },
              { 0, 2, 8, 9  },
              { 1, 3, 10,11 },
              { 0, 1, 4, 6 },
              { 2, 3, 5, 7 },
          };

          int main( int argc, const char *argv[] ) {
             printf("*%d,%d,%d,%d*\\n", iub[0].c, int(iub[1].p*100), iub[2].pi, faceedgesidx[3][2]);
             return 0;
          }
          '''
        self.do_test(src, '*97,15,3,10*')

    def test_conststructs(self):
        src = '''
          #include <stdio.h>
          struct IUB {
             int c;
             double p;
             unsigned int pi;
          };

          int main( int argc, const char *argv[] ) {
             int before = 70;
             IUB iub[] = {
                { 'a', 0.3029549426680, 5 },
                { 'c', 0.15, 4 },
                { 'g', 0.12, 3 },
                { 't', 0.27, 2 },
             };
             int after = 90;
             printf("*%d,%d,%d,%d,%d,%d*\\n", before, iub[0].c, int(iub[1].p*100), iub[2].pi, int(iub[0].p*10000), after);
             return 0;
          }
          '''
        self.do_test(src, '*70,97,15,3,3029,90*')

    def test_mod_globalstruct(self):
        src = '''
          #include <stdio.h>

          struct malloc_params {
            size_t magic, page_size;
          };

          malloc_params mparams;

          #define SIZE_T_ONE ((size_t)1)
          #define page_align(S) (((S) + (mparams.page_size - SIZE_T_ONE)) & ~(mparams.page_size - SIZE_T_ONE))

          int main()
          {
            mparams.page_size = 4096;
            printf("*%d,%d,%d,%d*\\n", mparams.page_size, page_align(1000), page_align(6000), page_align(66474));
            return 0;
          }
        '''
        self.do_test(src, '*4096,4096,8192,69632*')

    def test_pystruct(self):
        src = '''
          #include <stdio.h>

          // Based on CPython code
          union PyGC_Head {
              struct {
                  union PyGC_Head *gc_next;
                  union PyGC_Head *gc_prev;
                  size_t gc_refs;
              } gc;
              long double dummy;  /* force worst-case alignment */
          } ;

          struct gc_generation {
              PyGC_Head head;
              int threshold; /* collection threshold */
              int count; /* count of allocations or collections of younger
                            generations */
          };

          #define NUM_GENERATIONS 3
          #define GEN_HEAD(n) (&generations[n].head)

          /* linked lists of container objects */
          static struct gc_generation generations[NUM_GENERATIONS] = {
              /* PyGC_Head,                               threshold,      count */
              {{{GEN_HEAD(0), GEN_HEAD(0), 0}},           700,            0},
              {{{GEN_HEAD(1), GEN_HEAD(1), 0}},           10,             0},
              {{{GEN_HEAD(2), GEN_HEAD(2), 0}},           10,             0},
          };

          int main()
          {
            gc_generation *n = NULL;
            printf("*%d,%d,%d,%d,%d,%d,%d,%d*\\n",
              (int)(&n[0]),
              (int)(&n[0].head),
              (int)(&n[0].head.gc.gc_next),
              (int)(&n[0].head.gc.gc_prev),
              (int)(&n[0].head.gc.gc_refs),
              (int)(&n[0].threshold), (int)(&n[0].count), (int)(&n[1])
            );
            printf("*%d,%d,%d*\\n",
              (int)(&generations[0]) ==
              (int)(&generations[0].head.gc.gc_next),
              (int)(&generations[0]) ==
              (int)(&generations[0].head.gc.gc_prev),
              (int)(&generations[0]) ==
              (int)(&generations[1])
            );
            int x1 = (int)(&generations[0]);
            int x2 = (int)(&generations[1]);
            printf("*%d*\\n", x1 == x2);
            for (int i = 0; i < NUM_GENERATIONS; i++) {
              PyGC_Head *list = GEN_HEAD(i);
              printf("%d:%d,%d\\n", i, (int)list == (int)(list->gc.gc_prev), (int)list ==(int)(list->gc.gc_next));
            }
            printf("*%d,%d,%d*\\n", sizeof(PyGC_Head), sizeof(gc_generation), int(GEN_HEAD(2)) - int(GEN_HEAD(1)));
          }
        '''
        if QUANTUM_SIZE == 1:
          # Compressed memory. Note that sizeof() does give the fat sizes, however!
          self.do_test(src, '*0,0,0,1,2,3,4,5*\n*1,0,0*\n*0*\n0:1,1\n1:1,1\n2:1,1\n*12,20,5*')
        else:
          self.do_test(src, '*0,0,0,4,8,12,16,20*\n*1,0,0*\n*0*\n0:1,1\n1:1,1\n2:1,1\n*12,20,20*')

    def test_ptrtoint(self):
        src = '''
          #include <stdio.h>

          int main( int argc, const char *argv[] ) {
            char *a = new char[10];
            char *a0 = a+0;
            char *a5 = a+5;
            int *b = new int[10];
            int *b0 = b+0;
            int *b5 = b+5;
            int c = (int)b5-(int)b0; // Emscripten should warn!
            int d = (int)b5-(int)b0; // Emscripten should warn!
            printf("*%d*\\n", (int)a5-(int)a0);
            return 0;
          }
          '''
        runner = self
        def check_warnings(output):
            runner.assertEquals(filter(lambda line: 'Warning' in line, output.split('\n')).__len__(), 4)
        self.do_test(src, '*5*', output_processor=check_warnings)

    def test_sizeof(self):
        # Has invalid writes between printouts
        global SAFE_HEAP; SAFE_HEAP = 0

        src = '''
          #include <stdio.h>
          #include <string.h>
          #include "emscripten.h"

          struct A { int x, y; };

          int main( int argc, const char *argv[] ) {
            int *a = new int[10];
            int *b = new int[1];
            int *c = new int[10];
            for (int i = 0; i < 10; i++)
              a[i] = 2;
            *b = 5;
            for (int i = 0; i < 10; i++)
              c[i] = 8;
            printf("*%d,%d,%d,%d,%d*\\n", a[0], a[9], *b, c[0], c[9]);
            // Should overwrite a, but not touch b!
            memcpy(a, c, 10*sizeof(int));
            printf("*%d,%d,%d,%d,%d*\\n", a[0], a[9], *b, c[0], c[9]);

            // Part 2
            A as[3] = { { 5, 12 }, { 6, 990 }, { 7, 2 } };
            memcpy(&as[0], &as[2], sizeof(A));

            printf("*%d,%d,%d,%d,%d,%d*\\n", as[0].x, as[0].y, as[1].x, as[1].y, as[2].x, as[2].y);
            return 0;
          }
          '''
        self.do_test(src, '*2,2,5,8,8***8,8,5,8,8***7,2,6,990,7,2*', [], lambda x: x.replace('\n', '*'))

    def test_emscripten_api(self):
        src = '''
          #include <stdio.h>
          #include "emscripten.h"

          int main() {
            emscripten_run_script("print('hello world' + '!')");
            return 0;
          }
          '''
        self.do_test(src, 'hello world!')

    def test_ssr(self): # struct self-ref
        src = '''
          #include <stdio.h>

          // see related things in openjpeg
          typedef struct opj_mqc_state {
	          unsigned int qeval;
	          int mps;
	          struct opj_mqc_state *nmps;
	          struct opj_mqc_state *nlps;
          } opj_mqc_state_t;

          static opj_mqc_state_t mqc_states[2] = {
	          {0x5600, 0, &mqc_states[2], &mqc_states[3]},
	          {0x5602, 1, &mqc_states[3], &mqc_states[2]},
          };

          int main() {
            printf("*%d*\\n", (int)(mqc_states+1)-(int)mqc_states);
            for (int i = 0; i < 2; i++)
              printf("%d:%d,%d,%d,%d\\n", i, mqc_states[i].qeval, mqc_states[i].mps,
                     (int)mqc_states[i].nmps-(int)mqc_states, (int)mqc_states[i].nlps-(int)mqc_states);
            return 0;
          }
          '''
        if QUANTUM_SIZE == 1:
          self.do_test(src, '''*4*\n0:22016,0,8,12\n1:22018,1,12,8\n''')
        else:
          self.do_test(src, '''*16*\n0:22016,0,32,48\n1:22018,1,48,32\n''')

    def test_tinyfuncstr(self):
        src = '''
          #include <stdio.h>

          struct Class {
            static char *name1() { return "nameA"; }
                   char *name2() { return "nameB"; }
          };

          int main() {
            printf("*%s,%s*\\n", Class::name1(), (new Class())->name2());
            return 0;
          }
          '''
        self.do_test(src, '*nameA,nameB*')

    def test_llvmswitch(self):
        src = '''
          #include <stdio.h>
          #include <string.h>

          int switcher(int p)
          {
            switch(p) {
              case 'a':
              case 'b':
              case 'c':
                  return p-1;
              case 'd':
                  return p+1;
            }
            return p;
          }

          int main( int argc, const char *argv[] ) {
            printf("*%d,%d,%d,%d,%d*\\n", switcher('a'), switcher('b'), switcher('c'), switcher('d'), switcher('e'));
            return 0;
          }
          '''
        self.do_test(src, '*96,97,98,101,101*')

    def test_indirectbr(self):
        src = '''
          #include <stdio.h>
          int main(void) {
            const void *addrs[2] = { &&FOO, &&BAR };

            // confuse the optimizer so it doesn't hardcode the jump and avoid generating an |indirectbr| instruction
            int which = 0;
            for (int x = 0; x < 1000; x++) which = (which + x*x) % 7;
            which = (which % 2) + 1;

            goto *addrs[which];

          FOO:
            printf("bad\\n");
            return 1;
          BAR:
            printf("good\\n");
            const void *addr = &&FOO;
            goto *addr;
          }
          '''
        self.do_test(src, 'good\nbad')

    def test_pack(self):
        src = '''
          #include <stdio.h>
          #include <string.h>

          #pragma pack(push,1)
          typedef struct header
          {                           
              unsigned char  id;
              unsigned short colour;
              unsigned char  desc;
          } header;
          #pragma pack(pop)

          typedef struct fatheader
          {                           
              unsigned char  id;
              unsigned short colour;
              unsigned char  desc;
          } fatheader;

          int main( int argc, const char *argv[] ) {
            header h, *ph = 0;
            fatheader fh, *pfh = 0;
            printf("*%d,%d,%d*\\n", sizeof(header), (int)((int)&h.desc - (int)&h.id), (int)(&ph[1])-(int)(&ph[0]));
            printf("*%d,%d,%d*\\n", sizeof(fatheader), (int)((int)&fh.desc - (int)&fh.id), (int)(&pfh[1])-(int)(&pfh[0]));
            return 0;
          }
          '''
        if QUANTUM_SIZE == 1:
          self.do_test(src, '*4,2,3*\n*6,2,3*')
        else:
          self.do_test(src, '*4,3,4*\n*6,4,6*')

    def test_varargs(self):
        if QUANTUM_SIZE == 1: return self.skip('FIXME: Add support for this')

        src = '''
          #include <stdio.h>
          #include <stdarg.h>

          void vary(const char *s, ...)
          {
            va_list v;
            va_start(v, s);
            char d[20];
            vsnprintf(d, 20, s, v);
            puts(d);

            // Try it with copying
            va_list tempva;
            __va_copy(tempva, v);
            vsnprintf(d, 20, s, tempva);
            puts(d);

            va_end(v);
          }

          void vary2(char color, const char *s, ...)
          {
            va_list v;
            va_start(v, s);
            char d[21];
            d[0] = color;
            vsnprintf(d+1, 20, s, v);
            puts(d);
            va_end(v);
          }

          #define GETMAX(pref, type) \
            type getMax##pref(int num, ...) \
            { \
              va_list vv; \
              va_start(vv, num); \
              type maxx = va_arg(vv, type); \
              for (int i = 1; i < num; i++) \
              { \
                type curr = va_arg(vv, type); \
                maxx = curr > maxx ? curr : maxx; \
              } \
              va_end(vv); \
              return maxx; \
            }
          GETMAX(i, int);
          GETMAX(D, double);

          int main() {
            vary("*cheez: %d+%d*", 0, 24); // Also tests that '0' is not special as an array ender
            vary("*albeit*"); // Should not fail with no var args in vararg function
            vary2('Q', "%d*", 85);

            int maxxi = getMaxi(6,        2, 5, 21, 4, -10, 19);
            printf("maxxi:%d*\\n", maxxi);
            double maxxD = getMaxD(6,        (double)2.1, (double)5.1, (double)22.1, (double)4.1, (double)-10.1, (double)19.1);
            printf("maxxD:%.2f*\\n", (float)maxxD);

            return 0;
          }
          '''
        self.do_test(src, '*cheez: 0+24*\n*cheez: 0+24*\n*albeit*\n*albeit*\nQ85*\nmaxxi:21*\nmaxxD:22.10*\n')

    def test_stdlibs(self):
        if USE_TYPED_ARRAYS == 2:
            # Typed arrays = 2 + safe heap prints a warning that messes up our output.
            global SAFE_HEAP; SAFE_HEAP = 0
        src = '''
          #include <stdio.h>
          #include <stdlib.h>
          #include <sys/time.h>

          void clean()
          {
            printf("*cleaned*\\n");
          }

          int comparer(const void *a, const void *b) {
            int aa = *((int*)a);
            int bb = *((int*)b);
            return aa - bb;
          }

          int main() {
            // timeofday
            timeval t;
            gettimeofday(&t, NULL);
            printf("*%d,%d\\n", int(t.tv_sec), int(t.tv_usec)); // should not crash

            // atexit
            atexit(clean);

            // qsort
            int values[6] = { 3, 2, 5, 1, 5, 6 };
            qsort(values, 5, sizeof(int), comparer);
            printf("*%d,%d,%d,%d,%d,%d*\\n", values[0], values[1], values[2], values[3], values[4], values[5]);

            printf("*stdin==0:%d*\\n", stdin == 0); // check that external values are at least not NULL
            printf("*%%*\\n");
            printf("*%.1ld*\\n", 5);

            printf("*%.1f*\\n", strtod("66", NULL)); // checks dependency system, as our strtod needs _isspace etc.

            printf("*%ld*\\n", strtol("10", NULL, 0));
            printf("*%ld*\\n", strtol("0", NULL, 0));
            printf("*%ld*\\n", strtol("-10", NULL, 0));
            printf("*%ld*\\n", strtol("12", NULL, 16));

            printf("*%lu*\\n", strtoul("10", NULL, 0));
            printf("*%lu*\\n", strtoul("0", NULL, 0));
            printf("*%lu*\\n", strtoul("-10", NULL, 0));

            return 0;
          }
          '''

        self.do_test(src, '*1,2,3,5,5,6*\n*stdin==0:0*\n*%*\n*5*\n*66.0*\n*10*\n*0*\n*-10*\n*18*\n*10*\n*0*\n*4294967286*\n*cleaned*')

    def test_time(self):
      if USE_TYPED_ARRAYS == 2: return self.skip('Typed arrays = 2 truncate i64s')
      src = open(path_from_root('tests', 'time', 'src.c'), 'r').read()
      expected = open(path_from_root('tests', 'time', 'output.txt'), 'r').read()
      self.do_test(src, expected, extra_emscripten_args=['-H', 'libc/time.h'])

    def test_statics(self):
        # static initializers save i16 but load i8 for some reason
        global SAFE_HEAP, SAFE_HEAP_LINES
        if SAFE_HEAP:
          SAFE_HEAP = 3
          SAFE_HEAP_LINES = ['src.cpp:19', 'src.cpp:26']

        src = '''
          #include <stdio.h>
          #include <string.h>

          #define CONSTRLEN 32

          void conoutfv(const char *fmt)
          {
              static char buf[CONSTRLEN];
              strcpy(buf, fmt);
              puts(buf);
          }

          struct XYZ {
            float x, y, z;
            XYZ(float a, float b, float c) : x(a), y(b), z(c) { }
            static const XYZ& getIdentity()
            {
              static XYZ iT(1,2,3);
              return iT;
            }
          };
          struct S {
            static const XYZ& getIdentity()
            {
              static const XYZ iT(XYZ::getIdentity());
              return iT;
            }
          };

          int main() {
            conoutfv("*staticccz*");
            printf("*%.2f,%.2f,%.2f*\\n", S::getIdentity().x, S::getIdentity().y, S::getIdentity().z);
            return 0;
          }
          '''
        self.do_test(src, '*staticccz*\n*1.00,2.00,3.00*')

    def test_copyop(self):
        # clang generated code is vulnerable to this, as it uses
        # memcpy for assignments, with hardcoded numbers of bytes
        # (llvm-gcc copies items one by one). See QUANTUM_SIZE in
        # settings.js.
        src = '''
          #include <stdio.h>
          #include <math.h>
          #include <string.h>

          struct vec {
            double x,y,z;
            vec() : x(0), y(0), z(0) { };
            vec(const double a, const double b, const double c) : x(a), y(b), z(c) { };
          };

          struct basis {
            vec a, b, c;
            basis(const vec& v) {
              a=v; // should not touch b!
              printf("*%.2f,%.2f,%.2f*\\n", b.x, b.y, b.z);
            }
          };

          int main() {
            basis B(vec(1,0,0));

            // Part 2: similar problem with memset and memmove
            int x = 1, y = 77, z = 2;
            memset((void*)&x, 0, sizeof(int));
            memset((void*)&z, 0, sizeof(int));
            printf("*%d,%d,%d*\\n", x, y, z);
            memcpy((void*)&x, (void*)&z, sizeof(int));
            memcpy((void*)&z, (void*)&x, sizeof(int));
            printf("*%d,%d,%d*\\n", x, y, z);
            memmove((void*)&x, (void*)&z, sizeof(int));
            memmove((void*)&z, (void*)&x, sizeof(int));
            printf("*%d,%d,%d*\\n", x, y, z);
            return 0;
          }
          '''
        self.do_test(src, '*0.00,0.00,0.00*\n*0,77,0*\n*0,77,0*\n*0,77,0*')

    def test_memcpy(self):
        src = '''
          #include <stdio.h>
          #include <string.h>
          #define MAXX 48
          void reset(unsigned char *buffer) {
            for (int i = 0; i < MAXX; i++) buffer[i] = i+1;
          }
          void dump(unsigned char *buffer) {
            for (int i = 0; i < MAXX-1; i++) printf("%2d,", buffer[i]);
            printf("%d\\n", buffer[MAXX-1]);
          }
          int main() {
            unsigned char buffer[MAXX];
            for (int i = MAXX/4; i < MAXX-MAXX/4; i++) {
              for (int j = MAXX/4; j < MAXX-MAXX/4; j++) {
                for (int k = 1; k < MAXX/4; k++) {
                  if (i == j) continue;
                  if (i < j && i+k > j) continue;
                  if (j < i && j+k > i) continue;
                  printf("[%d,%d,%d]\\n", i, j, k);
                  reset(buffer);
                  memcpy(buffer+i, buffer+j, k);
                  dump(buffer);
                }
              }
            }
            return 0;
          }
          '''
        self.do_test(src)

    def test_nestedstructs(self):
        src = '''
          #include <stdio.h>
          #include "emscripten.h"

          struct base {
            int x;
            float y;
            union {
              int a;
              float b;
            };
            char c;
          };

          struct hashtableentry {
            int key;
            base data;
          };

          struct hashset {
            typedef hashtableentry entry;
            struct chain { entry elem; chain *next; };
          //  struct chainchunk { chain chains[100]; chainchunk *next; };
          };

          struct hashtable : hashset {
            hashtable() {
              base *b = NULL;
              entry *e = NULL;
              chain *c = NULL;
              printf("*%d,%d,%d,%d,%d,%d|%d,%d,%d,%d,%d,%d,%d,%d|%d,%d,%d,%d,%d,%d,%d,%d,%d,%d*\\n",
                sizeof(base),
                int(&(b->x)), int(&(b->y)), int(&(b->a)), int(&(b->b)), int(&(b->c)), 
                sizeof(hashtableentry),
                int(&(e->key)), int(&(e->data)), int(&(e->data.x)), int(&(e->data.y)), int(&(e->data.a)), int(&(e->data.b)), int(&(e->data.c)), 
                sizeof(hashset::chain),
                int(&(c->elem)), int(&(c->next)), int(&(c->elem.key)), int(&(c->elem.data)), int(&(c->elem.data.x)), int(&(c->elem.data.y)), int(&(c->elem.data.a)), int(&(c->elem.data.b)), int(&(c->elem.data.c))
              );
            }
          };

          struct B { char buffer[62]; int last; char laster; char laster2; };

          struct Bits {
            unsigned short A : 1;
            unsigned short B : 1;
            unsigned short C : 1;
            unsigned short D : 1;
            unsigned short x1 : 1;
            unsigned short x2 : 1;
            unsigned short x3 : 1;
            unsigned short x4 : 1;
          };

          int main() {
            hashtable t;

            // Part 2 - the char[] should be compressed, BUT have a padding space at the end so the next
            // one is aligned properly. Also handle char; char; etc. properly.
            B *b = NULL;
            printf("*%d,%d,%d,%d,%d,%d,%d,%d,%d*\\n", int(b), int(&(b->buffer)), int(&(b->buffer[0])), int(&(b->buffer[1])), int(&(b->buffer[2])),
                                                      int(&(b->last)), int(&(b->laster)), int(&(b->laster2)), sizeof(B));

            // Part 3 - bitfields, and small structures
            Bits *b2 = NULL;
            printf("*%d*\\n", sizeof(Bits));

            return 0;
          }
          '''
        if QUANTUM_SIZE == 1:
          # Compressed memory. Note that sizeof() does give the fat sizes, however!
          self.do_test(src, '*16,0,1,2,2,3|20,0,1,1,2,3,3,4|24,0,5,0,1,1,2,3,3,4*\n*0,0,0,1,2,62,63,64,72*\n*2*')
        else:
          # Bloated memory; same layout as C/C++
          self.do_test(src, '*16,0,4,8,8,12|20,0,4,4,8,12,12,16|24,0,20,0,4,4,8,12,12,16*\n*0,0,0,1,2,64,68,69,72*\n*2*')

    def test_dlfcn_basic(self):
      global BUILD_AS_SHARED_LIB
      lib_src = '''
        #include <cstdio>

        class Foo {
        public:
          Foo() {
            printf("Constructing lib object.\\n");
          }
        };

        Foo global;
        '''
      dirname = self.get_dir()
      filename = os.path.join(dirname, 'liblib.cpp')
      BUILD_AS_SHARED_LIB = 1
      self.build(lib_src, dirname, filename)
      shutil.move(filename + '.o.js', os.path.join(dirname, 'liblib.so'))

      src = '''
        #include <cstdio>
        #include <dlfcn.h>

        class Bar {
        public:
          Bar() {
            printf("Constructing main object.\\n");
          }
        };

        Bar global;

        int main() {
          dlopen("liblib.so", RTLD_NOW);
          return 0;
        }
        '''
      BUILD_AS_SHARED_LIB = 0
      def add_pre_run_and_checks(filename):
        src = open(filename, 'r').read().replace(
          '// {{PRE_RUN_ADDITIONS}}',
          '''FS.createLazyFile('/', 'liblib.so', 'liblib.so', true, false);'''
        )
        open(filename, 'w').write(src)
      self.do_test(src, 'Constructing main object.\nConstructing lib object.\n',
                   post_build=add_pre_run_and_checks)

    def test_dlfcn_qsort(self):
      global BUILD_AS_SHARED_LIB, EXPORTED_FUNCTIONS
      lib_src = '''
        int lib_cmp(const void* left, const void* right) {
          const int* a = (const int*) left;
          const int* b = (const int*) right;
          if(*a > *b) return 1;
          else if(*a == *b) return  0;
          else return -1;
        }

        typedef int (*CMP_TYPE)(const void*, const void*);

        extern "C" CMP_TYPE get_cmp() {
          return lib_cmp;
        }
        '''
      dirname = self.get_dir()
      filename = os.path.join(dirname, 'liblib.cpp')
      BUILD_AS_SHARED_LIB = 1
      EXPORTED_FUNCTIONS = ['_get_cmp']
      self.build(lib_src, dirname, filename)
      shutil.move(filename + '.o.js', os.path.join(dirname, 'liblib.so'))

      src = '''
        #include <stdio.h>
        #include <stdlib.h>
        #include <dlfcn.h>

        typedef int (*CMP_TYPE)(const void*, const void*);

        int main_cmp(const void* left, const void* right) {
          const int* a = (const int*) left;
          const int* b = (const int*) right;
          if(*a < *b) return 1;
          else if(*a == *b) return  0;
          else return -1;
        }

        int main() {
          void* lib_handle;
          CMP_TYPE (*getter_ptr)();
          CMP_TYPE lib_cmp_ptr;
          int arr[5] = {4, 2, 5, 1, 3};

          lib_handle = dlopen("liblib.so", RTLD_NOW);
          if (lib_handle == NULL) {
            printf("Could not load lib.\\n");
            return 1;
          }
          getter_ptr = (CMP_TYPE (*)()) dlsym(lib_handle, "get_cmp");
          if (getter_ptr == NULL) {
            printf("Could not find func.\\n");
            return 1;
          }
          lib_cmp_ptr = getter_ptr();

          qsort((void*)arr, 5, sizeof(int), main_cmp);
          printf("Sort with main comparison: ");
          for (int i = 0; i < 5; i++) {
            printf("%d ", arr[i]);
          }
          printf("\\n");

          qsort((void*)arr, 5, sizeof(int), lib_cmp_ptr);
          printf("Sort with lib comparison: ");
          for (int i = 0; i < 5; i++) {
            printf("%d ", arr[i]);
          }
          printf("\\n");

          return 0;
        }
        '''
      BUILD_AS_SHARED_LIB = 0
      EXPORTED_FUNCTIONS = ['_main']
      def add_pre_run_and_checks(filename):
        src = open(filename, 'r').read().replace(
          '// {{PRE_RUN_ADDITIONS}}',
          '''FS.createLazyFile('/', 'liblib.so', 'liblib.so', true, false);'''
        )
        open(filename, 'w').write(src)
      self.do_test(src, 'Sort with main comparison: 5 4 3 2 1 *Sort with lib comparison: 1 2 3 4 5 *',
                   output_nicerizer=lambda x: x.replace('\n', '*'),
                   post_build=add_pre_run_and_checks)

    def test_dlfcn_data_and_fptr(self):
      global LLVM_OPTS
      if LLVM_OPTS: return self.skip('LLVM opts will optimize out parent_func')

      global BUILD_AS_SHARED_LIB, EXPORTED_FUNCTIONS, EXPORTED_GLOBALS
      lib_src = '''
        #include <stdio.h>

        int global = 42;

        extern void parent_func(); // a function that is defined in the parent

        void lib_fptr() {
          printf("Second calling lib_fptr from main.\\n");
          parent_func();
          // call it also through a pointer, to check indexizing
          void (*p_f)();
          p_f = parent_func;
          p_f();
        }

        extern "C" void (*func(int x, void(*fptr)()))() {
          printf("In func: %d\\n", x);
          fptr();
          return lib_fptr;
        }
        '''
      dirname = self.get_dir()
      filename = os.path.join(dirname, 'liblib.cpp')
      BUILD_AS_SHARED_LIB = 1
      EXPORTED_FUNCTIONS = ['_func']
      EXPORTED_GLOBALS = ['_global']
      self.build(lib_src, dirname, filename)
      shutil.move(filename + '.o.js', os.path.join(dirname, 'liblib.so'))

      src = '''
        #include <stdio.h>
        #include <dlfcn.h>

        typedef void (*FUNCTYPE(int, void(*)()))();

        FUNCTYPE func;

        void parent_func() {
          printf("parent_func called from child\\n");
        }

        void main_fptr() {
          printf("First calling main_fptr from lib.\\n");
        }

        int main() {
          void* lib_handle;
          FUNCTYPE* func_fptr;

          // Test basic lib loading.
          lib_handle = dlopen("liblib.so", RTLD_NOW);
          if (lib_handle == NULL) {
            printf("Could not load lib.\\n");
            return 1;
          }

          // Test looked up function.
          func_fptr = (FUNCTYPE*) dlsym(lib_handle, "func");
          // Load twice to test cache.
          func_fptr = (FUNCTYPE*) dlsym(lib_handle, "func");
          if (func_fptr == NULL) {
            printf("Could not find func.\\n");
            return 1;
          }

          // Test passing function pointers across module bounds.
          void (*fptr)() = func_fptr(13, main_fptr);
          fptr();

          // Test global data.
          int* global = (int*) dlsym(lib_handle, "global");
          if (global == NULL) {
            printf("Could not find global.\\n");
            return 1;
          }

          printf("Var: %d\\n", *global);

          return 0;
        }
        '''
      BUILD_AS_SHARED_LIB = 0
      EXPORTED_FUNCTIONS = ['_main']
      EXPORTED_GLOBALS = []
      def add_pre_run_and_checks(filename):
        src = open(filename, 'r').read().replace(
          '// {{PRE_RUN_ADDITIONS}}',
          '''FS.createLazyFile('/', 'liblib.so', 'liblib.so', true, false);'''
        )
        open(filename, 'w').write(src)
      self.do_test(src, 'In func: 13*First calling main_fptr from lib.*Second calling lib_fptr from main.*parent_func called from child*parent_func called from child*Var: 42*',
                   output_nicerizer=lambda x: x.replace('\n', '*'),
                   post_build=add_pre_run_and_checks)

    def test_dlfcn_alias(self):
      global BUILD_AS_SHARED_LIB, EXPORTED_FUNCTIONS, INCLUDE_FULL_LIBRARY
      lib_src = r'''
        #include <stdio.h>
        extern int parent_global;
        extern "C" void func() {
          printf("Parent global: %d.\n", parent_global);
        }
        '''
      dirname = self.get_dir()
      filename = os.path.join(dirname, 'liblib.cpp')
      BUILD_AS_SHARED_LIB = 1
      EXPORTED_FUNCTIONS = ['_func']
      self.build(lib_src, dirname, filename)
      shutil.move(filename + '.o.js', os.path.join(dirname, 'liblib.so'))

      src = r'''
        #include <dlfcn.h>

        int parent_global = 123;

        int main() {
          void* lib_handle;
          void (*fptr)();

          lib_handle = dlopen("liblib.so", RTLD_NOW);
          fptr = (void (*)())dlsym(lib_handle, "func");
          fptr();
          parent_global = 456;
          fptr();

          return 0;
        }
        '''
      BUILD_AS_SHARED_LIB = 0
      INCLUDE_FULL_LIBRARY = 1
      EXPORTED_FUNCTIONS = ['_main']
      def add_pre_run_and_checks(filename):
        src = open(filename, 'r').read().replace(
          '// {{PRE_RUN_ADDITIONS}}',
          '''FS.createLazyFile('/', 'liblib.so', 'liblib.so', true, false);'''
        )
        open(filename, 'w').write(src)
      self.do_test(src, 'Parent global: 123.*Parent global: 456.*',
                   output_nicerizer=lambda x: x.replace('\n', '*'),
                   post_build=add_pre_run_and_checks,
                   extra_emscripten_args=['-H', 'libc/fcntl.h,libc/sys/unistd.h'])
      INCLUDE_FULL_LIBRARY = 0

    def test_dlfcn_varargs(self):
      if QUANTUM_SIZE == 1: return self.skip('FIXME: Add support for this')
      global BUILD_AS_SHARED_LIB, EXPORTED_FUNCTIONS
      lib_src = r'''
        void print_ints(int n, ...);
        extern "C" void func() {
          print_ints(2, 13, 42);
        }
        '''
      dirname = self.get_dir()
      filename = os.path.join(dirname, 'liblib.cpp')
      BUILD_AS_SHARED_LIB = 1
      EXPORTED_FUNCTIONS = ['_func']
      self.build(lib_src, dirname, filename)
      shutil.move(filename + '.o.js', os.path.join(dirname, 'liblib.so'))

      src = r'''
        #include <stdarg.h>
        #include <stdio.h>
        #include <dlfcn.h>

        void print_ints(int n, ...) {
          va_list args;
          va_start(args, n);
          for (int i = 0; i < n; i++) {
            printf("%d\n", va_arg(args, int));
          }
          va_end(args);
        }

        int main() {
          void* lib_handle;
          void (*fptr)();

          print_ints(2, 100, 200);

          lib_handle = dlopen("liblib.so", RTLD_NOW);
          fptr = (void (*)())dlsym(lib_handle, "func");
          fptr();

          return 0;
        }
        '''
      BUILD_AS_SHARED_LIB = 0
      EXPORTED_FUNCTIONS = ['_main']
      def add_pre_run_and_checks(filename):
        src = open(filename, 'r').read().replace(
          '// {{PRE_RUN_ADDITIONS}}',
          '''FS.createLazyFile('/', 'liblib.so', 'liblib.so', true, false);'''
        )
        open(filename, 'w').write(src)
      self.do_test(src, '100*200*13*42*',
                   output_nicerizer=lambda x: x.replace('\n', '*'),
                   post_build=add_pre_run_and_checks)

    def test_rand(self):
      src = r'''
        #include <stdio.h>
        #include <stdlib.h>

        int main() {
          printf("%d\n", rand());
          printf("%d\n", rand());

          srand(123);
          printf("%d\n", rand());
          printf("%d\n", rand());
          srand(123);
          printf("%d\n", rand());
          printf("%d\n", rand());

          unsigned state = 0;
          int r;
          r = rand_r(&state);
          printf("%d, %u\n", r, state);
          r = rand_r(&state);
          printf("%d, %u\n", r, state);
          state = 0;
          r = rand_r(&state);
          printf("%d, %u\n", r, state);

          return 0;
        }
        '''
      expected = '''
        1250496027
        1116302336
        440917656
        1476150784
        440917656
        1476150784
        12345, 12345
        1406932606, 3554416254
        12345, 12345
        '''
      self.do_test(src, re.sub(r'(^|\n)\s+', r'\1', expected))

    def test_strtod(self):
      if USE_TYPED_ARRAYS == 2: return self.skip('Typed arrays = 2 truncate doubles')
      src = r'''
        #include <stdio.h>
        #include <stdlib.h>

        int main() {
          char* endptr;

          printf("\n");
          printf("%g\n", strtod("0", &endptr));
          printf("%g\n", strtod("0.", &endptr));
          printf("%g\n", strtod("0.0", &endptr));
          printf("%g\n", strtod("1", &endptr));
          printf("%g\n", strtod("1.", &endptr));
          printf("%g\n", strtod("1.0", &endptr));
          printf("%g\n", strtod("123", &endptr));
          printf("%g\n", strtod("123.456", &endptr));
          printf("%g\n", strtod("-123.456", &endptr));
          printf("%g\n", strtod("1234567891234567890", &endptr));
          printf("%g\n", strtod("1234567891234567890e+50", &endptr));
          printf("%g\n", strtod("84e+220", &endptr));
          printf("%g\n", strtod("84e+420", &endptr));
          printf("%g\n", strtod("123e-50", &endptr));
          printf("%g\n", strtod("123e-250", &endptr));
          printf("%g\n", strtod("123e-450", &endptr));

          char str[] = "  12.34e56end";
          printf("%g\n", strtod(str, &endptr));
          printf("%d\n", endptr - str);
          return 0;
        }
        '''
      expected = '''
        0
        0
        0
        1
        1
        1
        123
        123.456
        -123.456
        1.23457e+18
        1.23457e+68
        8.4e+221
        inf
        1.23e-48
        1.23e-248
        0
        1.234e+57
        10
        '''
      self.do_test(src, re.sub(r'\n\s+', '\n', expected))

    def test_parseInt(self):
      if USE_TYPED_ARRAYS != 0: return self.skip('Typed arrays truncate i64')
      src = open(path_from_root('tests', 'parseInt', 'src.c'), 'r').read()
      expected = open(path_from_root('tests', 'parseInt', 'output.txt'), 'r').read()
      self.do_test(src, expected)

    def test_printf(self):
      if USE_TYPED_ARRAYS != 0: return self.skip('Typed arrays truncate i64')
      src = open(path_from_root('tests', 'printf', 'test.c'), 'r').read()
      expected = open(path_from_root('tests', 'printf', 'output.txt'), 'r').read()
      self.do_test(src, expected)

    def test_printf_types(self):
      src = r'''
        #include <stdio.h>

        int main() {
          char c = '1';
          short s = 2;
          int i = 3;
          long long l = 4;
          float f = 5.5;
          double d = 6.6;

          printf("%c,%hd,%d,%lld,%.1f,%.1llf\n", c, s, i, l, f, d);

          return 0;
        }
        '''
      self.do_test(src, '1,2,3,4,5.5,6.6\n')

    def test_vprintf(self):
      src = r'''
        #include <stdio.h>
        #include <stdarg.h>

        void print(char* format, ...) {
          va_list args;
          va_start (args, format);
          vprintf (format, args);
          va_end (args);
        }

        int main () {
           print("Call with %d variable argument.\n", 1);
           print("Call with %d variable %s.\n", 2, "arguments");

           return 0;
        }
        '''
      expected = '''
        Call with 1 variable argument.
        Call with 2 variable arguments.
        '''
      self.do_test(src, re.sub('(^|\n)\s+', '\\1', expected))

    def test_langinfo(self):
      src = open(path_from_root('tests', 'langinfo', 'test.c'), 'r').read()
      expected = open(path_from_root('tests', 'langinfo', 'output.txt'), 'r').read()
      self.do_test(src, expected, extra_emscripten_args=['-H', 'libc/langinfo.h'])

    def test_files(self):
      global CORRECT_SIGNS; CORRECT_SIGNS = 1 # Just so our output is what we expect. Can flip them both.
      def post(filename):
        src = open(filename, 'r').read().replace(
          '// {{PRE_RUN_ADDITIONS}}',
          '''
            FS.createDataFile('/', 'somefile.binary', [100, 200, 50, 25, 10, 77, 123], true, false);  // 200 becomes -56, since signed chars are used in memory
            FS.createLazyFile('/', 'test.file', 'test.file', true, false);
            FS.root.write = true;
            var test_files_input = 'hi there!';
            var test_files_input_index = 0;
            FS.init(function() {
              return test_files_input.charCodeAt(test_files_input_index++) || null;
            });
          '''
        )
        open(filename, 'w').write(src)

      other = open(os.path.join(self.get_dir(), 'test.file'), 'w')
      other.write('some data');
      other.close()

      src = open(path_from_root('tests', 'files.cpp'), 'r').read()
      self.do_test(src, 'size: 7\ndata: 100,-56,50,25,10,77,123\ninput:hi there!\ntexto\ntexte\n5 : 10,30,20,11,88\nother=some data.\nseeked=me da.\nseeked=ata.\nseeked=ta.\nfscanfed: 10 - hello\n', post_build=post)

    def test_folders(self):
      def add_pre_run(filename):
        src = open(filename, 'r').read().replace(
          '// {{PRE_RUN_ADDITIONS}}',
          '''
            FS.createFolder('/', 'test', true, false);
            FS.createPath('/', 'test/hello/world/', true, false);
            FS.createPath('/test', 'goodbye/world/', true, false);
            FS.createPath('/test/goodbye', 'noentry', false, false);
            FS.createDataFile('/test', 'freeforall.ext', 'abc', true, true);
            FS.createDataFile('/test', 'restricted.ext', 'def', false, false);
          '''
        )
        open(filename, 'w').write(src)

      src = r'''
        #include <stdio.h>
        #include <dirent.h>
        #include <errno.h>

        int main() {
          struct dirent *e;

          // Basic correct behaviour.
          DIR* d = opendir("/test");
          printf("--E: %d\n", errno);
          while ((e = readdir(d))) puts(e->d_name);
          printf("--E: %d\n", errno);

          // Empty folder; tell/seek.
          puts("****");
          d = opendir("/test/hello/world/");
          e = readdir(d);
          puts(e->d_name);
          int pos = telldir(d);
          e = readdir(d);
          puts(e->d_name);
          seekdir(d, pos);
          e = readdir(d);
          puts(e->d_name);

          // Errors.
          puts("****");
          printf("--E: %d\n", errno);
          d = opendir("/test/goodbye/noentry");
          printf("--E: %d, D: %d\n", errno, d);
          d = opendir("/i/dont/exist");
          printf("--E: %d, D: %d\n", errno, d);
          d = opendir("/test/freeforall.ext");
          printf("--E: %d, D: %d\n", errno, d);
          while ((e = readdir(d))) puts(e->d_name);
          printf("--E: %d\n", errno);

          return 0;
        }
        '''
      expected = '''
        --E: 0
        .
        ..
        hello
        goodbye
        freeforall.ext
        restricted.ext
        --E: 0
        ****
        .
        ..
        ..
        ****
        --E: 0
        --E: 13, D: 0
        --E: 2, D: 0
        --E: 20, D: 0
        --E: 9
      '''
      self.do_test(src, re.sub('(^|\n)\s+', '\\1', expected), post_build=add_pre_run)

    def test_stat(self):
      def add_pre_run(filename):
        src = open(filename, 'r').read().replace(
          '// {{PRE_RUN_ADDITIONS}}',
          '''
            var f1 = FS.createFolder('/', 'test', true, true);
            var f2 = FS.createDataFile(f1, 'file', 'abcdef', true, true);
            var f3 = FS.createLink(f1, 'link', 'file', true, true);
            var f4 = FS.createDevice(f1, 'device', function(){}, function(){});
            f1.timestamp = f2.timestamp = f3.timestamp = f4.timestamp = new Date(1200000000000);
          '''
        )
        open(filename, 'w').write(src)
      src = open(path_from_root('tests', 'stat', 'src.c'), 'r').read()
      expected = open(path_from_root('tests', 'stat', 'output.txt'), 'r').read()
      self.do_test(src, expected, post_build=add_pre_run, extra_emscripten_args=['-H', 'libc/fcntl.h'])

    def test_fcntl(self):
      def add_pre_run(filename):
        src = open(filename, 'r').read().replace(
          '// {{PRE_RUN_ADDITIONS}}',
          "FS.createDataFile('/', 'test', 'abcdef', true, true);"
        )
        open(filename, 'w').write(src)
      src = open(path_from_root('tests', 'fcntl', 'src.c'), 'r').read()
      expected = open(path_from_root('tests', 'fcntl', 'output.txt'), 'r').read()
      self.do_test(src, expected, post_build=add_pre_run, extra_emscripten_args=['-H', 'libc/fcntl.h'])

    def test_fcntl_open(self):
      def add_pre_run(filename):
        src = open(filename, 'r').read().replace(
          '// {{PRE_RUN_ADDITIONS}}',
          '''
            FS.createDataFile('/', 'test-file', 'abcdef', true, true);
            FS.createFolder('/', 'test-folder', true, true);
            FS.root.write = true;
          '''
        )
        open(filename, 'w').write(src)
      src = open(path_from_root('tests', 'fcntl-open', 'src.c'), 'r').read()
      expected = open(path_from_root('tests', 'fcntl-open', 'output.txt'), 'r').read()
      self.do_test(src, expected, post_build=add_pre_run, extra_emscripten_args=['-H', 'libc/fcntl.h'])

    def test_fcntl_misc(self):
      return self.skip('TODO: add fadvise.h')

      def add_pre_run(filename):
        src = open(filename, 'r').read().replace(
          '// {{PRE_RUN_ADDITIONS}}',
          "FS.createDataFile('/', 'test', 'abcdef', true, true);"
        )
        open(filename, 'w').write(src)
      src = open(path_from_root('tests', 'fcntl-misc', 'src.c'), 'r').read()
      expected = open(path_from_root('tests', 'fcntl-misc', 'output.txt'), 'r').read()
      self.do_test(src, expected, post_build=add_pre_run, extra_emscripten_args=['-H', 'libc/fcntl.h'])

    def test_poll(self):
      def add_pre_run(filename):
        src = open(filename, 'r').read().replace(
          '// {{PRE_RUN_ADDITIONS}}',
          '''
            FS.createDataFile('/', 'file', 'abcdef', true, true);
            FS.createDevice('/', 'device', function() {}, function() {});
          '''
        )
        open(filename, 'w').write(src)
      src = r'''
        #include <stdio.h>
        #include <errno.h>
        #include <fcntl.h>
        #include <poll.h>

        int main() {
          struct pollfd multi[5];
          multi[0].fd = open("/file", O_RDONLY, 0777);
          multi[1].fd = open("/device", O_RDONLY, 0777);
          multi[2].fd = 123;
          multi[3].fd = open("/file", O_RDONLY, 0777);
          multi[4].fd = open("/file", O_RDONLY, 0777);
          multi[0].events = POLLIN | POLLOUT | POLLNVAL | POLLERR;
          multi[1].events = POLLIN | POLLOUT | POLLNVAL | POLLERR;
          multi[2].events = POLLIN | POLLOUT | POLLNVAL | POLLERR;
          multi[3].events = 0x00;
          multi[4].events = POLLOUT | POLLNVAL | POLLERR;

          printf("ret: %d\n", poll(multi, 5, 123));
          printf("errno: %d\n", errno);
          printf("multi[0].revents: %d\n", multi[0].revents == (POLLIN | POLLOUT));
          printf("multi[1].revents: %d\n", multi[1].revents == (POLLIN | POLLOUT));
          printf("multi[2].revents: %d\n", multi[2].revents == POLLNVAL);
          printf("multi[3].revents: %d\n", multi[3].revents == 0);
          printf("multi[4].revents: %d\n", multi[4].revents == POLLOUT);

          return 0;
        }
        '''
      expected = r'''
        ret: 4
        errno: 0
        multi[0].revents: 1
        multi[1].revents: 1
        multi[2].revents: 1
        multi[3].revents: 1
        multi[4].revents: 1
        '''
      self.do_test(src, re.sub('(^|\n)\s+', '\\1', expected), post_build=add_pre_run, extra_emscripten_args=['-H', 'libc/fcntl.h,poll.h'])

    def test_statvfs(self):
      src = r'''
        #include <stdio.h>
        #include <errno.h>
        #include <sys/statvfs.h>

        int main() {
          struct statvfs s;

          printf("result: %d\n", statvfs("/test", &s));
          printf("errno: %d\n", errno);

          printf("f_bsize: %lu\n", s.f_bsize);
          printf("f_frsize: %lu\n", s.f_frsize);
          printf("f_blocks: %lu\n", s.f_blocks);
          printf("f_bfree: %lu\n", s.f_bfree);
          printf("f_bavail: %lu\n", s.f_bavail);
          printf("f_files: %lu\n", s.f_files);
          printf("f_ffree: %lu\n", s.f_ffree);
          printf("f_favail: %lu\n", s.f_favail);
          printf("f_fsid: %lu\n", s.f_fsid);
          printf("f_flag: %lu\n", s.f_flag);
          printf("f_namemax: %lu\n", s.f_namemax);

          return 0;
        }
        '''
      expected = r'''
        result: 0
        errno: 0
        f_bsize: 4096
        f_frsize: 4096
        f_blocks: 1000000
        f_bfree: 500000
        f_bavail: 500000
        f_files: 8
        f_ffree: 1000000
        f_favail: 1000000
        f_fsid: 42
        f_flag: 2
        f_namemax: 255
        '''
      self.do_test(src, re.sub('(^|\n)\s+', '\\1', expected))

    def test_libgen(self):
      src = r'''
        #include <stdio.h>
        #include <libgen.h>

        int main() {
          char p1[16] = "/usr/lib", p1x[16] = "/usr/lib";
          printf("%s -> ", p1);
          printf("%s : %s\n", dirname(p1x), basename(p1));

          char p2[16] = "/usr", p2x[16] = "/usr";
          printf("%s -> ", p2);
          printf("%s : %s\n", dirname(p2x), basename(p2));

          char p3[16] = "/usr/", p3x[16] = "/usr/";
          printf("%s -> ", p3);
          printf("%s : %s\n", dirname(p3x), basename(p3));

          char p4[16] = "/usr/lib///", p4x[16] = "/usr/lib///";
          printf("%s -> ", p4);
          printf("%s : %s\n", dirname(p4x), basename(p4));

          char p5[16] = "/", p5x[16] = "/";
          printf("%s -> ", p5);
          printf("%s : %s\n", dirname(p5x), basename(p5));

          char p6[16] = "///", p6x[16] = "///";
          printf("%s -> ", p6);
          printf("%s : %s\n", dirname(p6x), basename(p6));

          char p7[16] = "/usr/../lib/..", p7x[16] = "/usr/../lib/..";
          printf("%s -> ", p7);
          printf("%s : %s\n", dirname(p7x), basename(p7));

          char p8[16] = "", p8x[16] = "";
          printf("(empty) -> %s : %s\n", dirname(p8x), basename(p8));

          printf("(null) -> %s : %s\n", dirname(0), basename(0));

          return 0;
        }
        '''
      expected = '''
        /usr/lib -> /usr : lib
        /usr -> / : usr
        /usr/ -> / : usr
        /usr/lib/// -> /usr : lib
        / -> / : /
        /// -> / : /
        /usr/../lib/.. -> /usr/../lib : ..
        (empty) -> . : .
        (null) -> . : .
      '''
      self.do_test(src, re.sub('(^|\n)\s+', '\\1', expected))

    def test_utime(self):
      def add_pre_run_and_checks(filename):
        src = open(filename, 'r').read().replace(
          '// {{PRE_RUN_ADDITIONS}}',
          '''
            var TEST_F1 = FS.createFolder('/', 'writeable', true, true);
            var TEST_F2 = FS.createFolder('/', 'unwriteable', true, false);
          '''
        ).replace(
          '// {{POST_RUN_ADDITIONS}}',
          '''
            print('first changed: ' + (TEST_F1.timestamp == 1200000000000));
            print('second changed: ' + (TEST_F2.timestamp == 1200000000000));
          '''
        )
        open(filename, 'w').write(src)

      src = r'''
        #include <stdio.h>
        #include <errno.h>
        #include <utime.h>

        int main() {
          struct utimbuf t = {1000000000, 1200000000};
          char* writeable = "/writeable";
          char* unwriteable = "/unwriteable";

          utime(writeable, &t);
          printf("writeable errno: %d\n", errno);

          utime(unwriteable, &t);
          printf("unwriteable errno: %d\n", errno);

          return 0;
        }
        '''
      expected = '''
        writeable errno: 0
        unwriteable errno: 1
        first changed: true
        second changed: false
      '''
      self.do_test(src, re.sub('(^|\n)\s+', '\\1', expected), post_build=add_pre_run_and_checks)

    def test_fs_base(self):
      global INCLUDE_FULL_LIBRARY; INCLUDE_FULL_LIBRARY = 1
      try:
        def addJS(filename):
          src = open(filename, 'r').read().replace(
            '// {{PRE_RUN_ADDITIONS}}',
            open(path_from_root('tests', 'filesystem', 'src.js'), 'r').read())
          open(filename, 'w').write(src)
        src = 'int main() {return 0;}\n'
        expected = open(path_from_root('tests', 'filesystem', 'output.txt'), 'r').read()
        self.do_test(src, expected, post_build=addJS, extra_emscripten_args=['-H', 'libc/fcntl.h,libc/sys/unistd.h'])
      finally:
        INCLUDE_FULL_LIBRARY = 0

    def test_unistd_access(self):
      def add_pre_run(filename):
        src = open(filename, 'r').read().replace(
          '// {{PRE_RUN_ADDITIONS}}',
          open(path_from_root('tests', 'unistd', 'access.js'), 'r').read()
        )
        open(filename, 'w').write(src)
      src = open(path_from_root('tests', 'unistd', 'access.c'), 'r').read()
      expected = open(path_from_root('tests', 'unistd', 'access.out'), 'r').read()
      self.do_test(src, expected, post_build=add_pre_run)

    def test_unistd_curdir(self):
      def add_pre_run(filename):
        src = open(filename, 'r').read().replace(
          '// {{PRE_RUN_ADDITIONS}}',
          open(path_from_root('tests', 'unistd', 'curdir.js'), 'r').read()
        )
        open(filename, 'w').write(src)
      src = open(path_from_root('tests', 'unistd', 'curdir.c'), 'r').read()
      expected = open(path_from_root('tests', 'unistd', 'curdir.out'), 'r').read()
      self.do_test(src, expected, post_build=add_pre_run)

    def test_unistd_close(self):
      src = open(path_from_root('tests', 'unistd', 'close.c'), 'r').read()
      expected = open(path_from_root('tests', 'unistd', 'close.out'), 'r').read()
      self.do_test(src, expected)

    def test_unistd_confstr(self):
      src = open(path_from_root('tests', 'unistd', 'confstr.c'), 'r').read()
      expected = open(path_from_root('tests', 'unistd', 'confstr.out'), 'r').read()
      self.do_test(src, expected, extra_emscripten_args=['-H', 'libc/unistd.h'])

    def test_unistd_ttyname(self):
      def add_pre_run(filename):
        src = open(filename, 'r').read().replace(
          '// {{PRE_RUN_ADDITIONS}}',
          open(path_from_root('tests', 'unistd', 'ttyname.js'), 'r').read()
        )
        open(filename, 'w').write(src)
      src = open(path_from_root('tests', 'unistd', 'ttyname.c'), 'r').read()
      expected = open(path_from_root('tests', 'unistd', 'ttyname.out'), 'r').read()
      self.do_test(src, expected, post_build=add_pre_run)

    def test_unistd_dup(self):
      src = open(path_from_root('tests', 'unistd', 'dup.c'), 'r').read()
      expected = open(path_from_root('tests', 'unistd', 'dup.out'), 'r').read()
      self.do_test(src, expected)

    def test_unistd_pathconf(self):
      src = open(path_from_root('tests', 'unistd', 'pathconf.c'), 'r').read()
      expected = open(path_from_root('tests', 'unistd', 'pathconf.out'), 'r').read()
      self.do_test(src, expected)

    def test_unistd_truncate(self):
      def add_pre_run(filename):
        src = open(filename, 'r').read().replace(
          '// {{PRE_RUN_ADDITIONS}}',
          open(path_from_root('tests', 'unistd', 'truncate.js'), 'r').read()
        )
        open(filename, 'w').write(src)
      src = open(path_from_root('tests', 'unistd', 'truncate.c'), 'r').read()
      expected = open(path_from_root('tests', 'unistd', 'truncate.out'), 'r').read()
      self.do_test(src, expected, post_build=add_pre_run)

    def test_unistd_swab(self):
      src = open(path_from_root('tests', 'unistd', 'swab.c'), 'r').read()
      expected = open(path_from_root('tests', 'unistd', 'swab.out'), 'r').read()
      self.do_test(src, expected)

    def test_unistd_isatty(self):
      def add_pre_run(filename):
        src = open(filename, 'r').read().replace(
          '// {{PRE_RUN_ADDITIONS}}',
          open(path_from_root('tests', 'unistd', 'isatty.js'), 'r').read()
        )
        open(filename, 'w').write(src)
      src = open(path_from_root('tests', 'unistd', 'isatty.c'), 'r').read()
      expected = open(path_from_root('tests', 'unistd', 'isatty.out'), 'r').read()
      self.do_test(src, expected, post_build=add_pre_run)

    def test_unistd_sysconf(self):
      src = open(path_from_root('tests', 'unistd', 'sysconf.c'), 'r').read()
      expected = open(path_from_root('tests', 'unistd', 'sysconf.out'), 'r').read()
      self.do_test(src, expected)

    def test_unistd_login(self):
      src = open(path_from_root('tests', 'unistd', 'login.c'), 'r').read()
      expected = open(path_from_root('tests', 'unistd', 'login.out'), 'r').read()
      self.do_test(src, expected)

    def test_unistd_unlink(self):
      def add_pre_run(filename):
        src = open(filename, 'r').read().replace(
          '// {{PRE_RUN_ADDITIONS}}',
          open(path_from_root('tests', 'unistd', 'unlink.js'), 'r').read()
        )
        open(filename, 'w').write(src)
      src = open(path_from_root('tests', 'unistd', 'unlink.c'), 'r').read()
      expected = open(path_from_root('tests', 'unistd', 'unlink.out'), 'r').read()
      self.do_test(src, expected, post_build=add_pre_run)

    def test_unistd_links(self):
      def add_pre_run(filename):
        src = open(filename, 'r').read().replace(
          '// {{PRE_RUN_ADDITIONS}}',
          open(path_from_root('tests', 'unistd', 'links.js'), 'r').read()
        )
        open(filename, 'w').write(src)
      src = open(path_from_root('tests', 'unistd', 'links.c'), 'r').read()
      expected = open(path_from_root('tests', 'unistd', 'links.out'), 'r').read()
      self.do_test(src, expected, post_build=add_pre_run)

    def test_unistd_sleep(self):
      src = open(path_from_root('tests', 'unistd', 'sleep.c'), 'r').read()
      expected = open(path_from_root('tests', 'unistd', 'sleep.out'), 'r').read()
      self.do_test(src, expected)

    def test_unistd_io(self):
      def add_pre_run(filename):
        src = open(filename, 'r').read().replace(
          '// {{PRE_RUN_ADDITIONS}}',
          open(path_from_root('tests', 'unistd', 'io.js'), 'r').read()
        )
        open(filename, 'w').write(src)
      src = open(path_from_root('tests', 'unistd', 'io.c'), 'r').read()
      expected = open(path_from_root('tests', 'unistd', 'io.out'), 'r').read()
      self.do_test(src, expected, post_build=add_pre_run)

    def test_unistd_misc(self):
      src = open(path_from_root('tests', 'unistd', 'misc.c'), 'r').read()
      expected = open(path_from_root('tests', 'unistd', 'misc.out'), 'r').read()
      self.do_test(src, expected)

    def test_uname(self):
      src = r'''
        #include <stdio.h>
        #include <sys/utsname.h>

        int main() {
          struct utsname u;
          printf("ret: %d\n", uname(&u));
          printf("sysname: %s\n", u.sysname);
          printf("nodename: %s\n", u.nodename);
          printf("release: %s\n", u.release);
          printf("version: %s\n", u.version);
          printf("machine: %s\n", u.machine);
          printf("invalid: %d\n", uname(0));
          return 0;
        }
        '''
      expected = '''
        ret: 0
        sysname: Emscripten
        nodename: emscripten
        release: 1.0
        version: #1
        machine: x86-JS
      '''
      self.do_test(src, re.sub('(^|\n)\s+', '\\1', expected))

    def test_env(self):
      src = open(path_from_root('tests', 'env', 'src.c'), 'r').read()
      expected = open(path_from_root('tests', 'env', 'output.txt'), 'r').read()
      self.do_test(src, expected)

    def test_getloadavg(self):
      src = r'''
        #include <stdio.h>
        #include <stdlib.h>

        int main() {
          double load[5] = {42.13, 42.13, 42.13, 42.13, 42.13};
          printf("ret: %d\n", getloadavg(load, 5));
          printf("load[0]: %.3lf\n", load[0]);
          printf("load[1]: %.3lf\n", load[1]);
          printf("load[2]: %.3lf\n", load[2]);
          printf("load[3]: %.3lf\n", load[3]);
          printf("load[4]: %.3lf\n", load[4]);
          return 0;
        }
        '''
      expected = '''
        ret: 3
        load[0]: 0.100
        load[1]: 0.100
        load[2]: 0.100
        load[3]: 42.130
        load[4]: 42.130
      '''
      self.do_test(src, re.sub('(^|\n)\s+', '\\1', expected))

    def test_ctype(self):
      # The bit fiddling done by the macros using __ctype_b_loc requires this.
      global CORRECT_SIGNS; CORRECT_SIGNS = 1
      src = open(path_from_root('tests', 'ctype', 'src.c'), 'r').read()
      expected = open(path_from_root('tests', 'ctype', 'output.txt'), 'r').read()
      self.do_test(src, expected)
      CORRECT_SIGNS = 0

    ### 'Big' tests

    def test_fannkuch(self):
        results = [ (1,0), (2,1), (3,2), (4,4), (5,7), (6,10), (7, 16), (8,22) ]
        for i, j in results:
          src = open(path_from_root('tests', 'fannkuch.cpp'), 'r').read()
          self.do_test(src, 'Pfannkuchen(%d) = %d.' % (i,j), [str(i)], no_build=i>1)

    def test_raytrace(self):
        global USE_TYPED_ARRAYS
        if USE_TYPED_ARRAYS == 2: return self.skip('Relies on double values')

        src = open(path_from_root('tests', 'raytrace.cpp'), 'r').read()
        output = open(path_from_root('tests', 'raytrace.ppm'), 'r').read()
        self.do_test(src, output, ['3', '16'])#, build_ll_hook=self.do_autodebug)

    def test_fasta(self):
        results = [ (1,'''GG*ctt**tgagc*'''), (20,'''GGCCGGGCGCGGTGGCTCACGCCTGTAATCCCAGCACTTT*cttBtatcatatgctaKggNcataaaSatgtaaaDcDRtBggDtctttataattcBgtcg**tacgtgtagcctagtgtttgtgttgcgttatagtctatttgtggacacagtatggtcaaa**tgacgtcttttgatctgacggcgttaacaaagatactctg*'''),
(50,'''GGCCGGGCGCGGTGGCTCACGCCTGTAATCCCAGCACTTTGGGAGGCCGAGGCGGGCGGA*TCACCTGAGGTCAGGAGTTCGAGACCAGCCTGGCCAACAT*cttBtatcatatgctaKggNcataaaSatgtaaaDcDRtBggDtctttataattcBgtcg**tactDtDagcctatttSVHtHttKtgtHMaSattgWaHKHttttagacatWatgtRgaaa**NtactMcSMtYtcMgRtacttctWBacgaa**agatactctgggcaacacacatacttctctcatgttgtttcttcggacctttcataacct**ttcctggcacatggttagctgcacatcacaggattgtaagggtctagtggttcagtgagc**ggaatatcattcgtcggtggtgttaatctatctcggtgtagcttataaatgcatccgtaa**gaatattatgtttatttgtcggtacgttcatggtagtggtgtcgccgatttagacgtaaa**ggcatgtatg*''') ]
        for i, j in results:
          src = open(path_from_root('tests', 'fasta.cpp'), 'r').read()
          self.do_test(src, j, [str(i)], lambda x: x.replace('\n', '*'), no_build=i>1)

    def test_dlmalloc(self):
      global CORRECT_SIGNS; CORRECT_SIGNS = 2
      global CORRECT_SIGNS_LINES; CORRECT_SIGNS_LINES = ['src.cpp:' + str(i) for i in [4816, 4191, 4246, 4199, 4205, 4235, 4227]]

      src = open(path_from_root('tests', 'dlmalloc.c'), 'r').read()
      self.do_test(src, '*1,0*', ['200', '1'])
      self.do_test(src, '*400,0*', ['400', '400'], no_build=True)

    def zzztest_gl(self):
      # Switch to gcc from g++ - we don't compile properly otherwise (why?)
      global COMPILER
      COMPILER = COMPILER.replace('++', '')

      def post(filename):
        src = open(filename, 'r').read().replace(
          '// {{PRE_RUN_ADDITIONS}}',
          '''Module["__CANVAS__"] = {
               getContext: function() {},
             };'''
        )
        open(filename, 'w').write(src)
      self.do_test(path_from_root('tests', 'gl'), '*?*', main_file='sdl_ogl.c', post_build=post)

    def test_libcxx(self):
      self.do_test(path_from_root('tests', 'libcxx'),
                   'june -> 30\nPrevious (in alphabetical order) is july\nNext (in alphabetical order) is march',
                   main_file='main.cpp', additional_files=['hash.cpp'])

      # This will fail without using libcxx, as libstdc++ (gnu c++ lib) will use but not link in 
      # __ZSt29_Rb_tree_insert_and_rebalancebPSt18_Rb_tree_node_baseS0_RS_
      # So a way to avoid that problem is to include libcxx, as done here
      self.do_test('''
        #include <set>
        #include <stdio.h>
        int main() {
          std::set<int> *fetchOriginatorNums = new std::set<int>();
          fetchOriginatorNums->insert(171);
          printf("hello world\\n");
          return 1;
        }
        ''', 'hello world', includes=[path_from_root('tests', 'libcxx', 'include')]);

    def test_cubescript(self):
      global COMPILER_TEST_OPTS; COMPILER_TEST_OPTS = [] # remove -g, so we have one test without it by default

      global SAFE_HEAP; SAFE_HEAP = 0 # Has some actual loads of unwritten-to places, in the C++ code...

      # Overflows happen in hash loop
      global CORRECT_OVERFLOWS; CORRECT_OVERFLOWS = 1
      global CHECK_OVERFLOWS; CHECK_OVERFLOWS = 0

      self.do_test(path_from_root('tests', 'cubescript'), '*\nTemp is 33\n9\n5\nhello, everyone\n*', main_file='command.cpp')
                   #build_ll_hook=self.do_autodebug)

    def test_gcc_unmangler(self):
      self.do_test(path_from_root('third_party'), '*d_demangle(char const*, int, unsigned int*)*', args=['_ZL10d_demanglePKciPj'], main_file='gcc_demangler.c')

      #### Code snippet that is helpful to search for nonportable optimizations ####
      #global LLVM_OPT_OPTS
      #for opt in ['-aa-eval', '-adce', '-always-inline', '-argpromotion', '-basicaa', '-basiccg', '-block-placement', '-break-crit-edges', '-codegenprepare', '-constmerge', '-constprop', '-correlated-propagation', '-count-aa', '-dce', '-deadargelim', '-deadtypeelim', '-debug-aa', '-die', '-domfrontier', '-domtree', '-dse', '-extract-blocks', '-functionattrs', '-globaldce', '-globalopt', '-globalsmodref-aa', '-gvn', '-indvars', '-inline', '-insert-edge-profiling', '-insert-optimal-edge-profiling', '-instcombine', '-instcount', '-instnamer', '-internalize', '-intervals', '-ipconstprop', '-ipsccp', '-iv-users', '-jump-threading', '-lazy-value-info', '-lcssa', '-lda', '-libcall-aa', '-licm', '-lint', '-live-values', '-loop-deletion', '-loop-extract', '-loop-extract-single', '-loop-index-split', '-loop-reduce', '-loop-rotate', '-loop-unroll', '-loop-unswitch', '-loops', '-loopsimplify', '-loweratomic', '-lowerinvoke', '-lowersetjmp', '-lowerswitch', '-mem2reg', '-memcpyopt', '-memdep', '-mergefunc', '-mergereturn', '-module-debuginfo', '-no-aa', '-no-profile', '-partial-inliner', '-partialspecialization', '-pointertracking', '-postdomfrontier', '-postdomtree', '-preverify', '-prune-eh', '-reassociate', '-reg2mem', '-regions', '-scalar-evolution', '-scalarrepl', '-sccp', '-scev-aa', '-simplify-libcalls', '-simplify-libcalls-halfpowr', '-simplifycfg', '-sink', '-split-geps', '-sretpromotion', '-strip', '-strip-dead-debug-info', '-strip-dead-prototypes', '-strip-debug-declare', '-strip-nondebug', '-tailcallelim', '-tailduplicate', '-targetdata', '-tbaa']:
      #  LLVM_OPT_OPTS = [opt]
      #  try:
      #    self.do_test(path_from_root(['third_party']), '*d_demangle(char const*, int, unsigned int*)*', args=['_ZL10d_demanglePKciPj'], main_file='gcc_demangler.c')
      #    print opt, "ok"
      #  except:
      #    print opt, "FAIL"

    def test_lua(self):
      global QUANTUM_SIZE
      if QUANTUM_SIZE == 1: return self.skip('TODO: make this work')

      # Overflows in luaS_newlstr hash loop
      global SAFE_HEAP; SAFE_HEAP = 0 # Has various warnings, with copied HEAP_HISTORY values (fixed if we copy 'null' as the type)
      global CORRECT_OVERFLOWS; CORRECT_OVERFLOWS = 1
      global CHECK_OVERFLOWS; CHECK_OVERFLOWS = 0
      global CORRECT_SIGNS; CORRECT_SIGNS = 1 # Not sure why, but needed
      global INIT_STACK; INIT_STACK = 1 # TODO: Investigate why this is necessary

      self.do_ll_test(path_from_root('tests', 'lua', 'lua.ll'),
                      'hello lua world!\n17\n1\n2\n3\n4\n7',
                      args=['-e', '''print("hello lua world!");print(17);for x = 1,4 do print(x) end;print(10-3)'''],
                      output_nicerizer=lambda string: string.replace('\n\n', '\n').replace('\n\n', '\n'))

    def get_building_dir(self):
      return os.path.join(self.get_dir(), 'building')

    # Build a library into a .bc file. We build the .bc file once and cache it for all our tests. (We cache in
    # memory since the test directory is destroyed and recreated for each test. Note that we cache separately
    # for different compilers)
    def get_library(self, name, generated_libs, configure=['./configure'], configure_args=[], make=['make'], make_args=['-j', '2'], cache=True, build_subdir=None):
      if type(generated_libs) is not list: generated_libs = [generated_libs]
      if build_subdir and configure.startswith('./'):
        configure = '.' + configure

      if GlobalCache is not None:
        cache_name = name + '|' + COMPILER
        if cache and GlobalCache.get(cache_name):
          print >> sys.stderr,  '<load build from cache> ',
          bc_file = os.path.join(self.get_dir(), 'lib' + name + '.bc')
          f = open(bc_file, 'wb')
          f.write(GlobalCache[cache_name])
          f.close()
          return bc_file

      temp_dir = self.get_building_dir()
      project_dir = os.path.join(temp_dir, name)
      shutil.copytree(path_from_root('tests', name), project_dir) # Useful in debugging sometimes to comment this out
      os.chdir(project_dir)
      if build_subdir:
        try:
          os.mkdir('cbuild')
        except:
          pass
        os.chdir(os.path.join(project_dir, 'cbuild'))
      env = os.environ.copy()
      env['RANLIB'] = env['AR'] = env['CXX'] = env['CC'] = env['LIBTOOL'] = EMMAKEN
      env['EMMAKEN_COMPILER'] = COMPILER
      env['EMSCRIPTEN_TOOLS'] = path_from_root('tools')
      env['CFLAGS'] = env['EMMAKEN_CFLAGS'] = ' '.join(COMPILER_OPTS + COMPILER_TEST_OPTS) # Normal CFLAGS is ignored by some configure's.
      if configure: # Useful in debugging sometimes to comment this out (and the lines below up to and including the |make| call)
        env['EMMAKEN_JUST_CONFIGURE'] = '1'
        Popen(configure + configure_args, stdout=PIPE, stderr=STDOUT, env=env).communicate()[0]
        del env['EMMAKEN_JUST_CONFIGURE']
      Popen(make + make_args, stdout=PIPE, stderr=STDOUT, env=env).communicate()[0]
      bc_file = os.path.join(project_dir, 'bc.bc')
      self.do_link(map(lambda lib: os.path.join(project_dir, 'cbuild', lib) if build_subdir else os.path.join(project_dir, lib), generated_libs), bc_file)
      if cache and GlobalCache is not None:
        print >> sys.stderr, '<save build into cache> ',
        GlobalCache[cache_name] = open(bc_file, 'rb').read()
      return bc_file

    def get_freetype(self):
      global INIT_STACK; INIT_STACK = 1 # TODO: Investigate why this is necessary

      return self.get_library('freetype', os.path.join('objs', '.libs', 'libfreetype.a.bc'))

    def test_freetype(self):
      if QUANTUM_SIZE == 1: return self.skip('TODO: Figure out and try to fix')

      if LLVM_OPTS: global RELOOP; RELOOP = 0 # Too slow; we do care about typed arrays and OPTIMIZE though

      global CORRECT_SIGNS
      if CORRECT_SIGNS == 0: CORRECT_SIGNS = 1 # Not sure why, but needed

      def post(filename):
        # Embed the font into the document
        src = open(filename, 'r').read().replace(
          '// {{PRE_RUN_ADDITIONS}}',
          '''FS.createDataFile('/', 'font.ttf', %s, true, false);''' % str(
            map(ord, open(path_from_root('tests', 'freetype', 'LiberationSansBold.ttf'), 'rb').read())
          )
        )
        open(filename, 'w').write(src)

      # Main
      self.do_test(open(path_from_root('tests', 'freetype', 'main.c'), 'r').read(),
                   open(path_from_root('tests', 'freetype', 'ref.txt'), 'r').read(),
                   ['font.ttf', 'test!', '150', '120', '25'],
                   libraries=[self.get_freetype()],
                   includes=[path_from_root('tests', 'freetype', 'include')],
                   post_build=post)
                   #build_ll_hook=self.do_autodebug)

    def test_sqlite(self):
      # gcc -O3 -I/home/alon/Dev/emscripten/tests/sqlite -ldl src.c
      global QUANTUM_SIZE, OPTIMIZE, RELOOP, USE_TYPED_ARRAYS
      if QUANTUM_SIZE == 1: return self.skip('TODO FIXME')
      RELOOP = 0 # too slow

      auto_optimize_data = read_auto_optimize_data(path_from_root('tests', 'sqlite', 'sqlite-autooptimize.fails.txt'))

      global CORRECT_SIGNS; CORRECT_SIGNS = 2
      global CORRECT_SIGNS_LINES; CORRECT_SIGNS_LINES = auto_optimize_data['signs_lines']
      global CORRECT_OVERFLOWS; CORRECT_OVERFLOWS = 0
      global CORRECT_ROUNDINGS; CORRECT_ROUNDINGS = 0
      global SAFE_HEAP; SAFE_HEAP = 0 # uses time.h to set random bytes, other stuff
      global DISABLE_EXCEPTION_CATCHING; DISABLE_EXCEPTION_CATCHING = 1
      global FAST_MEMORY; FAST_MEMORY = 4*1024*1024
      global EXPORTED_FUNCTIONS; EXPORTED_FUNCTIONS = ['_main', '_sqlite3_open', '_sqlite3_close', '_sqlite3_exec', '_sqlite3_free', '_callback'];

      global INVOKE_RUN; INVOKE_RUN = 0 # We append code that does run() ourselves

      def post(filename):
        src = open(filename, 'a')
        src.write('''
          FS.init();
          FS.root.write = true;
          FS.ignorePermissions = true; // /dev is read-only
          FS.createPath('/', 'dev/shm/tmp', true, true);
          FS.ignorePermissions = false;
          FS.currentPath = '/dev/shm/tmp';
          run();
        ''')
        src.close()

      self.do_test(r'''
                        #define SQLITE_DISABLE_LFS
                        #define LONGDOUBLE_TYPE double
                        #define SQLITE_INT64_TYPE int
                        #define SQLITE_THREADSAFE 0
                   ''' + open(path_from_root('tests', 'sqlite', 'sqlite3.c'), 'r').read() +
                         open(path_from_root('tests', 'sqlite', 'benchmark.c'), 'r').read(),
                   open(path_from_root('tests', 'sqlite', 'benchmark.txt'), 'r').read(),
                   includes=[path_from_root('tests', 'sqlite')],
                   force_c=True,
                   extra_emscripten_args=['-m'],
                   js_engines=[SPIDERMONKEY_ENGINE], # V8 is slow
                   post_build=post)#,build_ll_hook=self.do_autodebug)

    def test_zlib(self):
      global CORRECT_SIGNS; CORRECT_SIGNS = 1

      self.do_test(open(path_from_root('tests', 'zlib', 'example.c'), 'r').read(),
                   open(path_from_root('tests', 'zlib', 'ref.txt'), 'r').read(),
                   libraries=[self.get_library('zlib', os.path.join('libz.a.bc'), make_args=['libz.a'])],
                   includes=[path_from_root('tests', 'zlib')],
                   force_c=True)

    def zzztest_glibc(self):
      global CORRECT_SIGNS; CORRECT_SIGNS = 1
      global CORRECT_OVERFLOWS; CORRECT_OVERFLOWS = 1
      global CORRECT_ROUNDINGS; CORRECT_ROUNDINGS = 1

      self.do_test(r'''
                      #include <stdio.h>
                      int main() { printf("hai\n"); return 1; }
                   ''',
                   libraries=[self.get_library('glibc', [os.path.join('src', '.libs', 'libBulletCollision.a.bc'),
                                                         os.path.join('src', '.libs', 'libBulletDynamics.a.bc'),
                                                         os.path.join('src', '.libs', 'libLinearMath.a.bc')],
                                               configure_args=['--disable-sanity-checks'])],
                   includes=[path_from_root('tests', 'glibc', 'include')])

    def test_the_bullet(self): # Called thus so it runs late in the alphabetical cycle... it is long
      global SAFE_HEAP, SAFE_HEAP_LINES, USE_TYPED_ARRAYS, LLVM_OPTS

      if LLVM_OPTS: SAFE_HEAP = 0 # Optimizations make it so we do not have debug info on the line we need to ignore

      if USE_TYPED_ARRAYS == 2: return self.skip('We have slightly different rounding here for some reason. TODO: activate this')

      if SAFE_HEAP:
        # Ignore bitfield warnings
        SAFE_HEAP = 3
        SAFE_HEAP_LINES = ['btVoronoiSimplexSolver.h:40', 'btVoronoiSimplexSolver.h:41',
                           'btVoronoiSimplexSolver.h:42', 'btVoronoiSimplexSolver.h:43']

      self.do_test(open(path_from_root('tests', 'bullet', 'Demos', 'HelloWorld', 'HelloWorld.cpp'), 'r').read(),
                   open(path_from_root('tests', 'bullet', 'output.txt'), 'r').read(),
                   libraries=[self.get_library('bullet', [os.path.join('src', '.libs', 'libBulletCollision.a.bc'),
                                                          os.path.join('src', '.libs', 'libBulletDynamics.a.bc'),
                                                          os.path.join('src', '.libs', 'libLinearMath.a.bc')],
                                               configure_args=['--disable-demos','--disable-dependency-tracking'])],
                   includes=[path_from_root('tests', 'bullet', 'src')],
                   js_engines=[SPIDERMONKEY_ENGINE]) # V8 issue 1407

    def test_poppler(self):
      global RELOOP, LLVM_OPTS, USE_TYPED_ARRAYS, QUANTUM_SIZE

      # llvm-link failure when using clang, LLVM bug 9498, still relevant?
      if RELOOP or LLVM_OPTS: return self.skip('TODO')
      if USE_TYPED_ARRAYS == 2 or QUANTUM_SIZE == 1: return self.skip('TODO: Figure out and try to fix')

      USE_TYPED_ARRAYS = 0 # XXX bug - we fail with this FIXME

      global SAFE_HEAP; SAFE_HEAP = 0 # Has variable object

      #global CORRECT_OVERFLOWS; CORRECT_OVERFLOWS = 1
      global CHECK_OVERFLOWS; CHECK_OVERFLOWS = 0

      #global CHECK_OVERFLOWS; CHECK_OVERFLOWS = 1
      #global CHECK_SIGNS; CHECK_SIGNS = 1

      global CORRECT_SIGNS; CORRECT_SIGNS = 1
      global CORRECT_SIGNS_LINES
      CORRECT_SIGNS_LINES = ['parseargs.cc:171', 'BuiltinFont.cc:64', 'NameToCharCode.cc:115', 'GooHash.cc:368',
                             'Stream.h:469', 'PDFDoc.cc:1064', 'Lexer.cc:201', 'Splash.cc:1130', 'XRef.cc:997',
                             'vector:714', 'Lexer.cc:259', 'Splash.cc:438', 'Splash.cc:532', 'GfxFont.cc:1152',
                             'Gfx.cc:3838', 'Splash.cc:3162', 'Splash.cc:3163', 'Splash.cc:3164', 'Splash.cc:3153',
                             'Splash.cc:3159', 'SplashBitmap.cc:80', 'SplashBitmap.cc:81', 'SplashBitmap.cc:82',
                             'Splash.cc:809', 'Splash.cc:805', 'GooHash.cc:379',
                             # FreeType
                             't1load.c:1850', 'psconv.c:104', 'psconv.c:185', 'psconv.c:366', 'psconv.c:399',
                             'ftcalc.c:308', 't1parse.c:405', 'psconv.c:431', 'ftcalc.c:555', 't1objs.c:458',
                             't1decode.c:595', 't1decode.c:606', 'pstables.h:4048', 'pstables.h:4055', 'pstables.h:4066',
                             'pshglob.c:166', 'ftobjs.c:2548', 'ftgrays.c:1190', 'psmodule.c:116', 'psmodule.c:119',
                             'psobjs.c:195', 'pshglob.c:165', 'ttload.c:694', 'ttmtx.c:195', 'sfobjs.c:957',
                             'sfobjs.c:958', 'ftstream.c:369', 'ftstream.c:372', 'ttobjs.c:1007'] # And many more...

      global COMPILER_TEST_OPTS; COMPILER_TEST_OPTS += ['-I' + path_from_root('tests', 'libcxx', 'include')] # Avoid libstdc++ linking issue, see libcxx test

      global INVOKE_RUN; INVOKE_RUN = 0 # We append code that does run() ourselves

      # See post(), below
      input_file = open(os.path.join(self.get_dir(), 'paper.pdf.js'), 'w')
      input_file.write(str(map(ord, open(path_from_root('tests', 'poppler', 'paper.pdf'), 'rb').read())))
      input_file.close()

      def post(filename):
        # To avoid loading this large file to memory and altering it, we simply append to the end
        src = open(filename, 'a')
        src.write(
          '''
            FS.createDataFile('/', 'paper.pdf', eval(read('paper.pdf.js')), true, false);
            FS.root.write = true;
            run();
            print("Data: " + JSON.stringify(FS.root.contents['filename-1.ppm'].contents));
          '''
        )
        src.close()

      #fontconfig = self.get_library('fontconfig', [os.path.join('src', '.libs', 'libfontconfig.a')]) # Used in file, but not needed, mostly

      freetype = self.get_freetype()

      poppler = self.get_library('poppler',
                                 [os.path.join('poppler', '.libs', 'libpoppler.so.13.0.0.bc'),
                                  os.path.join('goo', '.libs', 'libgoo.a.bc'),
                                  os.path.join('fofi', '.libs', 'libfofi.a.bc'),
                                  os.path.join('splash', '.libs', 'libsplash.a.bc'),
                                  os.path.join('utils', 'pdftoppm.o'),
                                  os.path.join('utils', 'parseargs.o')],
                                 configure_args=['--disable-libjpeg', '--disable-libpng', '--disable-poppler-qt', '--disable-poppler-qt4', '--disable-cms'])

      # Combine libraries

      combined = os.path.join(self.get_building_dir(), 'combined.bc')
      self.do_link([freetype, poppler], combined)

      self.do_ll_test(combined,
                      lambda: map(ord, open(path_from_root('tests', 'poppler', 'ref.ppm'), 'r').read()).__str__().replace(' ', ''),
                      args='-scale-to 512 paper.pdf filename'.split(' '),
                      post_build=post)
                      #, build_ll_hook=self.do_autodebug)

    def test_openjpeg(self):
      global USE_TYPED_ARRAYS
      global CORRECT_SIGNS
      if USE_TYPED_ARRAYS == 2:
        CORRECT_SIGNS = 1
      else:
        CORRECT_SIGNS = 2
        global CORRECT_SIGNS_LINES
        CORRECT_SIGNS_LINES = ["mqc.c:566", "mqc.c:317"]

      original_j2k = path_from_root('tests', 'openjpeg', 'syntensity_lobby_s.j2k')

      def post(filename):
        src = open(filename, 'r').read().replace(
          '// {{PRE_RUN_ADDITIONS}}',
          '''FS.createDataFile('/', 'image.j2k', %s, true, false);FS.root.write = true;''' % line_splitter(str(
            map(ord, open(original_j2k, 'rb').read())
          ))
        ).replace(
          '// {{POST_RUN_ADDITIONS}}',
          '''print("Data: " + JSON.stringify(FS.root.contents['image.raw'].contents));'''
        )
        open(filename, 'w').write(src)

      lib = self.get_library('openjpeg',
                             [os.path.join('bin', 'libopenjpeg.so.1.4.0.bc'),
                              os.path.sep.join('codec/CMakeFiles/j2k_to_image.dir/index.c.o'.split('/')),
                              os.path.sep.join('codec/CMakeFiles/j2k_to_image.dir/convert.c.o'.split('/')),
                              os.path.sep.join('codec/CMakeFiles/j2k_to_image.dir/__/common/color.c.o'.split('/')),
                              os.path.sep.join('codec/CMakeFiles/j2k_to_image.dir/__/common/getopt.c.o'.split('/'))],
                             configure=['cmake', '.'],
                             #configure_args=['--enable-tiff=no', '--enable-jp3d=no', '--enable-png=no'],
                             make_args=[], # no -j 2, since parallel builds can fail
                             cache=False) # We need opj_config.h and other generated files, so cannot cache just the .bc

      # We use doubles in JS, so we get slightly different values than native code. So we
      # check our output by comparing the average pixel difference
      def image_compare(output):
        # Get the image generated by JS, from the JSON.stringify'd array
        m = re.search('\[[\d, -]*\]', output)
        try:
          js_data = eval(m.group(0))
        except AttributeError:
          print 'Failed to find proper image output in: ' + output
          raise

        js_data = map(lambda x: x if x >= 0 else 256+x, js_data) # Our output may be signed, so unsign it

        # Get the correct output
        true_data = open(path_from_root('tests', 'openjpeg', 'syntensity_lobby_s.raw'), 'rb').read()

        # Compare them
        assert(len(js_data) == len(true_data))
        num = len(js_data)
        diff_total = js_total = true_total = 0
        for i in range(num):
          js_total += js_data[i]
          true_total += ord(true_data[i])
          diff_total += abs(js_data[i] - ord(true_data[i]))
        js_mean = js_total/float(num)
        true_mean = true_total/float(num)
        diff_mean = diff_total/float(num)

        image_mean = 83.265
        #print '[image stats:', js_mean, image_mean, true_mean, diff_mean, num, ']'
        assert abs(js_mean - image_mean) < 0.01
        assert abs(true_mean - image_mean) < 0.01
        assert diff_mean < 0.01

        return output

      self.do_test(open(path_from_root('tests', 'openjpeg', 'codec', 'j2k_to_image.c'), 'r').read(),
                   'Successfully generated', # The real test for valid output is in image_compare
                   '-i image.j2k -o image.raw'.split(' '),
                   libraries=[lib],
                   includes=[path_from_root('tests', 'openjpeg', 'libopenjpeg'),
                             path_from_root('tests', 'openjpeg', 'codec'),
                             path_from_root('tests', 'openjpeg', 'common'),
                             os.path.join(self.get_building_dir(), 'openjpeg')],
                   force_c=True,
                   post_build=post,
                   output_nicerizer=image_compare)# build_ll_hook=self.do_autodebug)

    def test_python(self):
      global QUANTUM_SIZE, USE_TYPED_ARRAYS
      if QUANTUM_SIZE == 1 or USE_TYPED_ARRAYS == 2: return self.skip('TODO: make this work')

      # Overflows in string_hash
      global CORRECT_OVERFLOWS; CORRECT_OVERFLOWS = 1
      global CHECK_OVERFLOWS; CHECK_OVERFLOWS = 0
      global RELOOP; RELOOP = 0 # Too slow; we do care about typed arrays and OPTIMIZE though
      global SAFE_HEAP; SAFE_HEAP = 0 # Has bitfields which are false positives. Also the PyFloat_Init tries to detect endianness.
      global CORRECT_SIGNS; CORRECT_SIGNS = 1 # Not sure why, but needed
      global EXPORTED_FUNCTIONS; EXPORTED_FUNCTIONS = ['_main', '_PyRun_SimpleStringFlags'] # for the demo

      self.do_ll_test(path_from_root('tests', 'python', 'python.ll'),
                      'hello python world!\n[0, 2, 4, 6]\n5\n22\n5.470000',
                      args=['-S', '-c' '''print "hello python world!"; print [x*2 for x in range(4)]; t=2; print 10-3-t; print (lambda x: x*2)(11); print '%f' % 5.47'''],
                      extra_emscripten_args=['-m'])

    # Test cases in separate files. Note that these files may contain invalid .ll!
    # They are only valid enough for us to read for test purposes, not for llvm-as
    # to process.
    def test_cases(self):
      global QUANTUM_SIZE
      global CHECK_OVERFLOWS; CHECK_OVERFLOWS = 0
      if LLVM_OPTS: return self.skip("Our code is not exactly 'normal' llvm assembly")

      for name in glob.glob(path_from_root('tests', 'cases', '*.ll')):
        shortname = name.replace('.ll', '')
        print "Testing case '%s'..." % shortname
        output_file = path_from_root('tests', 'cases', shortname + '.txt')
        if QUANTUM_SIZE == 1:
          q1_output_file = path_from_root('tests', 'cases', shortname + '_q1.txt')
          if os.path.exists(q1_output_file):
            output_file = q1_output_file
        if os.path.exists(output_file):
          output = open(output_file, 'r').read()
        else:
          output = 'hello, world!'
        if output.rstrip() != 'skip':
          self.do_ll_test(path_from_root('tests', 'cases', name), output)

    # Autodebug the code
    def do_autodebug(self, filename):
      output = Popen(['python', AUTODEBUGGER, filename+'.o.ll', filename+'.o.ll.ll'], stdout=PIPE, stderr=STDOUT).communicate()[0]
      assert 'Success.' in output, output
      self.prep_ll_test(filename, filename+'.o.ll.ll', force_recompile=True) # rebuild .bc

    def test_autodebug(self):
      if LLVM_OPTS: return self.skip('LLVM opts mess us up')

      # Run a test that should work, generating some code
      self.test_structs()

      filename = os.path.join(self.get_dir(), 'src.cpp')
      self.do_autodebug(filename)

      # Compare to each other, and to expected output
      self.do_ll_test(path_from_root('tests', filename+'.o.ll.ll'))

      # Test using build_ll_hook
      src = '''
          #include <stdio.h>

          char cache[256], *next = cache;

          int main()
          {
            cache[10] = 25;
            next[20] = 51;
            int x = cache[10];
            double y = 11.52;
            printf("*%d,%d,%.2f*\\n", x, cache[20], y);
            return 0;
          }
        '''
      self.do_test(src, build_ll_hook=self.do_autodebug)
      self.do_test(src, 'AD:', build_ll_hook=self.do_autodebug)

    def test_dfe(self):
      def hook(filename):
        ll = open(filename + '.o.ll').read()
        assert 'unneeded' not in ll, 'DFE should remove the unneeded function'

      src = '''
          #include <stdio.h>

          void unneeded()
          {
            printf("some totally useless stuff\\n");
          }

          int main()
          {
            printf("*hello slim world*\\n");
            return 0;
          }
        '''
      # Using build_ll_hook forces a recompile, which leads to DFE being done even without opts
      self.do_test(src, '*hello slim world*', build_ll_hook=hook)

    def test_profiling(self):
      global PROFILE; PROFILE = 1
      global INVOKE_RUN; INVOKE_RUN = 0

      src = '''
          #include <stdio.h>

          int inner1(int x) {
            for (int i = 0; i < 20; i++)
              x += x/3;
            return x;
          }
          int inner2(int x) {
            for (int i = 0; i < 10; i++)
              x -= x/4;
            return x;
          }
          int inner3(int x) {
            for (int i = 0; i < 5; i++)
              x += x/2;
            x = inner1(x) - inner2(x);
            for (int i = 0; i < 5; i++)
              x -= x/2;
            return x;
          }

          int main()
          {
            int total = 0;
            for (int i = 0; i < 5000; i++)
              total += inner1(i) - 4*inner3(i);
            printf("*%d*\\n", total);
            return 0;
          }
        '''

      def post(filename):
        src = open(filename, 'a')
        src.write('''
          startProfiling();
          run();
          stopProfiling();
          printProfiling();
          print('*ok*');
        ''')
        src.close()

      # Using build_ll_hook forces a recompile, which leads to DFE being done even without opts
      self.do_test(src, ': __Z6inner1i (5000)\n*ok*', post_build=post)

    ### Integration tests

    def test_scriptaclass(self):
        header_filename = os.path.join(self.get_dir(), 'header.h')
        header = '''
          struct ScriptMe {
            int value;
            ScriptMe(int val);
            int getVal(); // XXX Sadly, inlining these will result in LLVM not
                          // producing any code for them (when just building
                          // as a library)
            void mulVal(int mul);
          };
        '''
        h = open(header_filename, 'w')
        h.write(header)
        h.close()

        src = '''
          #include "header.h"

          ScriptMe::ScriptMe(int val) : value(val) { }
          int ScriptMe::getVal() { return value; }
          void ScriptMe::mulVal(int mul) { value *= mul; }
        '''

        # Way 1: use demangler and namespacer

        script_src = '''
          var sme = Module._.ScriptMe.__new__(83);          // malloc(sizeof(ScriptMe)), ScriptMe::ScriptMe(sme, 83) / new ScriptMe(83) (at addr sme)
          Module._.ScriptMe.mulVal(sme, 2);                 // ScriptMe::mulVal(sme, 2)       sme.mulVal(2)
          print('*' + Module._.ScriptMe.getVal(sme) + '*'); 
          _free(sme);
          print('*ok*');
        '''
        def post(filename):
          Popen(['python', DEMANGLER, filename], stdout=open(filename + '.tmp', 'w')).communicate()
          Popen(['python', NAMESPACER, filename, filename + '.tmp'], stdout=open(filename + '.tmp2', 'w')).communicate()
          src = open(filename, 'r').read().replace(
            '// {{MODULE_ADDITIONS}',
            'Module["_"] = ' + open(filename + '.tmp2', 'r').read().replace('var ModuleNames = ', '').rstrip() + ';\n\n' + script_src + '\n\n' +
              '// {{MODULE_ADDITIONS}'
          )
          open(filename, 'w').write(src)
        # XXX disable due to possible v8 bug -- self.do_test(src, '*166*\n*ok*', post_build=post)

        # Way 2: use CppHeaderParser

        global RUNTIME_TYPE_INFO; RUNTIME_TYPE_INFO = 1

        header = '''
          #include <stdio.h>

          class Parent {
          protected:
            int value;
          public:
            Parent(int val);
            int getVal() { return value; }; // inline should work just fine here, unlike Way 1 before
            void mulVal(int mul);
          };

          class Child1 : public Parent {
          public:
            Child1() : Parent(7) { printf("Child1:%d\\n", value); };
            Child1(int val) : Parent(val*2) { value -= 1; printf("Child1:%d\\n", value); };
            int getValSqr() { return value*value; }
            int getValSqr(int more) { return value*value*more; }
            int getValTimes(int times=1) { return value*times; }
          };

          class Child2 : public Parent {
          public:
            Child2() : Parent(9) { printf("Child2:%d\\n", value); };
            int getValCube() { return value*value*value; }
            static void printStatic() { printf("*static*\\n"); }

            virtual void virtualFunc() { printf("*virtualf*\\n"); }
            virtual void virtualFunc2() { printf("*virtualf2*\\n"); }
            static void runVirtualFunc(Child2 *self) { self->virtualFunc(); };
          private:
            void doSomethingSecret() { printf("security breached!\\n"); }; // we should not be able to do this
          };
        '''
        open(header_filename, 'w').write(header)

        basename = os.path.join(self.get_dir(), 'bindingtest')
        output = Popen([BINDINGS_GENERATOR, basename, header_filename], stdout=PIPE, stderr=STDOUT).communicate()[0]
        #print output
        assert 'Traceback' not in output, 'Failure in binding generation: ' + output

        src = '''
          #include "header.h"

          Parent::Parent(int val) : value(val) { printf("Parent:%d\\n", val); }
          void Parent::mulVal(int mul) { value *= mul; }

          #include "bindingtest.cpp"
        '''

        script_src_2 = '''
          var sme = new Parent(42);
          sme.mulVal(2);
          print('*')
          print(sme.getVal());

          print('c1');

          var c1 = new Child1();
          print(c1.getVal());
          c1.mulVal(2);
          print(c1.getVal());
          print(c1.getValSqr());
          print(c1.getValSqr(3));
          print(c1.getValTimes()); // default argument should be 1
          print(c1.getValTimes(2));

          print('c1 v2');

          c1 = new Child1(8); // now with a parameter, we should handle the overloading automatically and properly and use constructor #2
          print(c1.getVal());
          c1.mulVal(2);
          print(c1.getVal());
          print(c1.getValSqr());
          print(c1.getValSqr(3));

          print('c2')

          var c2 = new Child2();
          print(c2.getVal());
          c2.mulVal(2);
          print(c2.getVal());
          print(c2.getValCube());
          var succeeded;
          try {
            succeeded = 0;
            print(c2.doSomethingSecret()); // should fail since private
            succeeded = 1;
          } catch(e) {}
          print(succeeded);
          try {
            succeeded = 0;
            print(c2.getValSqr()); // function from the other class
            succeeded = 1;
          } catch(e) {}
          print(succeeded);
          try {
            succeeded = 0;
            c2.getValCube(); // sanity
            succeeded = 1;
          } catch(e) {}
          print(succeeded);

          Child2.prototype.printStatic(); // static calls go through the prototype

          // virtual function
          c2.virtualFunc();
          Child2.prototype.runVirtualFunc(c2);
          c2.virtualFunc2();

          // extend the class from JS
          var c3 = new Child2;
          customizeVTable(c3, [{
            original: Child2.prototype.virtualFunc,
            replacement: function() {
              print('*js virtualf replacement*');
            }
          }, {
            original: Child2.prototype.virtualFunc2,
            replacement: function() {
              print('*js virtualf2 replacement*');
            }
          }]);
          c3.virtualFunc();
          Child2.prototype.runVirtualFunc(c3);
          c3.virtualFunc2();

          c2.virtualFunc(); // original should remain the same
          Child2.prototype.runVirtualFunc(c2);
          c2.virtualFunc2();

          print('*ok*');
        '''

        def post2(filename):
          src = open(filename, 'r').read().replace(
            '// {{MODULE_ADDITIONS}',
            '''load('bindingtest.js')''' + '\n\n' + script_src_2 + '\n\n' + 
              '// {{MODULE_ADDITIONS}'
          )
          open(filename, 'w').write(src)
        self.do_test(src, '''*
84
c1
Parent:7
Child1:7
7
14
196
588
14
28
c1 v2
Parent:16
Child1:15
15
30
900
2700
c2
Parent:9
Child2:9
9
18
5832
0
0
1
*static*
*virtualf*
*virtualf*
*virtualf2*
Parent:9
Child2:9
*js virtualf replacement*
*js virtualf replacement*
*js virtualf2 replacement*
*virtualf*
*virtualf*
*virtualf2*
*ok*
''', post_build=post2)

    def test_typeinfo(self):
      global RUNTIME_TYPE_INFO; RUNTIME_TYPE_INFO = 1
      global QUANTUM_SIZE
      if QUANTUM_SIZE != 4: return self.skip('We assume normal sizes in the output here')

      src = '''
        #include<stdio.h>
        struct UserStruct {
          int x;
          char y;
          short z;
        };
        struct Encloser {
          short x;
          UserStruct us;
          int y;
        };
        int main() {
          Encloser e;
          e.us.y = 5;
          printf("*ok:%d*\\n", e.us.y);
          return 0;
        }
      '''

      def post(filename):
        src = open(filename, 'r').read().replace(
          '// {{POST_RUN_ADDITIONS}}',
          '''
            if (Runtime.typeInfo) {
              print('|' + Runtime.typeInfo.UserStruct.fields + '|' + Runtime.typeInfo.UserStruct.flatIndexes + '|');
              var t = Runtime.generateStructInfo(['x', { us: ['x', 'y', 'z'] }, 'y'], 'Encloser')
              print('|' + [t.x, t.us.x, t.us.y, t.us.z, t.y] + '|');
              print('|' + JSON.stringify(Runtime.generateStructInfo(null, 'UserStruct')) + '|');
            } else {
              print('No type info.');
            }
          '''
        )
        open(filename, 'w').write(src)
      self.do_test(src,
                   '*ok:5*\n|i32,i8,i16|0,4,6|\n|0,4,8,10,12|\n|{"__size__":8,"x":0,"y":4,"z":6}|',
                   post_build=post)

      # Make sure that without the setting, we don't spam the .js with the type info
      RUNTIME_TYPE_INFO = 0
      self.do_test(src, 'No type info.', post_build=post)

    ### Tests for tools

    def test_closure_compiler(self):
      src = '''
        #include<stdio.h>
        int main() {
          printf("*closured*\\n");
          return 0;
        }
      '''

      def add_cc(filename):
        Popen(['java', '-jar', CLOSURE_COMPILER,
                       '--compilation_level', 'ADVANCED_OPTIMIZATIONS',
                       '--formatting', 'PRETTY_PRINT',
                       '--variable_map_output_file', filename + '.vars',
                       '--js', filename, '--js_output_file', filename + '.cc.js'], stdout=PIPE, stderr=STDOUT).communicate()
        assert not re.search('function \w\(', open(filename, 'r').read()) # closure generates this kind of stuff - functions with single letters. Normal doesn't.
        src = open(filename + '.cc.js', 'r').read()
        assert re.search('function \w\(', src) # see before
        assert 'function _main()' not in src # closure should have wiped it out
        open(filename, 'w').write(src)
      self.do_test(src, '*closured*', post_build=add_cc)

    def test_safe_heap(self):
      global SAFE_HEAP, SAFE_HEAP_LINES

      if not SAFE_HEAP: return self.skip('We need SAFE_HEAP to test SAFE_HEAP')
      if LLVM_OPTS: return self.skip('LLVM can optimize away the intermediate |x|')
      src = '''
        #include<stdio.h>
        int main() {
          int *x = new int;
          *x = 20;
          float *y = (float*)x;
          printf("%f\\n", *y);
          printf("*ok*\\n");
          return 0;
        }
      '''

      try:
        self.do_test(src, '*nothingatall*')
      except Exception, e:
        # This test *should* fail, by throwing this exception
        assert 'Assertion failed: Load-store consistency assumption failure!' in str(e), str(e)

      # And we should not fail if we disable checking on that line

      SAFE_HEAP = 3
      SAFE_HEAP_LINES = ["src.cpp:7"]

      self.do_test(src, '*ok*')

      # But if we disable the wrong lines, we still fail

      SAFE_HEAP_LINES = ["src.cpp:99"]

      try:
        self.do_test(src, '*nothingatall*')
      except Exception, e:
        # This test *should* fail, by throwing this exception
        assert 'Assertion failed: Load-store consistency assumption failure!' in str(e), str(e)

      # And reverse the checks with = 2

      SAFE_HEAP = 2
      SAFE_HEAP_LINES = ["src.cpp:99"]

      self.do_test(src, '*ok*')

    def test_check_overflow(self):
      global CHECK_OVERFLOWS; CHECK_OVERFLOWS = 1
      global CORRECT_OVERFLOWS; CORRECT_OVERFLOWS = 0

      src = '''
          #include<stdio.h>
          int main() {
            int t = 77;
            for (int i = 0; i < 30; i++) {
              //t = (t << 2) + t + 1; // This would have worked, since << forces into 32-bit int...
              t = t*5 + 1; // Python lookdict_string has ~the above line, which turns into this one with optimizations...
              printf("%d,%d\\n", t, t & 127);
            }
            return 0;
          }
      '''
      try:
        self.do_test(src, '*nothingatall*')
      except Exception, e:
        # This test *should* fail, by throwing this exception
        assert 'Too many corrections' in str(e), str(e)
        assert 'CHECK_OVERFLOW' in str(e), str(e)

    def test_debug(self):
      src = '''
        #include <stdio.h>
        #include <assert.h>

        void checker(int x) {
          x += 20;
          assert(x < 15); // this is line 7!
        }

        int main() {
          checker(10);
          return 0;
        }
      '''
      try:
        def post(filename):
          lines = open(filename, 'r').readlines()
          lines = filter(lambda line: '___assert_fail(' in line or '___assert_func(' in line, lines)
          found_line_num = any(('//@line 7 "' in line) for line in lines)
          found_filename = any(('src.cpp"\n' in line) for line in lines)
          assert found_line_num, 'Must have debug info with the line number'
          assert found_filename, 'Must have debug info with the filename'
        self.do_test(src, '*nothingatall*', post_build=post)
      except Exception, e:
        # This test *should* fail
        assert 'Assertion failed' in str(e), str(e)

    def test_autoassemble(self):
      src = r'''
        #include <stdio.h>

        int main() {
          puts("test\n");
          return 0;
        }
        '''
      dirname = self.get_dir()
      filename = os.path.join(dirname, 'src.cpp')
      self.build(src, dirname, filename)

      new_filename = os.path.join(dirname, 'new.bc')
      shutil.copy(filename + '.o', new_filename)
      self.do_emscripten(new_filename, append_ext=False)

      shutil.copy(filename + '.o.js', os.path.join(self.get_dir(), 'new.cpp.o.js'))
      self.do_test(None, 'test\n', basename='new.cpp', no_build=True)

    def test_dlmalloc_linked(self):
      src = open(path_from_root('tests', 'dlmalloc_test.c'), 'r').read()
      self.do_test(src, '*1,0*', ['200', '1'], extra_emscripten_args=['-m'])

    def test_linespecific(self):
      global CHECK_SIGNS; CHECK_SIGNS = 0
      global CHECK_OVERFLOWS; CHECK_OVERFLOWS = 0
      global CORRECT_SIGNS, CORRECT_OVERFLOWS, CORRECT_ROUNDINGS, CORRECT_SIGNS_LINES, CORRECT_OVERFLOWS_LINES, CORRECT_ROUNDINGS_LINES

      # Signs

      src = '''
        #include <stdio.h>
        #include <assert.h>

        int main()
        {
          int varey = 100;
          unsigned int MAXEY = -1;
          printf("*%d*\\n", varey >= MAXEY); // 100 >= -1? not in unsigned!
        }
      '''

      CORRECT_SIGNS = 0
      self.do_test(src, '*1*') # This is a fail - we expect 0

      CORRECT_SIGNS = 1
      self.do_test(src, '*0*') # Now it will work properly

      # And now let's fix just that one line
      CORRECT_SIGNS = 2
      CORRECT_SIGNS_LINES = ["src.cpp:9"]
      self.do_test(src, '*0*')

      # Fixing the wrong line should not work
      CORRECT_SIGNS = 2
      CORRECT_SIGNS_LINES = ["src.cpp:3"]
      self.do_test(src, '*1*')

      # And reverse the checks with = 2
      CORRECT_SIGNS = 3
      CORRECT_SIGNS_LINES = ["src.cpp:3"]
      self.do_test(src, '*0*')
      CORRECT_SIGNS = 3
      CORRECT_SIGNS_LINES = ["src.cpp:9"]
      self.do_test(src, '*1*')

      # Overflows

      src = '''
        #include<stdio.h>
        int main() {
          int t = 77;
          for (int i = 0; i < 30; i++) {
            t = t*5 + 1;
          }
          printf("*%d,%d*\\n", t, t & 127);
          return 0;
        }
      '''

      correct = '*186854335,63*'
      CORRECT_OVERFLOWS = 0
      try:
        self.do_test(src, correct)
        raise Exception('UNEXPECTED-PASS')
      except Exception, e:
        assert 'UNEXPECTED' not in str(e), str(e)
        assert 'Expected to find' in str(e), str(e)

      CORRECT_OVERFLOWS = 1
      self.do_test(src, correct) # Now it will work properly

      # And now let's fix just that one line
      CORRECT_OVERFLOWS = 2
      CORRECT_OVERFLOWS_LINES = ["src.cpp:6"]
      self.do_test(src, correct)

      # Fixing the wrong line should not work
      CORRECT_OVERFLOWS = 2
      CORRECT_OVERFLOWS_LINES = ["src.cpp:3"]
      try:
        self.do_test(src, correct)
        raise Exception('UNEXPECTED-PASS')
      except Exception, e:
        assert 'UNEXPECTED' not in str(e), str(e)
        assert 'Expected to find' in str(e), str(e)

      # And reverse the checks with = 2
      CORRECT_OVERFLOWS = 3
      CORRECT_OVERFLOWS_LINES = ["src.cpp:3"]
      self.do_test(src, correct)
      CORRECT_OVERFLOWS = 3
      CORRECT_OVERFLOWS_LINES = ["src.cpp:6"]
      try:
        self.do_test(src, correct)
        raise Exception('UNEXPECTED-PASS')
      except Exception, e:
        assert 'UNEXPECTED' not in str(e), str(e)
        assert 'Expected to find' in str(e), str(e)

      # Roundings

      src = '''
        #include <stdio.h>
        #include <assert.h>

        int main()
        {
          TYPE x = -5;
          printf("*%d*", x/2);
          x = 5;
          printf("*%d*", x/2);

          float y = -5.33;
          x = y;
          printf("*%d*", x);
          y = 5.33;
          x = y;
          printf("*%d*", x);

          printf("\\n");
        }
      '''

      CORRECT_ROUNDINGS = 0
      self.do_test(src.replace('TYPE', 'long long'), '*-3**2**-6**5*') # JS floor operations, always to the negative. This is an undetected error here!
      self.do_test(src.replace('TYPE', 'int'), '*-2**2**-5**5*') # We get these right, since they are 32-bit and we can shortcut using the |0 trick

      CORRECT_ROUNDINGS = 1
      self.do_test(src.replace('TYPE', 'long long'), '*-2**2**-5**5*') # Correct
      self.do_test(src.replace('TYPE', 'int'), '*-2**2**-5**5*') # Correct

      CORRECT_ROUNDINGS = 2
      CORRECT_ROUNDINGS_LINES = ["src.cpp:13"] # Fix just the last mistake
      self.do_test(src.replace('TYPE', 'long long'), '*-3**2**-5**5*')
      self.do_test(src.replace('TYPE', 'int'), '*-2**2**-5**5*') # Here we are lucky and also get the first one right

      # And reverse the check with = 2
      CORRECT_ROUNDINGS = 3
      CORRECT_ROUNDINGS_LINES = ["src.cpp:999"]
      self.do_test(src.replace('TYPE', 'long long'), '*-2**2**-5**5*')
      self.do_test(src.replace('TYPE', 'int'), '*-2**2**-5**5*')

    def test_autooptimize(self):
      global CHECK_OVERFLOWS, CORRECT_OVERFLOWS, CHECK_SIGNS, CORRECT_SIGNS, AUTO_OPTIMIZE

      AUTO_OPTIMIZE = CHECK_OVERFLOWS = CORRECT_OVERFLOWS = CHECK_SIGNS = CORRECT_SIGNS = 1

      src = '''
        #include<stdio.h>
        int main() {
          int t = 77;
          for (int i = 0; i < 30; i++) {
            t = t*5 + 1;
          }
          printf("*%d,%d*\\n", t, t & 127);

          int varey = 100;
          unsigned int MAXEY = -1;
          for (int j = 0; j < 2; j++) {
            printf("*%d*\\n", varey >= MAXEY); // 100 >= -1? not in unsigned!
            MAXEY = 1; // So we succeed the second time around
          }
          return 0;
        }
      '''

      def check(output):
        # TODO: check the line #
        assert 'Overflow|src.cpp:6 : 60 hits, %20 failures' in output, 'no indication of Overflow corrections'
        assert 'UnSign|src.cpp:13 : 6 hits, %17 failures' in output, 'no indication of Sign corrections'
        return output

      self.do_test(src, '*186854335,63*\n', output_nicerizer=check)


  # Generate tests for all our compilers
  def make_test(name, compiler, llvm_opts, embetter, quantum_size, typed_arrays):
    exec('''
class %s(T):
  def setUp(self):
    global COMPILER, QUANTUM_SIZE, RELOOP, OPTIMIZE, ASSERTIONS, USE_TYPED_ARRAYS, LLVM_OPTS, SAFE_HEAP, CHECK_OVERFLOWS, CORRECT_OVERFLOWS, CORRECT_OVERFLOWS_LINES, CORRECT_SIGNS, CORRECT_SIGNS_LINES, CHECK_SIGNS, COMPILER_TEST_OPTS, CORRECT_ROUNDINGS, CORRECT_ROUNDINGS_LINES, INVOKE_RUN, SAFE_HEAP_LINES, INIT_STACK, AUTO_OPTIMIZE, RUNTIME_TYPE_INFO, DISABLE_EXCEPTION_CATCHING, PROFILE

    COMPILER = %r
    llvm_opts = %d
    embetter = %d
    quantum_size = %d
    USE_TYPED_ARRAYS = %d
    INVOKE_RUN = 1
    RELOOP = OPTIMIZE = embetter
    if USE_TYPED_ARRAYS == 2: RELOOP = 0 # XXX Would be better to use this, but it isn't really what we test in this case, and is very slow
    QUANTUM_SIZE = quantum_size
    ASSERTIONS = 1-embetter
    SAFE_HEAP = 1-(embetter and llvm_opts)
    LLVM_OPTS = llvm_opts
    AUTO_OPTIMIZE = 0
    CHECK_OVERFLOWS = 1-(embetter or llvm_opts)
    CORRECT_OVERFLOWS = 1-(embetter and llvm_opts)
    CORRECT_SIGNS = 0
    CORRECT_ROUNDINGS = 0
    CORRECT_OVERFLOWS_LINES = CORRECT_SIGNS_LINES = CORRECT_ROUNDINGS_LINES = SAFE_HEAP_LINES = []
    CHECK_SIGNS = 0 #1-(embetter or llvm_opts)
    INIT_STACK = 0
    RUNTIME_TYPE_INFO = 0
    DISABLE_EXCEPTION_CATCHING = 0
    PROFILE = 0
    if LLVM_OPTS:
      self.pick_llvm_opts(3, True)
    COMPILER_TEST_OPTS = ['-g']
    shutil.rmtree(self.get_dir()) # Useful in debugging sometimes to comment this out
    self.get_dir() # make sure it exists
TT = %s
''' % (fullname, compiler, llvm_opts, embetter, quantum_size, typed_arrays, fullname))
    return TT

  for llvm_opts in [0,1]:
    for name, compiler, quantum, embetter, typed_arrays in [
      ('clang', CLANG, 1, 0, 0),
      ('clang', CLANG, 4, 0, 0),
      ('clang', CLANG, 1, 1, 1),
      ('clang', CLANG, 4, 1, 1),
      ('clang', CLANG, 4, 1, 2),
    ]:
      fullname = '%s_%d_%d%s%s' % (
        name, llvm_opts, embetter, '' if quantum == 4 else '_q' + str(quantum), '' if typed_arrays in [0, 1] else '_t' + str(typed_arrays)
      )
      exec('%s = make_test(%r,%r,%d,%d,%d,%d)' % (fullname, fullname, compiler, llvm_opts, embetter, quantum, typed_arrays))

  del T # T is just a shape for the specific subclasses, we don't test it itself

  class OtherTests(RunnerCore):
    def test_eliminator(self):
      coffee = path_from_root('tools', 'eliminator', 'node_modules', 'coffee-script', 'bin', 'coffee')
      eliminator = path_from_root('tools', 'eliminator', 'eliminator.coffee')
      input = open(path_from_root('tools', 'eliminator', 'eliminator-test.js')).read()
      expected = open(path_from_root('tools', 'eliminator', 'eliminator-test-output.js')).read()
      output = Popen([coffee, eliminator], stdin=PIPE, stdout=PIPE, stderr=PIPE).communicate(input)[0]
      self.assertEquals(output, expected)

else:
  # Benchmarks. Run them with argument |benchmark|. To run a specific test, do
  # |benchmark.test_X|.

  print "Running Emscripten benchmarks..."

  sys.argv = filter(lambda x: x != 'benchmark', sys.argv)

  assert(os.path.exists(CLOSURE_COMPILER))

  USE_CLOSURE_COMPILER = 1

  if USE_CLOSURE_COMPILER:
    try:
      index = SPIDERMONKEY_ENGINE.index("options('strict')")
      SPIDERMONKEY_ENGINE = SPIDERMONKEY_ENGINE[:index-1] + SPIDERMONKEY_ENGINE[index+1:] # closure generates non-strict
    except:
      pass

  COMPILER = CLANG
  JS_ENGINE = SPIDERMONKEY_ENGINE
  #JS_ENGINE = V8_ENGINE

  global COMPILER_TEST_OPTS; COMPILER_TEST_OPTS = []

  QUANTUM_SIZE = 1
  RELOOP = OPTIMIZE = 1
  USE_TYPED_ARRAYS = 0
  ASSERTIONS = SAFE_HEAP = CHECK_OVERFLOWS = CORRECT_OVERFLOWS = CHECK_SIGNS = INIT_STACK = AUTO_OPTIMIZE = RUNTIME_TYPE_INFO = 0
  INVOKE_RUN = 1
  CORRECT_SIGNS = 0
  CORRECT_ROUNDINGS = 0
  CORRECT_OVERFLOWS_LINES = CORRECT_SIGNS_LINES = CORRECT_ROUNDINGS_LINES = SAFE_HEAP_LINES = []
  LLVM_OPTS = 1
  DISABLE_EXCEPTION_CATCHING = 1
  FAST_MEMORY = 10*1024*1024

  TEST_REPS = 4
  TOTAL_TESTS = 6

  tests_done = 0
  total_times = map(lambda x: 0., range(TEST_REPS))
  total_native_times = map(lambda x: 0., range(TEST_REPS))

  class benchmark(RunnerCore):
    def print_stats(self, times, native_times):
      mean = sum(times)/len(times)
      squared_times = map(lambda x: x*x, times)
      mean_of_squared = sum(squared_times)/len(times)
      std = math.sqrt(mean_of_squared - mean*mean)

      mean_native = sum(native_times)/len(native_times)
      squared_native_times = map(lambda x: x*x, native_times)
      mean_of_squared_native = sum(squared_native_times)/len(native_times)
      std_native = math.sqrt(mean_of_squared_native - mean_native*mean_native)

      print
      print '   JavaScript  : mean: %.3f (+-%.3f) seconds    (max: %.3f, min: %.3f, noise/signal: %.3f)     (%d runs)' % (mean, std, max(times), min(times), std/mean, TEST_REPS)
      print '   Native (gcc): mean: %.3f (+-%.3f) seconds    (max: %.3f, min: %.3f, noise/signal: %.3f)     JS is %.2f times slower' % (mean_native, std_native, max(native_times), min(native_times), std_native/mean_native, mean/mean_native)

    def do_benchmark(self, src, args=[], expected_output='FAIL', main_file=None):
      global USE_TYPED_ARRAYS
      self.pick_llvm_opts(3, True) # XXX nonportable fails with dlmalloc #, allow_nonportable=USE_TYPED_ARRAYS == 2)

      dirname = self.get_dir()
      filename = os.path.join(dirname, 'src.cpp')
      self.build(src, dirname, filename, main_file=main_file)

      final_filename = filename + '.o.js'

      if USE_CLOSURE_COMPILER:
        # Optimize using closure compiler
        try:
          os.remove(filename + '.cc.js')
        except:
          pass
        # Something like this (adjust memory as needed):
        #   java -Xmx1024m -jar CLOSURE_COMPILER --compilation_level ADVANCED_OPTIMIZATIONS --variable_map_output_file src.cpp.o.js.vars --js src.cpp.o.js --js_output_file src.cpp.o.cc.js

        cc_output = Popen(['java', '-jar', CLOSURE_COMPILER,
                           '--compilation_level', 'ADVANCED_OPTIMIZATIONS',
                           '--formatting', 'PRETTY_PRINT',
                           '--variable_map_output_file', filename + '.vars',
                           '--js', filename + '.o.js', '--js_output_file', filename + '.cc.js'], stdout=PIPE, stderr=STDOUT).communicate()[0]
        if 'ERROR' in cc_output:
          raise Exception('Error in cc output: ' + cc_output)

        final_filename = filename + '.cc.js'

      # Run JS
      global total_times
      times = []
      for i in range(TEST_REPS):
        start = time.time()
        js_output = self.run_generated_code(JS_ENGINE, final_filename, args, check_timeout=False)
        curr = time.time()-start
        times.append(curr)
        total_times[i] += curr
        if i == 0:
          # Sanity check on output
          self.assertContained(expected_output, js_output)

      # Run natively
      self.build_native(filename)
      global total_native_times
      native_times = []
      for i in range(TEST_REPS):
        start = time.time()
        self.run_native(filename, args)
        curr = time.time()-start
        native_times.append(curr)
        total_native_times[i] += curr

      self.print_stats(times, native_times)

      global tests_done
      tests_done += 1
      if tests_done == TOTAL_TESTS:
        print
        print 'Total stats:'
        self.print_stats(total_times, total_native_times)

    def test_primes(self):
      src = '''
        #include<stdio.h>
        #include<math.h>
        int main() {
          int primes = 0, curri = 2;
          while (primes < 100000) {
            int ok = true;
            for (int j = 2; j < sqrtf(curri); j++) {
              if (curri % j == 0) {
                ok = false;
                break;
              }
            }
            if (ok) {
              primes++;
            }
            curri++;
          }
          printf("lastprime: %d.\\n", curri-1);
          return 1;
        }
      '''
      self.do_benchmark(src, [], 'lastprime: 1297001.')

    def test_memops(self):
      # memcpy would also be interesting, however native code uses SSE/NEON/etc. and is much, much faster than JS can be
      src = '''
        #include<stdio.h>
        #include<string.h>
        #include<stdlib.h>
        int main() {
          int N = 1024*1024;
          int M = 190;
          int final = 0;
          char *buf = (char*)malloc(N);
          for (int t = 0; t < M; t++) {
            for (int i = 0; i < N; i++)
              buf[i] = (i + final)%256;
            for (int i = 0; i < N; i++)
              final += buf[i] & 1;
            final = final % 1000;
          }
          printf("final: %d.\\n", final);
          return 1;
        }      
      '''
      self.do_benchmark(src, [], 'final: 720.')

    def test_fannkuch(self):
      src = open(path_from_root('tests', 'fannkuch.cpp'), 'r').read()
      self.do_benchmark(src, ['10'], 'Pfannkuchen(10) = 38.')

    def test_fasta(self):
      src = open(path_from_root('tests', 'fasta.cpp'), 'r').read()
      self.do_benchmark(src, ['2100000'], '''GGCCGGGCGCGGTGGCTCACGCCTGTAATCCCAGCACTTTGGGAGGCCGAGGCGGGCGGA\nTCACCTGAGGTCAGGAGTTCGAGACCAGCCTGGCCAACATGGTGAAACCCCGTCTCTACT\nAAAAATACAAAAATTAGCCGGGCGTGGTGGCGCGCGCCTGTAATCCCAGCTACTCGGGAG\nGCTGAGGCAGGAGAATCGCTTGAACCCGGGAGGCGGAGGTTGCAGTGAGCCGAGATCGCG\nCCACTGCACTCCAGCCTGGGCGACAGAGCGAGACTCCGTCTCAAAAAGGCCGGGCGCGGT\nGGCTCACGCCTGTAATCCCAGCACTTTGGGAGGCCGAGGCGGGCGGATCACCTGAGGTCA\nGGAGTTCGAGACCAGCCTGGCCAACATGGTGAAACCCCGTCTCTACTAAAAATACAAAAA\nTTAGCCGGGCGTGGTGGCGCGCGCCTGTAATCCCAGCTACTCGGGAGGCTGAGGCAGGAG\nAATCGCTTGAACCCGGGAGGCGGAGGTTGCAGTGAGCCGAGATCGCGCCACTGCACTCCA\nGCCTGGGCGA''')

    def test_raytrace(self):
      global QUANTUM_SIZE, USE_TYPED_ARRAYS
      old_quantum = QUANTUM_SIZE
      old_use_typed_arrays = USE_TYPED_ARRAYS
      QUANTUM_SIZE = 1
      USE_TYPED_ARRAYS = 0 # Rounding errors with TA2 are too big in this very rounding-sensitive code. However, TA2 is much faster (2X)

      src = open(path_from_root('tests', 'raytrace.cpp'), 'r').read().replace('double', 'float') # benchmark with floats
      self.do_benchmark(src, ['7', '256'], '256 256')

      QUANTUM_SIZE = old_quantum
      USE_TYPED_ARRAYS = old_use_typed_arrays

    def test_dlmalloc(self):
      global COMPILER_TEST_OPTS; COMPILER_TEST_OPTS = ['-g']
      global CORRECT_SIGNS; CORRECT_SIGNS = 2
      global CORRECT_SIGNS_LINES; CORRECT_SIGNS_LINES = ['src.cpp:' + str(i) for i in [4816, 4191, 4246, 4199, 4205, 4235, 4227]]

      src = open(path_from_root('tests', 'dlmalloc.c'), 'r').read()
      self.do_benchmark(src, ['400', '400'], '*400,0*')

if __name__ == '__main__':
  sys.argv = [sys.argv[0]] + ['-v'] + sys.argv[1:] # Verbose output by default
<<<<<<< HEAD
  for cmd in [CLANG, LLVM_DIS, SPIDERMONKEY_ENGINE[0], V8_ENGINE[0]]:
    if not os.path.exists(cmd):
=======
  for cmd in [CLANG, LLVM_GCC, LLVM_DIS, SPIDERMONKEY_ENGINE[0], V8_ENGINE[0]]:
    if not os.path.exists(cmd) and \
        not os.path.exists(cmd + '.exe'): # .exe extension required for Windows
>>>>>>> 252869f1
      print 'WARNING: Cannot find', cmd
  unittest.main()
<|MERGE_RESOLUTION|>--- conflicted
+++ resolved
@@ -184,15 +184,11 @@
       except:
         pass
     settings = ['-s %s=%s' % (k, json.dumps(v)) for k, v in exported_settings.items()]
-<<<<<<< HEAD
     try:
       os.getcwd()
     except OSError:
       os.chdir(self.get_dir()) # ensure the current working directory is valid
-    compiler_output = timeout_run(Popen([EMSCRIPTEN, filename + ('.o.ll' if append_ext else ''), '-o', filename + '.o.js'] + settings + extra_args, stdout=PIPE, stderr=STDOUT), TIMEOUT, 'Compiling')
-=======
     compiler_output = timeout_run(Popen(['python', EMSCRIPTEN, filename + ('.o.ll' if append_ext else ''), '-o', filename + '.o.js'] + settings + extra_args, stdout=PIPE, stderr=STDOUT), TIMEOUT, 'Compiling')
->>>>>>> 252869f1
     #print compiler_output
 
     # Detect compilation crashes and errors
@@ -4406,13 +4402,7 @@
 
 if __name__ == '__main__':
   sys.argv = [sys.argv[0]] + ['-v'] + sys.argv[1:] # Verbose output by default
-<<<<<<< HEAD
   for cmd in [CLANG, LLVM_DIS, SPIDERMONKEY_ENGINE[0], V8_ENGINE[0]]:
-    if not os.path.exists(cmd):
-=======
-  for cmd in [CLANG, LLVM_GCC, LLVM_DIS, SPIDERMONKEY_ENGINE[0], V8_ENGINE[0]]:
-    if not os.path.exists(cmd) and \
-        not os.path.exists(cmd + '.exe'): # .exe extension required for Windows
->>>>>>> 252869f1
+    if not os.path.exists(cmd) and not os.path.exists(cmd + '.exe'): # .exe extension required for Windows
       print 'WARNING: Cannot find', cmd
   unittest.main()
